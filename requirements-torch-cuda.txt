--- conflicted
+++ resolved
@@ -1,22 +1,13 @@
 # Tensorflow cpu-only version (needed for testing).
-<<<<<<< HEAD
-tensorflow-cpu~=2.18.0
-=======
 tensorflow-cpu~=2.18.1
->>>>>>> cbb3682c
 tf2onnx
 
 # Torch with cuda support.
 # - torch is pinned to a version that is compatible with torch-xla
 # - torch-xla is pinned to a version that supports GPU (2.6 doesn't)
 --extra-index-url https://download.pytorch.org/whl/cu121
-<<<<<<< HEAD
-torch==2.5.1+cu121
-torch-xla==2.5.1;sys_platform != 'darwin'
-=======
 torch==2.6.0
 torch-xla==2.6.0;sys_platform != 'darwin'
->>>>>>> cbb3682c
 
 # Jax cpu-only version (needed for testing).
 jax[cpu]
