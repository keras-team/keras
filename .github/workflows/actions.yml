name: Tests

on:
  push:
    branches: [ master ]
  pull_request:
  release:
    types: [created]

permissions:
  contents: read

jobs:
  build:
    strategy:
      fail-fast: false
      matrix:
        python-version: ['3.10']
<<<<<<< HEAD
        backend: [tensorflow, jax, torch, numpy, openvino, mlx]
=======
        backend: [tensorflow, jax, torch, numpy, openvino]
>>>>>>> cbb3682c
    name: Run tests
    runs-on: ubuntu-latest
    env:
      PYTHON: ${{ matrix.python-version }}
      KERAS_HOME: .github/workflows/config/${{ matrix.backend }}
    steps:
      - uses: actions/checkout@v4
      - name: Check for changes in keras/src/applications
        uses: dorny/paths-filter@v3
        id: filter
        with:
          filters: |
            applications:
              - 'keras/src/applications/**'
      - name: Set up Python
        uses: actions/setup-python@v5
        with:
          python-version: ${{ matrix.python-version }}
      - name: Get pip cache dir
        id: pip-cache
        run: |
          python -m pip install --upgrade pip setuptools
          echo "dir=$(pip cache dir)" >> $GITHUB_OUTPUT
      - name: pip cache
        uses: actions/cache@v4
        with:
          path: ${{ steps.pip-cache.outputs.dir }}
          key: ${{ runner.os }}-pip-${{ hashFiles('pyproject.toml') }}-${{ hashFiles('requirements.txt') }}
      - name: Install dependencies
        run: |
          if [ "${{ matrix.backend }}" == "openvino" ]; then
            REQUIREMENTS_FILE="requirements-openvino.txt"
          else
            REQUIREMENTS_FILE="requirements.txt"
          fi
          pip install -r $REQUIREMENTS_FILE --progress-bar off --upgrade
          pip uninstall -y keras keras-nightly
          pip install -e "." --progress-bar off --upgrade
      - name: Test applications with pytest
        if: ${{ steps.filter.outputs.applications == 'true' }}
        run: |
          pytest keras/src/applications --cov=keras/src/applications --cov-config=pyproject.toml
          coverage xml --include='keras/src/applications/*' -o apps-coverage.xml
      - name: Codecov keras.applications
        if: ${{ steps.filter.outputs.applications == 'true' }}
        uses: codecov/codecov-action@v5
        with:
          env_vars: PYTHON,KERAS_HOME
          flags: keras.applications,keras.applications-${{ matrix.backend }}
          files: apps-coverage.xml
          token: ${{ secrets.CODECOV_TOKEN }}
          fail_ci_if_error: false
      - name: Test integrations
        if: ${{ matrix.backend != 'numpy'}}
        run: |
          python integration_tests/import_test.py
          python integration_tests/numerical_test.py
      - name: Test JAX-specific integrations
        if: ${{ matrix.backend == 'jax'}}
        run: |
          python integration_tests/jax_custom_fit_test.py
<<<<<<< HEAD
      - name: Test MLX-specific integrations
        if: ${{ matrix.backend == 'mlx'}}
        run: |
          python integration_tests/mlx_custom_fit_test.py
=======
>>>>>>> cbb3682c
      - name: Test TF-specific integrations
        if: ${{ matrix.backend == 'tensorflow'}}
        run: |
          python integration_tests/tf_distribute_training_test.py
          python integration_tests/tf_custom_fit_test.py
      - name: Test Torch-specific integrations
        if: ${{ matrix.backend == 'torch'}}
        run: |
          pytest integration_tests/torch_workflow_test.py
          python integration_tests/torch_custom_fit_test.py
      - name: Test with pytest
        run: |
          if [ "${{ matrix.backend }}" == "openvino" ]; then
            IGNORE_FILE="keras/src/backend/openvino/excluded_tests.txt"
            IGNORE_ARGS=$(awk '{print "--ignore=" $0}' "$IGNORE_FILE")
          else
            IGNORE_ARGS=""
          fi
          pytest keras --ignore keras/src/applications --cov=keras --cov-config=pyproject.toml $IGNORE_ARGS
          coverage xml --omit='keras/src/applications/*,keras/api' -o core-coverage.xml
      - name: Codecov keras
        uses: codecov/codecov-action@v5
        with:
          env_vars: PYTHON,KERAS_HOME
          flags: keras,keras-${{ matrix.backend }}
          files: core-coverage.xml
          token: ${{ secrets.CODECOV_TOKEN }}
          fail_ci_if_error: false

  format:
    name: Check the code format
    runs-on: ubuntu-latest
    steps:
      - uses: actions/checkout@v4
      - name: Set up Python 3.10
        uses: actions/setup-python@v5
        with:
          python-version: '3.10'
      - name: Get pip cache dir
        id: pip-cache
        run: |
          python -m pip install --upgrade pip setuptools
          echo "dir=$(pip cache dir)" >> $GITHUB_OUTPUT
      - name: pip cache
        uses: actions/cache@v4
        with:
          path: ${{ steps.pip-cache.outputs.dir }}
          key: ${{ runner.os }}-pip-${{ hashFiles('pyproject.toml') }}-${{ hashFiles('requirements.txt') }}
      - name: Install dependencies
        run: |
          pip install -r requirements.txt --progress-bar off --upgrade
          pip install -r requirements-openvino.txt --progress-bar off --upgrade
          pip uninstall -y keras keras-nightly
          pip install -e "." --progress-bar off --upgrade
<<<<<<< HEAD
      - name: Install pre-commit
        run: pip install pre-commit && pre-commit install
=======
>>>>>>> cbb3682c
      - name: Run pre-commit
        run: pre-commit run --all-files --hook-stage manual<|MERGE_RESOLUTION|>--- conflicted
+++ resolved
@@ -16,11 +16,7 @@
       fail-fast: false
       matrix:
         python-version: ['3.10']
-<<<<<<< HEAD
         backend: [tensorflow, jax, torch, numpy, openvino, mlx]
-=======
-        backend: [tensorflow, jax, torch, numpy, openvino]
->>>>>>> cbb3682c
     name: Run tests
     runs-on: ubuntu-latest
     env:
@@ -82,13 +78,10 @@
         if: ${{ matrix.backend == 'jax'}}
         run: |
           python integration_tests/jax_custom_fit_test.py
-<<<<<<< HEAD
       - name: Test MLX-specific integrations
         if: ${{ matrix.backend == 'mlx'}}
         run: |
           python integration_tests/mlx_custom_fit_test.py
-=======
->>>>>>> cbb3682c
       - name: Test TF-specific integrations
         if: ${{ matrix.backend == 'tensorflow'}}
         run: |
@@ -143,10 +136,5 @@
           pip install -r requirements-openvino.txt --progress-bar off --upgrade
           pip uninstall -y keras keras-nightly
           pip install -e "." --progress-bar off --upgrade
-<<<<<<< HEAD
-      - name: Install pre-commit
-        run: pip install pre-commit && pre-commit install
-=======
->>>>>>> cbb3682c
       - name: Run pre-commit
         run: pre-commit run --all-files --hook-stage manual