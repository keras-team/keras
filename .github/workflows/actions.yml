--- conflicted
+++ resolved
@@ -16,11 +16,7 @@
       fail-fast: false
       matrix:
         python-version: [3.9]
-<<<<<<< HEAD
-        backend: [tensorflow, jax, torch, numpy, mlx]
-=======
-        backend: [tensorflow, jax, torch, numpy, openvino]
->>>>>>> 9c8da1fa
+        backend: [tensorflow, jax, torch, numpy, openvino, mlx]
     name: Run tests
     runs-on: ubuntu-latest
     env:
