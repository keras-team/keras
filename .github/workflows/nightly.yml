--- conflicted
+++ resolved
@@ -82,31 +82,8 @@
           pip install -r requirements-openvino.txt --progress-bar off --upgrade
           pip uninstall -y keras keras-nightly
           pip install -e "." --progress-bar off --upgrade
-<<<<<<< HEAD
-      - name: Check for API changes
-        run: |
-          bash shell/api_gen.sh
-          git status
-          clean=$(git status | grep "nothing to commit")
-          if [ -z "$clean" ]; then
-            echo "Please run shell/api_gen.sh to generate API."
-            exit 1
-          fi
-      - name: Lint
-        run: bash shell/lint.sh
-      - name: Check for API changes
-        run: |
-          bash shell/api_gen.sh
-          git status
-          clean=$(git status | grep "nothing to commit")
-          if [ -z "$clean" ]; then
-            echo "Please run shell/api_gen.sh to generate API."
-            exit 1
-          fi
-=======
       - name: Run pre-commit
         run: pre-commit run --all-files --hook-stage manual
->>>>>>> cbb3682c
 
 
   nightly:
