--- conflicted
+++ resolved
@@ -166,15 +166,6 @@
 
 # Documentation for individual models
 
-<<<<<<< HEAD
-- [Xception](#xception)
-- [VGG16](#vgg16)
-- [VGG19](#vgg19)
-- [ResNet50](#resnet50)
-- [InceptionV3](#inceptionv3)
-- [InceptionResNetV2](#inceptionresnetv2)
-- [MobileNet](#mobilenet)
-=======
 | Model | Size | Top-1 Accuracy | Top-5 Accuracy | Parameters | Depth |
 | ----- | ----: | --------------: | --------------: | ----------: | -----: |
 | [Xception](#xception) | 88 MB | 0.790 | 0.945| 22,910,480 | 126 |
@@ -182,11 +173,11 @@
 | [VGG19](#vgg19) | 549 MB | 0.727 | 0.910 | 143,667,240 | 26
 | [ResNet50](#resnet50) | 99 MB | 0.759 | 0.929 | 25,636,712 | 168
 | [InceptionV3](#inceptionv3) | 92 MB | 0.788 | 0.944 | 23,851,784 | 159 |
+| [InceptionResNetV2](#inceptionresnetv2) | 215 MB | 0.804 | 0.953 | 55,873,736 | 572 |
 | [MobileNet](#mobilenet) | 17 MB | 0.665 | 0.871 | 4,253,864 | 88
 
 
 The top-1 and top-5 accuracy refers to the model's performance on the ImageNet validation dataset.
->>>>>>> 6553a00e
 
 -----
 
