--- conflicted
+++ resolved
@@ -33,11 +33,6 @@
     else:
         layer_class = get_from_module(class_name, globals(), 'layer',
                                       instantiate=False)
-<<<<<<< HEAD
-
-    return layer_class.from_config(config['config'])
-=======
->>>>>>> fdb20dbc
 
     arg_spec = inspect.getargspec(layer_class.from_config)
     if 'custom_objects' in arg_spec.args:
