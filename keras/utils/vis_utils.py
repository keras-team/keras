--- conflicted
+++ resolved
@@ -187,28 +187,11 @@
     else:
         extension = extension[1:]
     dot.write(to_file, format=extension)
-<<<<<<< HEAD
-    
+
     if show:
-        if type(model) is Sequential:
-            input_layer = Input(batch_shape=model.layers[0].input_shape)
-            prev_layer = input_layer
-            for layer in model.layers:
-                prev_layer = layer(prev_layer)
-            new_model = Model([input_layer], [prev_layer])
- 
-        else:
-            new_model = model
-
-        Source(dot, to_file).render(view=False)
-        graph = Source.from_file(to_file)
-
-        os.remove(to_file + '.pdf')
-=======
-    # Return the image as a Jupyter Image object, to be displayed in-line.
-    try:
-        from IPython import display
-        return display.Image(filename=to_file)
-    except ImportError:
-        pass
->>>>>>> c170b8e0
+      # Return the image as a Jupyter Image object, to be displayed in-line.
+        try:
+            from IPython import display
+            return display.Image(filename=to_file)
+        except ImportError:
+            pass