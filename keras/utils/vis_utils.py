"""Utilities related to model visualization."""
from __future__ import absolute_import
from __future__ import division
from __future__ import print_function

import os

# `pydot` is an optional dependency,
# see `extras_require` in `setup.py`.
try:
    import pydot
except ImportError:
    pydot = None


def _check_pydot():
    """Raise errors if `pydot` or GraphViz unavailable."""
    if pydot is None:
        raise ImportError(
            'Failed to import `pydot`. '
            'Please install `pydot`. '
            'For example with `pip install pydot`.')
    try:
        # Attempt to create an image of a blank graph
        # to check the pydot/graphviz installation.
        pydot.Dot.create(pydot.Dot())
    except OSError:
        raise OSError(
            '`pydot` failed to call GraphViz.'
            'Please install GraphViz (https://www.graphviz.org/) '
            'and ensure that its executables are in the $PATH.')


def model_to_dot(model,
                 show_shapes=False,
                 show_layer_names=True,
                 rankdir='TB',
                 expand_nested=False,
                 dpi=96,
                 subgraph=False):
    """Convert a Keras model to dot format.

    # Arguments
        model: A Keras model instance.
        show_shapes: whether to display shape information.
        show_layer_names: whether to display layer names.
        rankdir: `rankdir` argument passed to PyDot,
            a string specifying the format of the plot:
            'TB' creates a vertical plot;
            'LR' creates a horizontal plot.
        expand_nested: whether to expand nested models into clusters.
        dpi: dot DPI.
        subgraph: whether to return a pydot.Cluster instance

    # Returns
        A `pydot.Dot` instance representing the Keras model or
        a `pydot.Cluster` instance representing nested model if
        `subgraph=True`
    """
    from ..layers.wrappers import Wrapper
    from ..models import Model
    from ..models import Sequential

    _check_pydot()
    if subgraph:
        dot = pydot.Cluster(style='dashed')
        dot.set('label', model.name)
        dot.set('labeljust', 'l')
    else:
        dot = pydot.Dot()
        dot.set('rankdir', rankdir)
        dot.set('concentrate', True)
        dot.set('dpi', dpi)
        dot.set_node_defaults(shape='record')

    if isinstance(model, Sequential):
        if not model.built:
            model.build()
    layers = model._layers

    # Create graph nodes.
    for i, layer in enumerate(layers):
        layer_id = str(id(layer))

        # Append a wrapped layer's label to node's label, if it exists.
        layer_name = layer.name
        class_name = layer.__class__.__name__
        if isinstance(layer, Wrapper):
            if expand_nested and isinstance(layer.layer, Model):
                submodel = model_to_dot(layer.layer, show_shapes,
                                        show_layer_names, rankdir, expand_nested,
                                        subgraph=True)
                model_nodes = submodel.get_nodes()
                dot.add_edge(pydot.Edge(layer_id, model_nodes[0].get_name()))
                if len(layers) > i + 1:
                    next_layer_id = str(id(layers[i + 1]))
                    dot.add_edge(pydot.Edge(
                        model_nodes[len(model_nodes) - 1].get_name(),
                        next_layer_id))
                dot.add_subgraph(submodel)
            else:
                layer_name = '{}({})'.format(layer_name, layer.layer.name)
                child_class_name = layer.layer.__class__.__name__
                class_name = '{}({})'.format(class_name, child_class_name)

        # Create node's label.
        if show_layer_names:
            label = '{}: {}'.format(layer_name, class_name)
        else:
            label = class_name

        # Rebuild the label as a table including input/output shapes.
        if show_shapes:
            try:
                outputlabels = str(layer.output_shape)
            except AttributeError:
                outputlabels = 'multiple'
            if hasattr(layer, 'input_shape'):
                inputlabels = str(layer.input_shape)
            elif hasattr(layer, 'input_shapes'):
                inputlabels = ', '.join(
                    [str(ishape) for ishape in layer.input_shapes])
            else:
                inputlabels = 'multiple'
            label = '%s\n|{input:|output:}|{{%s}|{%s}}' % (label,
                                                           inputlabels,
                                                           outputlabels)
        node = pydot.Node(layer_id, label=label)
        dot.add_node(node)

    # Connect nodes with edges.
    for layer in layers:
        layer_id = str(id(layer))
        for i, node in enumerate(layer._inbound_nodes):
            node_key = layer.name + '_ib-' + str(i)
            if node_key in model._network_nodes:
                for inbound_layer in node.inbound_layers:
<<<<<<< HEAD
                    if not expand_nested or not (
                            isinstance(inbound_layer, Wrapper) and
                            isinstance(inbound_layer.layer, Model)):
                        inbound_layer_id = str(id(inbound_layer))
                        dot.add_edge(pydot.Edge(inbound_layer_id, layer_id))
=======
                    inbound_layer_id = str(id(inbound_layer))
                    # Make sure that both nodes exist before connecting them with
                    # an edge, as add_edge would otherwise create any missing node.
                    assert dot.get_node(inbound_layer_id)
                    assert dot.get_node(layer_id)
                    dot.add_edge(pydot.Edge(inbound_layer_id, layer_id))
>>>>>>> 0a639230
    return dot


def plot_model(model,
               to_file='model.png',
               show_shapes=False,
               show_layer_names=True,
               rankdir='TB',
               expand_nested=False,
               dpi=96):
    """Converts a Keras model to dot format and save to a file.

    # Arguments
        model: A Keras model instance
        to_file: File name of the plot image.
        show_shapes: whether to display shape information.
        show_layer_names: whether to display layer names.
        rankdir: `rankdir` argument passed to PyDot,
            a string specifying the format of the plot:
            'TB' creates a vertical plot;
            'LR' creates a horizontal plot.
        expand_nested: whether to expand nested models into clusters.
        dpi: dot DPI.
    """
    dot = model_to_dot(model, show_shapes, show_layer_names, rankdir,
                       expand_nested, dpi)
    _, extension = os.path.splitext(to_file)
    if not extension:
        extension = 'png'
    else:
        extension = extension[1:]
    dot.write(to_file, format=extension)<|MERGE_RESOLUTION|>--- conflicted
+++ resolved
@@ -135,20 +135,15 @@
             node_key = layer.name + '_ib-' + str(i)
             if node_key in model._network_nodes:
                 for inbound_layer in node.inbound_layers:
-<<<<<<< HEAD
                     if not expand_nested or not (
                             isinstance(inbound_layer, Wrapper) and
                             isinstance(inbound_layer.layer, Model)):
                         inbound_layer_id = str(id(inbound_layer))
+                        # Make sure that both nodes exist before connecting them with
+                        # an edge, as add_edge would otherwise create any missing node.
+                        assert dot.get_node(inbound_layer_id)
+                        assert dot.get_node(layer_id)
                         dot.add_edge(pydot.Edge(inbound_layer_id, layer_id))
-=======
-                    inbound_layer_id = str(id(inbound_layer))
-                    # Make sure that both nodes exist before connecting them with
-                    # an edge, as add_edge would otherwise create any missing node.
-                    assert dot.get_node(inbound_layer_id)
-                    assert dot.get_node(layer_id)
-                    dot.add_edge(pydot.Edge(inbound_layer_id, layer_id))
->>>>>>> 0a639230
     return dot
 
 
