"""Python utilities required by Keras."""
from __future__ import absolute_import

import numpy as np

import time
import sys
import six
import marshal
import types as python_types
import inspect

_GLOBAL_CUSTOM_OBJECTS = {}


class CustomObjectScope(object):
    """Provides a scope that changes to `_GLOBAL_CUSTOM_OBJECTS` cannot escape.

    Code within a `with` statement will be able to access custom objects
    by name. Changes to global custom objects persist
    within the enclosing `with` statement. At end of the `with` statement,
    global custom objects are reverted to state
    at beginning of the `with` statement.

    # Example

    Consider a custom object `MyObject`

    ```python
        with CustomObjectScope({'MyObject':MyObject}):
            layer = Dense(..., kernel_regularizer='MyObject')
            # save, load, etc. will recognize custom object by name
    ```
    """

    def __init__(self, *args):
        self.custom_objects = args
        self.backup = None

    def __enter__(self):
        self.backup = _GLOBAL_CUSTOM_OBJECTS.copy()
        for objects in self.custom_objects:
            _GLOBAL_CUSTOM_OBJECTS.update(objects)
        return self

    def __exit__(self, *args, **kwargs):
        _GLOBAL_CUSTOM_OBJECTS.clear()
        _GLOBAL_CUSTOM_OBJECTS.update(self.backup)


def custom_object_scope(*args):
    """Provides a scope that changes to `_GLOBAL_CUSTOM_OBJECTS` cannot escape.

    Convenience wrapper for `CustomObjectScope`.
    Code within a `with` statement will be able to access custom objects
    by name. Changes to global custom objects persist
    within the enclosing `with` statement. At end of the `with` statement,
    global custom objects are reverted to state
    at beginning of the `with` statement.

    # Example

    Consider a custom object `MyObject`

    ```python
        with custom_object_scope({'MyObject':MyObject}):
            layer = Dense(..., kernel_regularizer='MyObject')
            # save, load, etc. will recognize custom object by name
    ```

    # Arguments
        *args: Variable length list of dictionaries of name,
            class pairs to add to custom objects.

    # Returns
        Object of type `CustomObjectScope`.
    """
    return CustomObjectScope(*args)


def get_custom_objects():
    """Retrieves a live reference to the global dictionary of custom objects.

    Updating and clearing custom objects using `custom_object_scope`
    is preferred, but `get_custom_objects` can
    be used to directly access `_GLOBAL_CUSTOM_OBJECTS`.

    # Example

    ```python
        get_custom_objects().clear()
        get_custom_objects()['MyObject'] = MyObject
    ```

    # Returns
        Global dictionary of names to classes (`_GLOBAL_CUSTOM_OBJECTS`).
    """
    return _GLOBAL_CUSTOM_OBJECTS


def serialize_keras_object(instance):
    if instance is None:
        return None
    if hasattr(instance, 'get_config'):
        return {
            'class_name': instance.__class__.__name__,
            'config': instance.get_config()
        }
    if hasattr(instance, '__name__'):
        return instance.__name__
    else:
        raise ValueError('Cannot serialize', instance)


def deserialize_keras_object(identifier, module_objects=None,
                             custom_objects=None,
                             printable_module_name='object'):
    if isinstance(identifier, dict):
        # In this case we are dealing with a Keras config dictionary.
        config = identifier
        if 'class_name' not in config or 'config' not in config:
            raise ValueError('Improper config format: ' + str(config))
        class_name = config['class_name']
        if custom_objects and class_name in custom_objects:
            cls = custom_objects[class_name]
        elif class_name in _GLOBAL_CUSTOM_OBJECTS:
            cls = _GLOBAL_CUSTOM_OBJECTS[class_name]
        else:
            module_objects = module_objects or {}
            cls = module_objects.get(class_name)
            if cls is None:
                raise ValueError('Unknown ' + printable_module_name +
                                 ': ' + class_name)
        if hasattr(cls, 'from_config'):
            custom_objects = custom_objects or {}
            if has_arg(cls.from_config, 'custom_objects'):
                return cls.from_config(config['config'],
                                       custom_objects=dict(list(_GLOBAL_CUSTOM_OBJECTS.items()) +
                                                           list(custom_objects.items())))
            with CustomObjectScope(custom_objects):
                return cls.from_config(config['config'])
        else:
            # Then `cls` may be a function returning a class.
            # in this case by convention `config` holds
            # the kwargs of the function.
            custom_objects = custom_objects or {}
            with CustomObjectScope(custom_objects):
                return cls(**config['config'])
    elif isinstance(identifier, six.string_types):
        function_name = identifier
        if custom_objects and function_name in custom_objects:
            fn = custom_objects.get(function_name)
        elif function_name in _GLOBAL_CUSTOM_OBJECTS:
            fn = _GLOBAL_CUSTOM_OBJECTS[function_name]
        else:
            fn = module_objects.get(function_name)
            if fn is None:
                raise ValueError('Unknown ' + printable_module_name +
                                 ':' + function_name)
        return fn
    else:
        raise ValueError('Could not interpret serialized ' +
                         printable_module_name + ': ' + identifier)


def func_dump(func):
    """Serializes a user defined function.

    # Arguments
        func: the function to serialize.

    # Returns
        A tuple `(code, defaults, closure)`.
    """
    code = marshal.dumps(func.__code__).decode('raw_unicode_escape')
    defaults = func.__defaults__
    if func.__closure__:
        closure = tuple(c.cell_contents for c in func.__closure__)
    else:
        closure = None
    return code, defaults, closure


def func_load(code, defaults=None, closure=None, globs=None):
    """Deserializes a user defined function.

    # Arguments
        code: bytecode of the function.
        defaults: defaults of the function.
        closure: closure of the function.
        globs: dictionary of global objects.

    # Returns
        A function object.
    """
    if isinstance(code, (tuple, list)):  # unpack previous dump
        code, defaults, closure = code
        if isinstance(defaults, list):
            defaults = tuple(defaults)
    code = marshal.loads(code.encode('raw_unicode_escape'))
    if globs is None:
        globs = globals()
    return python_types.FunctionType(code, globs,
                                     name=code.co_name,
                                     argdefs=defaults,
                                     closure=closure)


<<<<<<< HEAD
def as_bytes(bytes_or_text, encoding='utf-8'):
    """Converts bytes or unicode to `bytes`, using utf-8 encoding for text.

    # Arguments
        bytes_or_text: A `bytes`, `str`, or `unicode` object.
        encoding: A string indicating the charset for encoding unicode.

    # Returns
        A `bytes` object.

    # Raises
        TypeError: If `bytes_or_text` is not a binary or unicode string.
    """
    if isinstance(bytes_or_text, six.text_type):
        return bytes_or_text.encode(encoding)
    elif isinstance(bytes_or_text, bytes):
        return bytes_or_text
    else:
        raise TypeError('Expected binary or unicode string, got %r' %
                        (bytes_or_text,))
=======
def has_arg(fn, name, accept_all=False):
    """Checks if a callable accepts a given keyword argument.

    For Python 2, checks if there is an argument with the given name.

    For Python 3, checks if there is an argument with the given name, and
    also whether this argument can be called with a keyword (i.e. if it is
    not a positional-only argument).

    # Arguments
        fn: Callable to inspect.
        name: Check if `fn` can be called with `name` as a keyword argument.
        accept_all: What to return if there is no parameter called `name`
                    but the function accepts a `**kwargs` argument.

    # Returns
        bool, whether `fn` accepts a `name` keyword argument.
    """
    if sys.version_info < (3,):
        arg_spec = inspect.getargspec(fn)
        if accept_all and arg_spec.keywords is not None:
            return True
        return (name in arg_spec.args)
    elif sys.version_info < (3, 3):
        arg_spec = inspect.getfullargspec(fn)
        if accept_all and arg_spec.varkw is not None:
            return True
        return (name in arg_spec.args or
                name in arg_spec.kwonlyargs)
    else:
        signature = inspect.signature(fn)
        parameter = signature.parameters.get(name)
        if parameter is None:
            if accept_all:
                for param in signature.parameters.values():
                    if param.kind == inspect.Parameter.VAR_KEYWORD:
                        return True
            return False
        return (parameter.kind in (inspect.Parameter.POSITIONAL_OR_KEYWORD,
                                   inspect.Parameter.KEYWORD_ONLY))
>>>>>>> 710898f7


class Progbar(object):
    """Displays a progress bar.

    # Arguments
        target: Total number of steps expected, None if unknown.
        interval: Minimum visual progress update interval (in seconds).
    """

    def __init__(self, target, width=30, verbose=1, interval=0.05):
        self.width = width
        if target is None:
            target = -1
        self.target = target
        self.sum_values = {}
        self.unique_values = []
        self.start = time.time()
        self.last_update = 0
        self.interval = interval
        self.total_width = 0
        self.seen_so_far = 0
        self.verbose = verbose

    def update(self, current, values=None, force=False):
        """Updates the progress bar.

        # Arguments
            current: Index of current step.
            values: List of tuples (name, value_for_last_step).
                The progress bar will display averages for these values.
            force: Whether to force visual progress update.
        """
        values = values or []
        for k, v in values:
            if k not in self.sum_values:
                self.sum_values[k] = [v * (current - self.seen_so_far),
                                      current - self.seen_so_far]
                self.unique_values.append(k)
            else:
                self.sum_values[k][0] += v * (current - self.seen_so_far)
                self.sum_values[k][1] += (current - self.seen_so_far)
        self.seen_so_far = current

        now = time.time()
        if self.verbose == 1:
            if not force and (now - self.last_update) < self.interval:
                return

            prev_total_width = self.total_width
            sys.stdout.write('\b' * prev_total_width)
            sys.stdout.write('\r')

            if self.target is not -1:
                numdigits = int(np.floor(np.log10(self.target))) + 1
                barstr = '%%%dd/%%%dd [' % (numdigits, numdigits)
                bar = barstr % (current, self.target)
                prog = float(current) / self.target
                prog_width = int(self.width * prog)
                if prog_width > 0:
                    bar += ('=' * (prog_width - 1))
                    if current < self.target:
                        bar += '>'
                    else:
                        bar += '='
                bar += ('.' * (self.width - prog_width))
                bar += ']'
                sys.stdout.write(bar)
                self.total_width = len(bar)

            if current:
                time_per_unit = (now - self.start) / current
            else:
                time_per_unit = 0
            eta = time_per_unit * (self.target - current)
            info = ''
            if current < self.target and self.target is not -1:
                info += ' - ETA: %ds' % eta
            else:
                info += ' - %ds' % (now - self.start)
            for k in self.unique_values:
                info += ' - %s:' % k
                if isinstance(self.sum_values[k], list):
                    avg = np.mean(self.sum_values[k][0] / max(1, self.sum_values[k][1]))
                    if abs(avg) > 1e-3:
                        info += ' %.4f' % avg
                    else:
                        info += ' %.4e' % avg
                else:
                    info += ' %s' % self.sum_values[k]

            self.total_width += len(info)
            if prev_total_width > self.total_width:
                info += ((prev_total_width - self.total_width) * ' ')

            sys.stdout.write(info)
            sys.stdout.flush()

            if current >= self.target:
                sys.stdout.write('\n')

        if self.verbose == 2:
            if current >= self.target:
                info = '%ds' % (now - self.start)
                for k in self.unique_values:
                    info += ' - %s:' % k
                    avg = np.mean(self.sum_values[k][0] / max(1, self.sum_values[k][1]))
                    if avg > 1e-3:
                        info += ' %.4f' % avg
                    else:
                        info += ' %.4e' % avg
                sys.stdout.write(info + "\n")

        self.last_update = now

    def add(self, n, values=None):
        self.update(self.seen_so_far + n, values)<|MERGE_RESOLUTION|>--- conflicted
+++ resolved
@@ -206,7 +206,6 @@
                                      closure=closure)
 
 
-<<<<<<< HEAD
 def as_bytes(bytes_or_text, encoding='utf-8'):
     """Converts bytes or unicode to `bytes`, using utf-8 encoding for text.
 
@@ -227,7 +226,8 @@
     else:
         raise TypeError('Expected binary or unicode string, got %r' %
                         (bytes_or_text,))
-=======
+
+
 def has_arg(fn, name, accept_all=False):
     """Checks if a callable accepts a given keyword argument.
 
@@ -268,7 +268,6 @@
             return False
         return (parameter.kind in (inspect.Parameter.POSITIONAL_OR_KEYWORD,
                                    inspect.Parameter.KEYWORD_ONLY))
->>>>>>> 710898f7
 
 
 class Progbar(object):
