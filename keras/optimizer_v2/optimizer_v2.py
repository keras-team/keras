--- conflicted
+++ resolved
@@ -1345,13 +1345,9 @@
       self, slot_variable_position, slot_name, variable):
     """Returns the slot variable that should have a value restored into it.
 
-<<<<<<< HEAD
-    It is up to the caller to restore the value into the slot variable if a valid
-    slot variable is returned.
-=======
+
     It is up to the caller to restore the value into the slot variable if a
     valid slot variable is returned.
->>>>>>> 19c986ad
 
     Called when a variable which has an associated slot variable is created or
     restored. When executing eagerly, we create the slot variable with a
