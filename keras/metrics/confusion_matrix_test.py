--- conflicted
+++ resolved
@@ -2016,9 +2016,4 @@
 
 
 if __name__ == "__main__":
-<<<<<<< HEAD
-    tf.test.main()
- 
-=======
-    tf.test.main()
->>>>>>> f95c9050
+    tf.test.main()