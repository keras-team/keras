--- conflicted
+++ resolved
@@ -116,16 +116,10 @@
         lr = self.lr * (1. / (1. + self.decay * self.iterations))
         self.updates = [(self.iterations, self.iterations + 1.)]
 
-<<<<<<< HEAD
-        for p, g, c, lmul in zip(params, grads, constraints, learning_rate_multipliers):
-            m = K.variable(np.zeros(K.get_value(p).shape))  # momentum
-            v = self.momentum * m - (lr*lmul) * g  # velocity
-=======
         # momentum
         self.weights = [K.variable(np.zeros(K.get_value(p).shape)) for p in params]
-        for p, g, m in zip(params, grads, self.weights):
-            v = self.momentum * m - lr * g  # velocity
->>>>>>> 8d62f4da
+        for p, g, lmul, m in zip(params, grads, learning_rate_multipliers, self.weights):
+            v = self.momentum * m - (lr*lmul) * g  # velocity
             self.updates.append((m, v))
 
             if self.nesterov:
@@ -133,15 +127,11 @@
             else:
                 new_p = p + v
 
-<<<<<<< HEAD
-            self.updates.append((p, c(new_p)))  # apply constraints and multiplier
-=======
-            # apply constraints
-            if p in constraints:
-                c = constraints[p]
-                new_p = c(new_p)
-            self.updates.append((p, new_p))
->>>>>>> 8d62f4da
+            # apply constraints
+            if p in constraints:
+                c = constraints[p]
+                new_p = c(new_p)
+            self.updates.append((p, new_p))
         return self.updates
 
     def get_config(self):
@@ -179,27 +169,17 @@
         self.weights = [K.variable(np.zeros(K.get_value(p).shape)) for p in params]
         self.updates = []
 
-<<<<<<< HEAD
-        for p, g, a, c, lmul in zip(params, grads, accumulators, constraints, learning_rate_multipliers):
-=======
-        for p, g, a in zip(params, grads, self.weights):
->>>>>>> 8d62f4da
+        for p, g, a, lmul in zip(params, grads, self.weights, learning_rate_multipliers):
             # update accumulator
             new_a = self.rho * a + (1. - self.rho) * K.square(g)
             self.updates.append((a, new_a))
-<<<<<<< HEAD
-
             new_p = p - (self.lr*lmul) * g / K.sqrt(new_a + self.epsilon)
-            self.updates.append((p, c(new_p)))  # apply constraints
-=======
-            new_p = p - self.lr * g / K.sqrt(new_a + self.epsilon)
-
-            # apply constraints
-            if p in constraints:
-                c = constraints[p]
-                new_p = c(new_p)
-            self.updates.append((p, new_p))
->>>>>>> 8d62f4da
+
+            # apply constraints
+            if p in constraints:
+                c = constraints[p]
+                new_p = c(new_p)
+            self.updates.append((p, new_p))
         return self.updates
 
     def get_config(self):
@@ -230,23 +210,15 @@
         self.weights = [K.variable(np.zeros(K.get_value(p).shape)) for p in params]
         self.updates = []
 
-<<<<<<< HEAD
-        for p, g, a, c, lmul in zip(params, grads, accumulators, constraints, learning_rate_multipliers):
+        for p, g, a, lmul in zip(params, grads, self.weights, learning_rate_multipliers):
             new_a = a + K.square(g)  # update accumulator
             self.updates.append((a, new_a))
             new_p = p - (self.lr*lmul) * g / K.sqrt(new_a + self.epsilon)
-            self.updates.append((p, c(new_p)))  # apply constraints
-=======
-        for p, g, a in zip(params, grads, self.weights):
-            new_a = a + K.square(g)  # update accumulator
-            self.updates.append((a, new_a))
-            new_p = p - self.lr * g / K.sqrt(new_a + self.epsilon)
-            # apply constraints
-            if p in constraints:
-                c = constraints[p]
-                new_p = c(new_p)
-            self.updates.append((p, new_p))
->>>>>>> 8d62f4da
+            # apply constraints
+            if p in constraints:
+                c = constraints[p]
+                new_p = c(new_p)
+            self.updates.append((p, new_p))
         return self.updates
 
     def get_config(self):
@@ -282,13 +254,7 @@
         self.weights = accumulators + delta_accumulators
         self.updates = []
 
-<<<<<<< HEAD
-        for p, g, a, d_a, c, lmul in zip(params, grads, accumulators,
-                                   delta_accumulators, constraints,
-                                   learning_rate_multipliers):
-=======
-        for p, g, a, d_a in zip(params, grads, accumulators, delta_accumulators):
->>>>>>> 8d62f4da
+        for p, g, a, d_a, lmul in zip(params, grads, accumulators, delta_accumulators, learning_rate_multipliers):
             # update accumulator
             new_a = self.rho * a + (1. - self.rho) * K.square(g)
             self.updates.append((a, new_a))
@@ -296,17 +262,12 @@
             # use the new accumulator and the *old* delta_accumulator
             update = g * K.sqrt(d_a + self.epsilon) / K.sqrt(new_a + self.epsilon)
 
-<<<<<<< HEAD
             new_p = p - (self.lr*lmul) * update
-            self.updates.append((p, c(new_p)))  # apply constraints
-=======
-            new_p = p - self.lr * update
-            # apply constraints
-            if p in constraints:
-                c = constraints[p]
-                new_p = c(new_p)
-            self.updates.append((p, new_p))
->>>>>>> 8d62f4da
+            # apply constraints
+            if p in constraints:
+                c = constraints[p]
+                new_p = c(new_p)
+            self.updates.append((p, new_p))
 
             # update delta_accumulator
             new_d_a = self.rho * d_a + (1 - self.rho) * K.square(update)
@@ -349,26 +310,14 @@
         t = self.iterations + 1
         lr_t = self.lr * K.sqrt(1. - K.pow(self.beta_2, t)) / (1. - K.pow(self.beta_1, t))
 
-<<<<<<< HEAD
-        for p, g, c, lmul in zip(params, grads, constraints, learning_rate_multipliers):
-            # zero init of moment
-            m = K.variable(np.zeros(K.get_value(p).shape))
-            # zero init of velocity
-            v = K.variable(np.zeros(K.get_value(p).shape))
-
-            m_t = (self.beta_1 * m) + (1 - self.beta_1) * g
-            v_t = (self.beta_2 * v) + (1 - self.beta_2) * K.square(g)
-            p_t = p - (lr_t*lmul) * m_t / (K.sqrt(v_t) + self.epsilon)
-=======
         ms = [K.variable(np.zeros(K.get_value(p).shape)) for p in params]
         vs = [K.variable(np.zeros(K.get_value(p).shape)) for p in params]
         self.weights = ms + vs
 
-        for p, g, m, v in zip(params, grads, ms, vs):
+        for p, g, m, v, lmul in zip(params, grads, ms, vs, learning_rate_multipliers):
             m_t = (self.beta_1 * m) + (1. - self.beta_1) * g
             v_t = (self.beta_2 * v) + (1. - self.beta_2) * K.square(g)
-            p_t = p - lr_t * m_t / (K.sqrt(v_t) + self.epsilon)
->>>>>>> 8d62f4da
+            p_t = p - (lr_t*lmul) * m_t / (K.sqrt(v_t) + self.epsilon)
 
             self.updates.append((m, m_t))
             self.updates.append((v, v_t))
@@ -425,15 +374,7 @@
         us = [K.variable(np.zeros(K.get_value(p).shape)) for p in params]
         self.weights = ms + us
 
-<<<<<<< HEAD
-        for p, g, c, lmul in zip(params, grads, constraints, learning_rate_multipliers):
-            # zero init of 1st moment
-            m = K.variable(np.zeros(K.get_value(p).shape))
-            # zero init of exponentially weighted infinity norm
-            u = K.variable(np.zeros(K.get_value(p).shape))
-=======
-        for p, g, m, u in zip(params, grads, ms, us):
->>>>>>> 8d62f4da
+        for p, g, m, u, lmul in zip(params, grads, ms, us, learning_rate_multipliers):
 
             m_t = (self.beta_1 * m) + (1. - self.beta_1) * g
             u_t = K.maximum(self.beta_2 * u, K.abs(g))
