--- conflicted
+++ resolved
@@ -46,7 +46,7 @@
         for u, v in zip(self.updates, value_list):
             K.set_value(u[0], v)
 
-    def get_updates(self, params, constraints, learning_rate_multipliers, loss):
+    def get_updates(self, params, constraints, loss):
         raise NotImplementedError
 
     def get_gradients(self, loss, params):
@@ -121,25 +121,19 @@
         self.momentum = K.variable(momentum)
         self.decay = K.variable(decay)
 
-    def get_updates(self, params, constraints, learning_rate_multipliers, loss):
+    def get_updates(self, params, constraints, loss):
         grads = self.get_gradients(loss, params)
         lr = self.lr * (1. / (1. + self.decay * self.iterations))
         self.updates = [(self.iterations, self.iterations + 1.)]
 
-<<<<<<< HEAD
-        for p, g, c, lmul in zip(params, grads, constraints, learning_rate_multipliers):
-            m = K.variable(np.zeros(K.get_value(p).shape))  # momentum
-            v = self.momentum * m - (lr*lmul) * g  # velocity
-=======
         # momentum
         self.weights = [K.variable(np.zeros(K.get_value(p).shape)) for p in params]
         for p, g, m in zip(params, grads, self.weights):
             v = self.momentum * m - lr * g  # velocity
->>>>>>> cea6c182
             self.updates.append((m, v))
 
             if self.nesterov:
-                new_p = p + self.momentum * v - (lr*lmul) * g
+                new_p = p + self.momentum * v - lr * g
             else:
                 new_p = p + v
 
@@ -180,33 +174,23 @@
         self.lr = K.variable(lr)
         self.rho = K.variable(rho)
 
-    def get_updates(self, params, constraints, learning_rate_multipliers, loss):
+    def get_updates(self, params, constraints, loss):
         grads = self.get_gradients(loss, params)
         # accumulators
         self.weights = [K.variable(np.zeros(K.get_value(p).shape)) for p in params]
         self.updates = []
 
-<<<<<<< HEAD
-        for p, g, a, c, lmul in zip(params, grads, accumulators, constraints, 
-                                    learning_rate_multipliers):
-=======
         for p, g, a in zip(params, grads, self.weights):
->>>>>>> cea6c182
             # update accumulator
             new_a = self.rho * a + (1. - self.rho) * K.square(g)
             self.updates.append((a, new_a))
             new_p = p - self.lr * g / (K.sqrt(new_a) + self.epsilon)
 
-<<<<<<< HEAD
-            new_p = p - (self.lr*lmul) * g / K.sqrt(new_a + self.epsilon)
-            self.updates.append((p, c(new_p)))  # apply constraints
-=======
-            # apply constraints
-            if p in constraints:
-                c = constraints[p]
-                new_p = c(new_p)
-            self.updates.append((p, new_p))
->>>>>>> cea6c182
+            # apply constraints
+            if p in constraints:
+                c = constraints[p]
+                new_p = c(new_p)
+            self.updates.append((p, new_p))
         return self.updates
 
     def get_config(self):
@@ -232,20 +216,12 @@
         self.__dict__.update(locals())
         self.lr = K.variable(lr)
 
-    def get_updates(self, params, constraints, learning_rate_multipliers, loss):
+    def get_updates(self, params, constraints, loss):
         grads = self.get_gradients(loss, params)
         # accumulators
         self.weights = [K.variable(np.zeros(K.get_value(p).shape)) for p in params]
         self.updates = []
 
-<<<<<<< HEAD
-        for p, g, a, c, lmul in zip(params, grads, accumulators, constraints, 
-                                    learning_rate_multipliers):
-            new_a = a + K.square(g)  # update accumulator
-            self.updates.append((a, new_a))
-            new_p = p - (self.lr*lmul) * g / K.sqrt(new_a + self.epsilon)
-            self.updates.append((p, c(new_p)))  # apply constraints
-=======
         for p, g, a in zip(params, grads, self.weights):
             new_a = a + K.square(g)  # update accumulator
             self.updates.append((a, new_a))
@@ -255,7 +231,6 @@
                 c = constraints[p]
                 new_p = c(new_p)
             self.updates.append((p, new_p))
->>>>>>> cea6c182
         return self.updates
 
     def get_config(self):
@@ -285,20 +260,14 @@
         self.__dict__.update(locals())
         self.lr = K.variable(lr)
 
-    def get_updates(self, params, constraints, learning_rate_multipliers, loss):
+    def get_updates(self, params, constraints, loss):
         grads = self.get_gradients(loss, params)
         accumulators = [K.variable(np.zeros(K.get_value(p).shape)) for p in params]
         delta_accumulators = [K.variable(np.zeros(K.get_value(p).shape)) for p in params]
         self.weights = accumulators + delta_accumulators
         self.updates = []
 
-<<<<<<< HEAD
-        for p, g, a, d_a, c, lmul in zip(params, grads, accumulators,
-                                         delta_accumulators, constraints, 
-                                         learning_rate_multipliers):
-=======
         for p, g, a, d_a in zip(params, grads, accumulators, delta_accumulators):
->>>>>>> cea6c182
             # update accumulator
             new_a = self.rho * a + (1. - self.rho) * K.square(g)
             self.updates.append((a, new_a))
@@ -306,17 +275,12 @@
             # use the new accumulator and the *old* delta_accumulator
             update = g * K.sqrt(d_a + self.epsilon) / K.sqrt(new_a + self.epsilon)
 
-<<<<<<< HEAD
-            new_p = p - (self.lr*lmul) * update
-            self.updates.append((p, c(new_p)))  # apply constraints
-=======
             new_p = p - self.lr * update
             # apply constraints
             if p in constraints:
                 c = constraints[p]
                 new_p = c(new_p)
             self.updates.append((p, new_p))
->>>>>>> cea6c182
 
             # update delta_accumulator
             new_d_a = self.rho * d_a + (1 - self.rho) * K.square(update)
@@ -353,24 +317,13 @@
         self.beta_1 = K.variable(beta_1)
         self.beta_2 = K.variable(beta_2)
 
-    def get_updates(self, params, constraints, learning_rate_multipliers, loss):
+    def get_updates(self, params, constraints, loss):
         grads = self.get_gradients(loss, params)
         self.updates = [(self.iterations, self.iterations + 1)]
 
         t = self.iterations + 1
         lr_t = self.lr * K.sqrt(1. - K.pow(self.beta_2, t)) / (1. - K.pow(self.beta_1, t))
 
-<<<<<<< HEAD
-        for p, g, c, lmul in zip(params, grads, constraints, learning_rate_multipliers):
-            # zero init of moment
-            m = K.variable(np.zeros(K.get_value(p).shape))
-            # zero init of velocity
-            v = K.variable(np.zeros(K.get_value(p).shape))
-
-            m_t = (self.beta_1 * m) + (1 - self.beta_1) * g
-            v_t = (self.beta_2 * v) + (1 - self.beta_2) * K.square(g)
-            p_t = p - (lr_t*lmul) * m_t / (K.sqrt(v_t) + self.epsilon)
-=======
         ms = [K.variable(np.zeros(K.get_value(p).shape)) for p in params]
         vs = [K.variable(np.zeros(K.get_value(p).shape)) for p in params]
         self.weights = ms + vs
@@ -379,7 +332,6 @@
             m_t = (self.beta_1 * m) + (1. - self.beta_1) * g
             v_t = (self.beta_2 * v) + (1. - self.beta_2) * K.square(g)
             p_t = p - lr_t * m_t / (K.sqrt(v_t) + self.epsilon)
->>>>>>> cea6c182
 
             self.updates.append((m, m_t))
             self.updates.append((v, v_t))
@@ -424,32 +376,24 @@
         self.beta_1 = K.variable(beta_1)
         self.beta_2 = K.variable(beta_2)
 
-    def get_updates(self, params, constraints, learning_rate_multipliers, loss):
+    def get_updates(self, params, constraints, loss):
         grads = self.get_gradients(loss, params)
         self.updates = [(self.iterations, self.iterations + 1)]
 
         t = self.iterations + 1
         lr_t = self.lr / (1. - K.pow(self.beta_1, t))
 
-<<<<<<< HEAD
-        for p, g, c, lmul in zip(params, grads, constraints, learning_rate_multipliers):
-            # zero init of 1st moment
-            m = K.variable(np.zeros(K.get_value(p).shape))
-            # zero init of exponentially weighted infinity norm
-            u = K.variable(np.zeros(K.get_value(p).shape))
-=======
         # zero init of 1st moment
         ms = [K.variable(np.zeros(K.get_value(p).shape)) for p in params]
         # zero init of exponentially weighted infinity norm
         us = [K.variable(np.zeros(K.get_value(p).shape)) for p in params]
         self.weights = ms + us
->>>>>>> cea6c182
 
         for p, g, m, u in zip(params, grads, ms, us):
 
             m_t = (self.beta_1 * m) + (1. - self.beta_1) * g
             u_t = K.maximum(self.beta_2 * u, K.abs(g))
-            p_t = p - (lr_t*lmul) * m_t / (u_t + self.epsilon)
+            p_t = p - lr_t * m_t / (u_t + self.epsilon)
 
             self.updates.append((m, m_t))
             self.updates.append((u, u_t))
