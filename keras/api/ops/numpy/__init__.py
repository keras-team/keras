--- conflicted
+++ resolved
@@ -4,170 +4,6 @@
 since your modifications would be overwritten.
 """
 
-<<<<<<< HEAD
-from keras.src.ops.numpy import abs
-from keras.src.ops.numpy import absolute
-from keras.src.ops.numpy import add
-from keras.src.ops.numpy import all
-from keras.src.ops.numpy import amax
-from keras.src.ops.numpy import amin
-from keras.src.ops.numpy import angle
-from keras.src.ops.numpy import any
-from keras.src.ops.numpy import append
-from keras.src.ops.numpy import arange
-from keras.src.ops.numpy import arccos
-from keras.src.ops.numpy import arccosh
-from keras.src.ops.numpy import arcsin
-from keras.src.ops.numpy import arcsinh
-from keras.src.ops.numpy import arctan
-from keras.src.ops.numpy import arctan2
-from keras.src.ops.numpy import arctanh
-from keras.src.ops.numpy import argmax
-from keras.src.ops.numpy import argmin
-from keras.src.ops.numpy import argpartition
-from keras.src.ops.numpy import argsort
-from keras.src.ops.numpy import array
-from keras.src.ops.numpy import average
-from keras.src.ops.numpy import bincount
-from keras.src.ops.numpy import bitwise_and
-from keras.src.ops.numpy import bitwise_invert
-from keras.src.ops.numpy import bitwise_left_shift
-from keras.src.ops.numpy import bitwise_not
-from keras.src.ops.numpy import bitwise_or
-from keras.src.ops.numpy import bitwise_right_shift
-from keras.src.ops.numpy import bitwise_xor
-from keras.src.ops.numpy import broadcast_to
-from keras.src.ops.numpy import ceil
-from keras.src.ops.numpy import clip
-from keras.src.ops.numpy import concatenate
-from keras.src.ops.numpy import conj
-from keras.src.ops.numpy import conjugate
-from keras.src.ops.numpy import copy
-from keras.src.ops.numpy import correlate
-from keras.src.ops.numpy import cos
-from keras.src.ops.numpy import cosh
-from keras.src.ops.numpy import count_nonzero
-from keras.src.ops.numpy import cross
-from keras.src.ops.numpy import cumprod
-from keras.src.ops.numpy import cumsum
-from keras.src.ops.numpy import diag
-from keras.src.ops.numpy import diagflat
-from keras.src.ops.numpy import diagonal
-from keras.src.ops.numpy import diff
-from keras.src.ops.numpy import digitize
-from keras.src.ops.numpy import divide
-from keras.src.ops.numpy import divide_no_nan
-from keras.src.ops.numpy import dot
-from keras.src.ops.numpy import einsum
-from keras.src.ops.numpy import empty
-from keras.src.ops.numpy import equal
-from keras.src.ops.numpy import exp
-from keras.src.ops.numpy import exp2
-from keras.src.ops.numpy import expand_dims
-from keras.src.ops.numpy import expm1
-from keras.src.ops.numpy import eye
-from keras.src.ops.numpy import flip
-from keras.src.ops.numpy import floor
-from keras.src.ops.numpy import floor_divide
-from keras.src.ops.numpy import full
-from keras.src.ops.numpy import full_like
-from keras.src.ops.numpy import get_item
-from keras.src.ops.numpy import greater
-from keras.src.ops.numpy import greater_equal
-from keras.src.ops.numpy import histogram
-from keras.src.ops.numpy import hstack
-from keras.src.ops.numpy import identity
-from keras.src.ops.numpy import imag
-from keras.src.ops.numpy import inner
-from keras.src.ops.numpy import isclose
-from keras.src.ops.numpy import isfinite
-from keras.src.ops.numpy import isinf
-from keras.src.ops.numpy import isnan
-from keras.src.ops.numpy import left_shift
-from keras.src.ops.numpy import less
-from keras.src.ops.numpy import less_equal
-from keras.src.ops.numpy import linspace
-from keras.src.ops.numpy import log
-from keras.src.ops.numpy import log1p
-from keras.src.ops.numpy import log2
-from keras.src.ops.numpy import log10
-from keras.src.ops.numpy import logaddexp
-from keras.src.ops.numpy import logical_and
-from keras.src.ops.numpy import logical_not
-from keras.src.ops.numpy import logical_or
-from keras.src.ops.numpy import logical_xor
-from keras.src.ops.numpy import logspace
-from keras.src.ops.numpy import matmul
-from keras.src.ops.numpy import max
-from keras.src.ops.numpy import maximum
-from keras.src.ops.numpy import mean
-from keras.src.ops.numpy import median
-from keras.src.ops.numpy import meshgrid
-from keras.src.ops.numpy import min
-from keras.src.ops.numpy import minimum
-from keras.src.ops.numpy import mod
-from keras.src.ops.numpy import moveaxis
-from keras.src.ops.numpy import multiply
-from keras.src.ops.numpy import nan_to_num
-from keras.src.ops.numpy import ndim
-from keras.src.ops.numpy import negative
-from keras.src.ops.numpy import nonzero
-from keras.src.ops.numpy import not_equal
-from keras.src.ops.numpy import ones
-from keras.src.ops.numpy import ones_like
-from keras.src.ops.numpy import outer
-from keras.src.ops.numpy import pad
-from keras.src.ops.numpy import power
-from keras.src.ops.numpy import prod
-from keras.src.ops.numpy import quantile
-from keras.src.ops.numpy import ravel
-from keras.src.ops.numpy import real
-from keras.src.ops.numpy import reciprocal
-from keras.src.ops.numpy import repeat
-from keras.src.ops.numpy import reshape
-from keras.src.ops.numpy import right_shift
-from keras.src.ops.numpy import roll
-from keras.src.ops.numpy import rot90
-from keras.src.ops.numpy import round
-from keras.src.ops.numpy import select
-from keras.src.ops.numpy import sign
-from keras.src.ops.numpy import signbit
-from keras.src.ops.numpy import sin
-from keras.src.ops.numpy import sinh
-from keras.src.ops.numpy import size
-from keras.src.ops.numpy import slogdet
-from keras.src.ops.numpy import sort
-from keras.src.ops.numpy import split
-from keras.src.ops.numpy import sqrt
-from keras.src.ops.numpy import square
-from keras.src.ops.numpy import squeeze
-from keras.src.ops.numpy import stack
-from keras.src.ops.numpy import std
-from keras.src.ops.numpy import subtract
-from keras.src.ops.numpy import sum
-from keras.src.ops.numpy import swapaxes
-from keras.src.ops.numpy import take
-from keras.src.ops.numpy import take_along_axis
-from keras.src.ops.numpy import tan
-from keras.src.ops.numpy import tanh
-from keras.src.ops.numpy import tensordot
-from keras.src.ops.numpy import tile
-from keras.src.ops.numpy import trace
-from keras.src.ops.numpy import transpose
-from keras.src.ops.numpy import tri
-from keras.src.ops.numpy import tril
-from keras.src.ops.numpy import triu
-from keras.src.ops.numpy import true_divide
-from keras.src.ops.numpy import trunc
-from keras.src.ops.numpy import unravel_index
-from keras.src.ops.numpy import var
-from keras.src.ops.numpy import vdot
-from keras.src.ops.numpy import vectorize
-from keras.src.ops.numpy import vstack
-from keras.src.ops.numpy import where
-from keras.src.ops.numpy import zeros
-from keras.src.ops.numpy import zeros_like
-=======
 from keras.src.ops.numpy import abs as abs
 from keras.src.ops.numpy import absolute as absolute
 from keras.src.ops.numpy import add as add
@@ -328,5 +164,4 @@
 from keras.src.ops.numpy import vstack as vstack
 from keras.src.ops.numpy import where as where
 from keras.src.ops.numpy import zeros as zeros
-from keras.src.ops.numpy import zeros_like as zeros_like
->>>>>>> 29a95e8a
+from keras.src.ops.numpy import zeros_like as zeros_like