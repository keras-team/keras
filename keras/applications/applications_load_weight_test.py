--- conflicted
+++ resolved
@@ -59,7 +59,6 @@
          [densenet.DenseNet121, densenet.DenseNet169, densenet.DenseNet201]),
     'nasnet_mobile': (nasnet, [nasnet.NASNetMobile]),
     'nasnet_large': (nasnet, [nasnet.NASNetLarge]),
-<<<<<<< HEAD
     'efficientnet': (efficientnet,
                      [efficientnet.EfficientNetB0, efficientnet.EfficientNetB1,
                       efficientnet.EfficientNetB2, efficientnet.EfficientNetB3,
@@ -79,20 +78,7 @@
                 regnet.RegNetY008, regnet.RegNetY016, regnet.RegNetY032, 
                 regnet.RegNetY040, regnet.RegNetY064, regnet.RegNetY080, 
                 regnet.RegNetY120, regnet.RegNetY160, regnet.RegNetY320])
-=======
-    'efficientnet': (efficientnet, [
-        efficientnet.EfficientNetB0, efficientnet.EfficientNetB1,
-        efficientnet.EfficientNetB2, efficientnet.EfficientNetB3,
-        efficientnet.EfficientNetB4, efficientnet.EfficientNetB5,
-        efficientnet.EfficientNetB6, efficientnet.EfficientNetB7
-    ]),
-    'efficientnet_v2': (efficientnet_v2, [
-        efficientnet_v2.EfficientNetV2B0, efficientnet_v2.EfficientNetV2B1,
-        efficientnet_v2.EfficientNetV2B2, efficientnet_v2.EfficientNetV2B3,
-        efficientnet_v2.EfficientNetV2S, efficientnet_v2.EfficientNetV2M,
-        efficientnet_v2.EfficientNetV2L
-    ])
->>>>>>> 19c986ad
+
 }
 
 TEST_IMAGE_PATH = ('https://storage.googleapis.com/tensorflow/'
