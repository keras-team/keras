--- conflicted
+++ resolved
@@ -23,10 +23,7 @@
 from keras import keras_parameterized
 from keras.applications import imagenet_utils as utils
 from keras.mixed_precision.policy import set_policy
-<<<<<<< HEAD
-=======
-
->>>>>>> e4815a1e
+
 
 class TestImageNetUtils(keras_parameterized.TestCase):
 
@@ -163,27 +160,19 @@
       },
   ])
   def test_preprocess_input_symbolic_mixed_precision(self, mode):
-<<<<<<< HEAD
-    set_policy("mixed_float16")
-=======
+
     set_policy('mixed_float16')
->>>>>>> e4815a1e
+
     shape = (20, 20, 3)
     inputs = keras.layers.Input(shape=shape)
     try:
       keras.layers.Lambda(
-<<<<<<< HEAD
-          lambda x: utils.preprocess_input(x, mode=mode),
-          output_shape=shape)(
-              inputs)
-    finally:
-      set_policy("float32")
-=======
+
           lambda x: utils.preprocess_input(x, mode=mode), output_shape=shape)(
               inputs)
     finally:
       set_policy('float32')
->>>>>>> e4815a1e
+
 
   @parameterized.named_parameters([
       {'testcase_name': 'channels_last_format',
