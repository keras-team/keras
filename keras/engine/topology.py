--- conflicted
+++ resolved
@@ -492,14 +492,7 @@
         If a Keras tensor is passed:
             - We call self._add_inbound_node().
             - If necessary, we `build` the layer to match
-<<<<<<< HEAD
                 the shape of the input(s).
-=======
-                the _keras_shape of the input(s).
-            - We update the _keras_shape of every input tensor with
-                its new shape (obtained via self.compute_output_shape).
-                This is done as part of _add_inbound_node().
->>>>>>> 986ecdb8
             - We update the _keras_history of the output tensor(s)
                 with the current layer.
                 This is done as part of _add_inbound_node().
@@ -641,18 +634,10 @@
         # Returns
             An input shape tuple.
         """
-<<<<<<< HEAD
         if isinstance(input_shape, list):
             return [tensor_shape.TensorShape(shape) for shape in input_shape]
         else:
             return tensor_shape.TensorShape(input_shape)
-=======
-        if hasattr(self, 'get_output_shape_for'):
-            msg = "Class `{}.{}` defines `get_output_shape_for` but does not override `compute_output_shape`. " + \
-                  "If this is a Keras 1 layer, please implement `compute_output_shape` to support Keras 2."
-            warnings.warn(msg.format(type(self).__module__, type(self).__name__), stacklevel=2)
-        return input_shape
->>>>>>> 986ecdb8
 
     def compute_mask(self, inputs, mask=None):  # pylint: disable=unused-argument
         """Computes an output mask tensor.
