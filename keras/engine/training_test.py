--- conflicted
+++ resolved
@@ -3868,33 +3868,12 @@
     model.build({'x': [None, 16]})
     self.assertEqual(model.l1.kernel.shape.as_list(), [16, 1])
 
-<<<<<<< HEAD
-  @keras_parameterized.run_all_keras_modes
-  def test_save_model_weights_h5(self):
-=======
+
   def test_save_top_level_model_weights_h5(self):
->>>>>>> e4815a1e
-
     class MyModel(training_module.Model):
 
       def __init__(self):
         super(MyModel, self).__init__()
-<<<<<<< HEAD
-        self.class_token = self.add_weight(shape=[2, 3])
-
-      def call(self, inputs):
-        pass
-
-    h5_file = tempfile.mktemp('.h5')
-    m1 = MyModel()
-    m1.build([None])
-    m1.save_weights(h5_file)
-
-    m2 = MyModel()
-    m2.build([None])
-    m2.load_weights(h5_file)
-    self.assertAllEqual(m1.get_weights(), m2.get_weights())
-=======
         self.class_token = self.add_weight(shape=(1,), name='class_token')
         self.inner_layer = layers_module.Dense(1)
 
@@ -3913,7 +3892,6 @@
     m2.load_weights(h5_file, by_name=True)
     self.assertAllEqual(m1.get_weights(), m2.get_weights())
 
->>>>>>> e4815a1e
 
 class ScalarDataModelTest(keras_parameterized.TestCase):
 
