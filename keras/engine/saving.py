"""Model saving utilities.
"""
from __future__ import print_function
from __future__ import absolute_import
from __future__ import division

import numpy as np
import os
import sys
import json
import yaml
import warnings
from six.moves import zip

from .. import backend as K
from .. import optimizers
from ..utils.io_utils import ask_to_proceed_with_overwrite
from ..utils import conv_utils


if sys.version_info[0] == 3:
    import pickle
else:
    import cPickle as pickle

try:
    import h5py
    HDF5_OBJECT_HEADER_LIMIT = 64512
except ImportError:
    h5py = None


def _get_json_type(obj):
    """Serialize any object to a JSON-serializable structure.

    # Arguments
        obj: the object to serialize

    # Returns
        JSON-serializable structure representing `obj`.

    # Raises
        TypeError: if `obj` cannot be serialized.
    """
    # if obj is a serializable Keras class instance
    # e.g. optimizer, layer
    if hasattr(obj, 'get_config'):
        return {'class_name': obj.__class__.__name__,
                'config': obj.get_config()}

    # if obj is any numpy type
    if type(obj).__module__ == np.__name__:
        if isinstance(obj, np.ndarray):
            return {'type': type(obj),
                    'value': obj.tolist()}
        else:
            return obj.item()

    # misc functions (e.g. loss function)
    if callable(obj):
        return obj.__name__

    # if obj is a python 'type'
    if type(obj).__name__ == type.__name__:
        return obj.__name__

    raise TypeError('Not JSON Serializable:', obj)


def pickle_model(model):

    from .. import __version__ as keras_version

    state = {}
    state['keras_version'] = str(keras_version).encode('utf8')
    state['backend'] = K.backend().encode('utf8')

    # save model config
    state['model_config'] = json.dumps({
            'class_name': model.__class__.__name__,
            'config': model.get_config()
        }, default=_get_json_type).encode('utf8')

    # save model weights
    layers = model.layers
    model_weights = {}
    state['model_weights'] = model_weights
    model_weights['layer_names'] = [layer.name.encode('utf8') for layer in layers]
    for layer in layers:
        layer_weights = {}
        model_weights[layer.name.encode('utf8')] = layer_weights
        symbolic_weights = layer.weights
        weight_values = K.batch_get_value(symbolic_weights)
        weight_names = []
        for i, (w, val) in enumerate(zip(symbolic_weights, weight_values)):
            if hasattr(w, 'name') and w.name:
                name = str(w.name)
            else:
                name = 'param_' + str(i)
            weight_names.append(name.encode('utf8'))
        layer_weights['weight_names'] = weight_names[:]
        for name, val in zip(weight_names, weight_values):
            layer_weights[name] = pickle.dumps(val)

    if model.optimizer:
        if isinstance(model.optimizer, optimizers.TFOptimizer):
            warnings.warn(
                'TensorFlow optimizers do not '
                'make it possible to access '
                'optimizer attributes or optimizer state '
                'after instantiation. '
                'As a result, we cannot include the optimizer '
                'as part of the model state.'
                'You will have to compile your model again '
                'after loading it. '
                'Prefer using a Keras optimizer instead '
                '(see keras.io/optimizers).')
        else:
            # save optimizer config
            state['training_config'] = json.dumps({
                'optimizer_config': {
                    'class_name': model.optimizer.__class__.__name__,
                    'config': model.optimizer.get_config()
                },
                'loss': model.loss,
                'metrics': model.metrics,
                'sample_weight_mode': model.sample_weight_mode,
                'loss_weights': model.loss_weights,
            }, default=_get_json_type).encode('utf-8')

            # save optimizer weights
            symbolic_weights = getattr(model.optimizer, 'weights')
            if symbolic_weights:
                optimizer_weights = {}
                state['optimizer_weights'] = optimizer_weights
                weight_values = K.batch_get_value(symbolic_weights)
                weight_names = []
                for i, (w, val) in enumerate(zip(symbolic_weights,
                                                 weight_values)):
                    # Default values of symbolic_weights is /variable
                    # for Theano and CNTK
                    if K.backend() == 'theano' or K.backend() == 'cntk':
                        if hasattr(w, 'name'):
                            if w.name.split('/')[-1] == 'variable':
                                name = str(w.name) + '_' + str(i)
                            else:
                                name = str(w.name)
                        else:
                            name = 'param_' + str(i)
                    else:
                        if hasattr(w, 'name') and w.name:
                            name = str(w.name)
                        else:
                            name = 'param_' + str(i)
                    weight_names.append(name.encode('utf8'))
                optimizer_weights['weight_names'] = weight_names[:]
                for name, val in zip(weight_names, weight_values):
                    optimizer_weights[name] = pickle.dumps(val)
    return state


def unpickle_model(state):
    model_config = json.loads(state['model_config'].decode('utf-8'))
    model = model_from_config(model_config)

    # set weights
    if 'keras_version' in state:
        original_keras_version = state['keras_version'].decode('utf8')
    else:
        original_keras_version = '1'
    if 'backend' in state:
        original_keras_backend = state['backend']
    else:
        original_keras_backend = None

    layers = model.layers
    filtered_layers = []
    for layer in layers:
        weights = layer.weights
        if weights:
            filtered_layers.append(layer)

    model_weights = state['model_weights']
    layer_names = model_weights['layer_names']
    filtered_layer_names = []
    for name in layer_names:
        weight_names = model_weights[name]['weight_names']
        if weight_names:
            filtered_layer_names.append(name)
    layer_names = filtered_layer_names

    if len(layer_names) != len(filtered_layers):
        raise ValueError('You are trying to load a weight file '
                         'containing ' + str(len(layer_names)) +
                         ' layers into a model with ' +
                         str(len(filtered_layers)) + ' layers.')

    weight_value_tuples = []
    for k, name in enumerate(layer_names):
        layer_weights = model_weights[name]
        weight_names = layer_weights['weight_names']
        weight_values = [pickle.loads(layer_weights[name]) for name in weight_names]
        layer = filtered_layers[k]
        symbolic_weights = layer.weights
        weight_values = preprocess_weights_for_loading(layer,
                                                       weight_values,
                                                       original_keras_version,
                                                       original_keras_backend,
                                                       reshape=False)
        if len(weight_values) != len(symbolic_weights):
            raise ValueError('Layer #' + str(k) +
                             ' (named "' + layer.name +
                             '" in the current model) was found to '
                             'correspond to layer ' + name +
                             ' in the provided state. '
                             'However the new layer ' + layer.name +
                             ' expects ' + str(len(symbolic_weights)) +
                             ' weights, but the saved weights have ' +
                             str(len(weight_values)) +
                             ' elements.')
        weight_value_tuples += zip(symbolic_weights, weight_values)
    K.batch_set_value(weight_value_tuples)

    # load optimizer
    training_config = state.get('training_config', None)
    if training_config:
        training_config = json.loads(training_config.decode('utf-8'))
        optimizer_config = training_config['optimizer_config']
        optimizer = optimizers.deserialize(optimizer_config)
        loss = training_config['loss']
        metrics = training_config['metrics']
        sample_weight_mode = training_config['sample_weight_mode']
        loss_weights = training_config['loss_weights']
        # compile model
        if loss:
            model.compile(optimizer=optimizer,
                          loss=loss,
                          metrics=metrics,
                          loss_weights=loss_weights,
                          sample_weight_mode=sample_weight_mode)

            # load optimizer weights
            optimizer_weights = state.get('optimizer_weights')
            if optimizer_weights:
                # Build train function (to get weight updates).
                model._make_train_function()
                optimizer_weight_values = [pickle.loads(optimizer_weights[n]) for n in
                                           optimizer_weights['weight_names']]
                try:
                    model.optimizer.set_weights(optimizer_weight_values)
                except ValueError:
                    warnings.warn('Error in loading the saved optimizer '
                                  'state. As a result, your model is '
                                  'starting with a freshly initialized '
                                  'optimizer.')
    return model


def save_model(model, filepath, overwrite=True, include_optimizer=True):
    """Save a model to a HDF5 file.

    Note: Please also see
    [How can I install HDF5 or h5py to save my models in Keras?](
        /getting-started/faq/
        #how-can-i-install-HDF5-or-h5py-to-save-my-models-in-Keras)
    in the FAQ for instructions on how to install `h5py`.

    The saved model contains:
        - the model's configuration (topology)
        - the model's weights
        - the model's optimizer's state (if any)

    Thus the saved model can be reinstantiated in
    the exact same state, without any of the code
    used for model definition or training.

    # Arguments
        model: Keras model instance to be saved.
        filepath: one of the following:
            - string, path where to save the model, or
            - h5py.File or h5py.Group object where to save the model
        overwrite: Whether we should overwrite any existing
            model at the target location, or instead
            ask the user with a manual prompt.
        include_optimizer: If True, save optimizer's state together.

    # Raises
        ImportError: if h5py is not available.
    """

    if h5py is None:
        raise ImportError('`save_model` requires h5py.')

<<<<<<< HEAD
=======
    def get_json_type(obj):
        """Serialize any object to a JSON-serializable structure.

        # Arguments
            obj: the object to serialize

        # Returns
            JSON-serializable structure representing `obj`.

        # Raises
            TypeError: if `obj` cannot be serialized.
        """
        # if obj is a serializable Keras class instance
        # e.g. optimizer, layer
        if hasattr(obj, 'get_config'):
            return {'class_name': obj.__class__.__name__,
                    'config': obj.get_config()}

        # if obj is any numpy type
        if type(obj).__module__ == np.__name__:
            if isinstance(obj, np.ndarray):
                return obj.tolist()
            else:
                return obj.item()

        # misc functions (e.g. loss function)
        if callable(obj):
            return obj.__name__

        # if obj is a python 'type'
        if type(obj).__name__ == type.__name__:
            return obj.__name__

        raise TypeError('Not JSON Serializable:', obj)

>>>>>>> e40ffd2c
    from .. import __version__ as keras_version

    if not isinstance(filepath, h5py.Group):
        # If file exists and should not be overwritten.
        if not overwrite and os.path.isfile(filepath):
            proceed = ask_to_proceed_with_overwrite(filepath)
            if not proceed:
                return

        f = h5py.File(filepath, mode='w')
        opened_new_file = True
    else:
        f = filepath
        opened_new_file = False

    try:
        f.attrs['keras_version'] = str(keras_version).encode('utf8')
        f.attrs['backend'] = K.backend().encode('utf8')
        f.attrs['model_config'] = json.dumps({
            'class_name': model.__class__.__name__,
            'config': model.get_config()
        }, default=_get_json_type).encode('utf8')

        model_weights_group = f.create_group('model_weights')
        model_layers = model.layers
        save_weights_to_hdf5_group(model_weights_group, model_layers)

        if include_optimizer and model.optimizer:
            if isinstance(model.optimizer, optimizers.TFOptimizer):
                warnings.warn(
                    'TensorFlow optimizers do not '
                    'make it possible to access '
                    'optimizer attributes or optimizer state '
                    'after instantiation. '
                    'As a result, we cannot save the optimizer '
                    'as part of the model save file.'
                    'You will have to compile your model again '
                    'after loading it. '
                    'Prefer using a Keras optimizer instead '
                    '(see keras.io/optimizers).')
            else:
                f.attrs['training_config'] = json.dumps({
                    'optimizer_config': {
                        'class_name': model.optimizer.__class__.__name__,
                        'config': model.optimizer.get_config()
                    },
                    'loss': model.loss,
                    'metrics': model.metrics,
                    'sample_weight_mode': model.sample_weight_mode,
                    'loss_weights': model.loss_weights,
                }, default=_get_json_type).encode('utf8')

                # Save optimizer weights.
                symbolic_weights = getattr(model.optimizer, 'weights')
                if symbolic_weights:
                    optimizer_weights_group = f.create_group(
                        'optimizer_weights')
                    weight_values = K.batch_get_value(symbolic_weights)
                    weight_names = []
                    for i, (w, val) in enumerate(zip(symbolic_weights,
                                                     weight_values)):
                        # Default values of symbolic_weights is /variable
                        # for Theano and CNTK
                        if K.backend() == 'theano' or K.backend() == 'cntk':
                            if hasattr(w, 'name'):
                                if w.name.split('/')[-1] == 'variable':
                                    name = str(w.name) + '_' + str(i)
                                else:
                                    name = str(w.name)
                            else:
                                name = 'param_' + str(i)
                        else:
                            if hasattr(w, 'name') and w.name:
                                name = str(w.name)
                            else:
                                name = 'param_' + str(i)
                        weight_names.append(name.encode('utf8'))
                    optimizer_weights_group.attrs[
                        'weight_names'] = weight_names
                    for name, val in zip(weight_names, weight_values):
                        param_dset = optimizer_weights_group.create_dataset(
                            name,
                            val.shape,
                            dtype=val.dtype)
                        if not val.shape:
                            # scalar
                            param_dset[()] = val
                        else:
                            param_dset[:] = val
        f.file.flush()
    finally:
        if opened_new_file:
            f.close()


def load_model(filepath, custom_objects=None, compile=True):
    """Loads a model saved via `save_model`.

    # Arguments
        filepath: one of the following:
            - string, path to the saved model, or
            - h5py.File or h5py.Group object from which to load the model
        custom_objects: Optional dictionary mapping names
            (strings) to custom classes or functions to be
            considered during deserialization.
        compile: Boolean, whether to compile the model
            after loading.

    # Returns
        A Keras model instance. If an optimizer was found
        as part of the saved model, the model is already
        compiled. Otherwise, the model is uncompiled and
        a warning will be displayed. When `compile` is set
        to False, the compilation is omitted without any
        warning.

    # Raises
        ImportError: if h5py is not available.
        ValueError: In case of an invalid savefile.
    """
    if h5py is None:
        raise ImportError('`load_model` requires h5py.')

    if not custom_objects:
        custom_objects = {}

    def convert_custom_objects(obj):
        """Handles custom object lookup.

        # Arguments
            obj: object, dict, or list.

        # Returns
            The same structure, where occurrences
                of a custom object name have been replaced
                with the custom object.
        """
        if isinstance(obj, list):
            deserialized = []
            for value in obj:
                deserialized.append(convert_custom_objects(value))
            return deserialized
        if isinstance(obj, dict):
            deserialized = {}
            for key, value in obj.items():
                deserialized[key] = convert_custom_objects(value)
            return deserialized
        if obj in custom_objects:
            return custom_objects[obj]
        return obj

    opened_new_file = not isinstance(filepath, h5py.Group)
    if opened_new_file:
        f = h5py.File(filepath, mode='r')
    else:
        f = filepath

    model = None
    try:
        # instantiate model
        model_config = f.attrs.get('model_config')
        if model_config is None:
            raise ValueError('No model found in config file.')
        model_config = json.loads(model_config.decode('utf-8'))
        model = model_from_config(model_config, custom_objects=custom_objects)

        # set weights
        load_weights_from_hdf5_group(f['model_weights'], model.layers)

        if compile:
            # instantiate optimizer
            training_config = f.attrs.get('training_config')
            if training_config is None:
                warnings.warn('No training configuration found in save file: '
                              'the model was *not* compiled. '
                              'Compile it manually.')
                return model
            training_config = json.loads(training_config.decode('utf-8'))
            optimizer_config = training_config['optimizer_config']
            optimizer = optimizers.deserialize(optimizer_config,
                                               custom_objects=custom_objects)

            # Recover loss functions and metrics.
            loss = convert_custom_objects(training_config['loss'])
            metrics = convert_custom_objects(training_config['metrics'])
            sample_weight_mode = training_config['sample_weight_mode']
            loss_weights = training_config['loss_weights']

            # Compile model.
            model.compile(optimizer=optimizer,
                          loss=loss,
                          metrics=metrics,
                          loss_weights=loss_weights,
                          sample_weight_mode=sample_weight_mode)

            # Set optimizer weights.
            if 'optimizer_weights' in f:
                # Build train function (to get weight updates).
                model._make_train_function()
                optimizer_weights_group = f['optimizer_weights']
                optimizer_weight_names = [
                    n.decode('utf8') for n in
                    optimizer_weights_group.attrs['weight_names']]
                optimizer_weight_values = [optimizer_weights_group[n] for n in
                                           optimizer_weight_names]
                try:
                    model.optimizer.set_weights(optimizer_weight_values)
                except ValueError:
                    warnings.warn('Error in loading the saved optimizer '
                                  'state. As a result, your model is '
                                  'starting with a freshly initialized '
                                  'optimizer.')
    finally:
        if opened_new_file:
            f.close()
    return model


def model_from_config(config, custom_objects=None):
    """Instantiates a Keras model from its config.

    # Arguments
        config: Configuration dictionary.
        custom_objects: Optional dictionary mapping names
            (strings) to custom classes or functions to be
            considered during deserialization.

    # Returns
        A Keras model instance (uncompiled).

    # Raises
        TypeError: if `config` is not a dictionary.
    """
    if isinstance(config, list):
        raise TypeError('`model_from_config` expects a dictionary, '
                        'not a list. Maybe you meant to use '
                        '`Sequential.from_config(config)`?')
    from ..layers import deserialize
    return deserialize(config, custom_objects=custom_objects)


def model_from_yaml(yaml_string, custom_objects=None):
    """Parses a yaml model configuration file and returns a model instance.

    # Arguments
        yaml_string: YAML string encoding a model configuration.
        custom_objects: Optional dictionary mapping names
            (strings) to custom classes or functions to be
            considered during deserialization.

    # Returns
        A Keras model instance (uncompiled).
    """
    config = yaml.load(yaml_string)
    from ..layers import deserialize
    return deserialize(config, custom_objects=custom_objects)


def model_from_json(json_string, custom_objects=None):
    """Parses a JSON model configuration file and returns a model instance.

    # Arguments
        json_string: JSON string encoding a model configuration.
        custom_objects: Optional dictionary mapping names
            (strings) to custom classes or functions to be
            considered during deserialization.

    # Returns
        A Keras model instance (uncompiled).
    """
    config = json.loads(json_string)
    from ..layers import deserialize
    return deserialize(config, custom_objects=custom_objects)


def save_attributes_to_hdf5_group(group, name, data):
    """Saves attributes (data) of the specified name into the HDF5 group.

    This method deals with an inherent problem of HDF5 file which is not
    able to store data larger than HDF5_OBJECT_HEADER_LIMIT bytes.

    # Arguments
        group: A pointer to a HDF5 group.
        name: A name of the attributes to save.
        data: Attributes data to store.
    """
    # Check that no item in `data` is larger than `HDF5_OBJECT_HEADER_LIMIT`
    # because in that case even chunking the array would not make the saving
    # possible.
    bad_attributes = [x for x in data if len(x) > HDF5_OBJECT_HEADER_LIMIT]

    # Expecting this to never be true.
    if len(bad_attributes) > 0:
        raise RuntimeError('The following attributes cannot be saved to HDF5 '
                           'file because they are larger than %d bytes: %s'
                           % (HDF5_OBJECT_HEADER_LIMIT,
                              ', '.join([x for x in bad_attributes])))

    data_npy = np.asarray(data)

    num_chunks = 1
    chunked_data = np.array_split(data_npy, num_chunks)

    # This will never loop forever thanks to the test above.
    while any(map(lambda x: x.nbytes > HDF5_OBJECT_HEADER_LIMIT, chunked_data)):
        num_chunks += 1
        chunked_data = np.array_split(data_npy, num_chunks)

    if num_chunks > 1:
        for chunk_id, chunk_data in enumerate(chunked_data):
            group.attrs['%s%d' % (name, chunk_id)] = chunk_data
    else:
        group.attrs[name] = data


def load_attributes_from_hdf5_group(group, name):
    """Loads attributes of the specified name from the HDF5 group.

    This method deals with an inherent problem
    of HDF5 file which is not able to store
    data larger than HDF5_OBJECT_HEADER_LIMIT bytes.

    # Arguments
        group: A pointer to a HDF5 group.
        name: A name of the attributes to load.

    # Returns
        data: Attributes data.
    """
    if name in group.attrs:
        data = [n.decode('utf8') for n in group.attrs[name]]
    else:
        data = []
        chunk_id = 0
        while ('%s%d' % (name, chunk_id)) in group.attrs:
            data.extend([n.decode('utf8')
                         for n in group.attrs['%s%d' % (name, chunk_id)]])
            chunk_id += 1
    return data


def save_weights_to_hdf5_group(f, layers):
    from .. import __version__ as keras_version

    save_attributes_to_hdf5_group(
        f, 'layer_names', [layer.name.encode('utf8') for layer in layers])
    f.attrs['backend'] = K.backend().encode('utf8')
    f.attrs['keras_version'] = str(keras_version).encode('utf8')

    for layer in layers:
        g = f.create_group(layer.name)
        symbolic_weights = layer.weights
        weight_values = K.batch_get_value(symbolic_weights)
        weight_names = []
        for i, (w, val) in enumerate(zip(symbolic_weights, weight_values)):
            if hasattr(w, 'name') and w.name:
                name = str(w.name)
            else:
                name = 'param_' + str(i)
            weight_names.append(name.encode('utf8'))
        save_attributes_to_hdf5_group(g, 'weight_names', weight_names)
        for name, val in zip(weight_names, weight_values):
            param_dset = g.create_dataset(name, val.shape,
                                          dtype=val.dtype)
            if not val.shape:
                # scalar
                param_dset[()] = val
            else:
                param_dset[:] = val


def preprocess_weights_for_loading(layer, weights,
                                   original_keras_version=None,
                                   original_backend=None,
                                   reshape=False):
    """Converts layers weights from Keras 1 format to Keras 2 and also weights of CuDNN layers in Keras 2.

    # Arguments
        layer: Layer instance.
        weights: List of weights values (Numpy arrays).
        original_keras_version: Keras version for the weights, as a string.
        original_backend: Keras backend the weights were trained with,
            as a string.
        reshape: Reshape weights to fit the layer when the correct number
            of values are present but the shape does not match.

    # Returns
        A list of weights values (Numpy arrays).
    """
    def convert_nested_bidirectional(weights):
        """Converts layers nested in `Bidirectional` wrapper by `preprocess_weights_for_loading()`.

        # Arguments
            weights: List of weights values (Numpy arrays).
        # Returns
            A list of weights values (Numpy arrays).
        """
        num_weights_per_layer = len(weights) // 2
        forward_weights = preprocess_weights_for_loading(layer.forward_layer,
                                                         weights[:num_weights_per_layer],
                                                         original_keras_version,
                                                         original_backend)
        backward_weights = preprocess_weights_for_loading(layer.backward_layer,
                                                          weights[num_weights_per_layer:],
                                                          original_keras_version,
                                                          original_backend)
        return forward_weights + backward_weights

    def convert_nested_time_distributed(weights):
        """Converts layers nested in `TimeDistributed` wrapper by `preprocess_weights_for_loading()`.

        # Arguments
            weights: List of weights values (Numpy arrays).
        # Returns
            A list of weights values (Numpy arrays).
        """
        return preprocess_weights_for_loading(
            layer.layer, weights, original_keras_version, original_backend)

    def convert_nested_model(weights):
        """Converts layers nested in `Model` or `Sequential` by `preprocess_weights_for_loading()`.

        # Arguments
            weights: List of weights values (Numpy arrays).
        # Returns
            A list of weights values (Numpy arrays).
        """
        new_weights = []
        # trainable weights
        for sublayer in layer.layers:
            num_weights = len(sublayer.trainable_weights)
            if num_weights > 0:
                new_weights.extend(preprocess_weights_for_loading(
                    layer=sublayer,
                    weights=weights[:num_weights],
                    original_keras_version=original_keras_version,
                    original_backend=original_backend))
                weights = weights[num_weights:]

        # non-trainable weights
        for sublayer in layer.layers:
            num_weights = len([l for l in sublayer.weights
                               if l not in sublayer.trainable_weights])
            if num_weights > 0:
                new_weights.extend(preprocess_weights_for_loading(
                    layer=sublayer,
                    weights=weights[:num_weights],
                    original_keras_version=original_keras_version,
                    original_backend=original_backend))
                weights = weights[num_weights:]
        return new_weights

    # Convert layers nested in Bidirectional/TimeDistributed/Model/Sequential.
    # Both transformation should be ran for both Keras 1->2 conversion
    # and for conversion of CuDNN layers.
    if layer.__class__.__name__ == 'Bidirectional':
        weights = convert_nested_bidirectional(weights)
    if layer.__class__.__name__ == 'TimeDistributed':
        weights = convert_nested_time_distributed(weights)
    elif layer.__class__.__name__ in ['Model', 'Sequential']:
        weights = convert_nested_model(weights)

    if original_keras_version == '1':
        if layer.__class__.__name__ == 'TimeDistributed':
            weights = preprocess_weights_for_loading(layer.layer,
                                                     weights,
                                                     original_keras_version,
                                                     original_backend)

        if layer.__class__.__name__ == 'Conv1D':
            shape = weights[0].shape
            # Handle Keras 1.1 format
            if shape[:2] != (layer.kernel_size[0], 1) or shape[3] != layer.filters:
                # Legacy shape:
                # (filters, input_dim, filter_length, 1)
                assert shape[0] == layer.filters and shape[2:] == (layer.kernel_size[0], 1)
                weights[0] = np.transpose(weights[0], (2, 3, 1, 0))
            weights[0] = weights[0][:, 0, :, :]

        if layer.__class__.__name__ == 'Conv2D':
            if layer.data_format == 'channels_first':
                # old: (filters, stack_size, kernel_rows, kernel_cols)
                # new: (kernel_rows, kernel_cols, stack_size, filters)
                weights[0] = np.transpose(weights[0], (2, 3, 1, 0))

        if layer.__class__.__name__ == 'Conv2DTranspose':
            if layer.data_format == 'channels_last':
                # old: (kernel_rows, kernel_cols, stack_size, filters)
                # new: (kernel_rows, kernel_cols, filters, stack_size)
                weights[0] = np.transpose(weights[0], (0, 1, 3, 2))
            if layer.data_format == 'channels_first':
                # old: (filters, stack_size, kernel_rows, kernel_cols)
                # new: (kernel_rows, kernel_cols, filters, stack_size)
                weights[0] = np.transpose(weights[0], (2, 3, 0, 1))

        if layer.__class__.__name__ == 'Conv3D':
            if layer.data_format == 'channels_first':
                # old: (filters, stack_size, ...)
                # new: (..., stack_size, filters)
                weights[0] = np.transpose(weights[0], (2, 3, 4, 1, 0))

        if layer.__class__.__name__ == 'GRU':
            if len(weights) == 9:
                kernel = np.concatenate([weights[0],
                                         weights[3],
                                         weights[6]], axis=-1)
                recurrent_kernel = np.concatenate([weights[1],
                                                   weights[4],
                                                   weights[7]], axis=-1)
                bias = np.concatenate([weights[2],
                                       weights[5],
                                       weights[8]], axis=-1)
                weights = [kernel, recurrent_kernel, bias]

        if layer.__class__.__name__ == 'LSTM':
            if len(weights) == 12:
                # old: i, c, f, o
                # new: i, f, c, o
                kernel = np.concatenate([weights[0],
                                         weights[6],
                                         weights[3],
                                         weights[9]], axis=-1)
                recurrent_kernel = np.concatenate([weights[1],
                                                   weights[7],
                                                   weights[4],
                                                   weights[10]], axis=-1)
                bias = np.concatenate([weights[2],
                                       weights[8],
                                       weights[5],
                                       weights[11]], axis=-1)
                weights = [kernel, recurrent_kernel, bias]

        if layer.__class__.__name__ == 'ConvLSTM2D':
            if len(weights) == 12:
                kernel = np.concatenate([weights[0],
                                         weights[6],
                                         weights[3],
                                         weights[9]], axis=-1)
                recurrent_kernel = np.concatenate([weights[1],
                                                   weights[7],
                                                   weights[4],
                                                   weights[10]], axis=-1)
                bias = np.concatenate([weights[2],
                                       weights[8],
                                       weights[5],
                                       weights[11]], axis=-1)
                if layer.data_format == 'channels_first':
                    # old: (filters, stack_size, kernel_rows, kernel_cols)
                    # new: (kernel_rows, kernel_cols, stack_size, filters)
                    kernel = np.transpose(kernel, (2, 3, 1, 0))
                    recurrent_kernel = np.transpose(recurrent_kernel,
                                                    (2, 3, 1, 0))
                weights = [kernel, recurrent_kernel, bias]

    conv_layers = ['Conv1D',
                   'Conv2D',
                   'Conv3D',
                   'Conv2DTranspose',
                   'ConvLSTM2D']
    if layer.__class__.__name__ in conv_layers:
        layer_weights_shape = K.int_shape(layer.weights[0])
        if _need_convert_kernel(original_backend):
            weights[0] = conv_utils.convert_kernel(weights[0])
            if layer.__class__.__name__ == 'ConvLSTM2D':
                weights[1] = conv_utils.convert_kernel(weights[1])
        if reshape and layer_weights_shape != weights[0].shape:
            if weights[0].size != np.prod(layer_weights_shape):
                raise ValueError('Weights must be of equal size to ' +
                                 'apply a reshape operation. ' +
                                 'Layer ' + layer.name +
                                 '\'s weights have shape ' +
                                 str(layer_weights_shape) + ' and size ' +
                                 str(np.prod(layer_weights_shape)) + '. ' +
                                 'The weights for loading have shape ' +
                                 str(weights[0].shape) + ' and size ' +
                                 str(weights[0].size) + '. ')
            weights[0] = np.reshape(weights[0], layer_weights_shape)
        elif layer_weights_shape != weights[0].shape:
            weights[0] = np.transpose(weights[0], (3, 2, 0, 1))
            if layer.__class__.__name__ == 'ConvLSTM2D':
                weights[1] = np.transpose(weights[1], (3, 2, 0, 1))

    # convert CuDNN layers
    weights = _convert_rnn_weights(layer, weights)

    return weights


def _convert_rnn_weights(layer, weights):
    """Converts weights for RNN layers between native and CuDNN format.

    Input kernels for each gate are transposed and converted between Fortran
    and C layout, recurrent kernels are transposed. For LSTM biases are summed/
    split in half, for GRU biases are reshaped.

    Weights can be converted in both directions between `LSTM` and`CuDNNSLTM`
    and between `CuDNNGRU` and `GRU(reset_after=True)`. Default `GRU` is not
    compatible with `CuDNNGRU`.

    For missing biases in `LSTM`/`GRU` (`use_bias=False`),
    no conversion is made.

    # Arguments
        layer: Target layer instance.
        weights: List of source weights values (input kernels, recurrent
            kernels, [biases]) (Numpy arrays).

    # Returns
        A list of converted weights values (Numpy arrays).

    # Raises
        ValueError: for incompatible GRU layer/weights or incompatible biases
    """

    def transform_kernels(kernels, func, n_gates):
        """Transforms kernel for each gate separately using given function.

        # Arguments
            kernels: Stacked array of kernels for individual gates.
            func: Function applied to kernel of each gate.
            n_gates: Number of gates (4 for LSTM, 3 for GRU).
        # Returns
            Stacked array of transformed kernels.
        """
        return np.hstack([func(k) for k in np.hsplit(kernels, n_gates)])

    def transpose_input(from_cudnn):
        """Makes a function that transforms input kernels from/to CuDNN format.

        It keeps the shape, but changes between the layout (Fortran/C). Eg.:

        ```
        Keras                 CuDNN
        [[0, 1, 2],  <--->  [[0, 2, 4],
         [3, 4, 5]]          [1, 3, 5]]
        ```

        It can be passed to `transform_kernels()`.

        # Arguments
            from_cudnn: `True` if source weights are in CuDNN format, `False`
                if they're in plain Keras format.
        # Returns
            Function that converts input kernel to the other format.
        """
        order = 'F' if from_cudnn else 'C'

        def transform(kernel):
            return kernel.T.reshape(kernel.shape, order=order)

        return transform

    target_class = layer.__class__.__name__

    # convert the weights between CuDNNLSTM and LSTM
    if target_class in ['LSTM', 'CuDNNLSTM'] and len(weights) == 3:
        # determine if we're loading a CuDNNLSTM layer
        # from the number of bias weights:
        # CuDNNLSTM has (units * 8) weights; while LSTM has (units * 4)
        # if there's no bias weight in the file, skip this conversion
        units = weights[1].shape[0]
        bias_shape = weights[2].shape
        n_gates = 4

        if bias_shape == (2 * units * n_gates,):
            source = 'CuDNNLSTM'
        elif bias_shape == (units * n_gates,):
            source = 'LSTM'
        else:
            raise ValueError('Invalid bias shape: ' + str(bias_shape))

        def convert_weights(weights, from_cudnn=True):
            # transpose (and reshape) input and recurrent kernels
            kernels = transform_kernels(weights[0],
                                        transpose_input(from_cudnn),
                                        n_gates)
            recurrent_kernels = transform_kernels(weights[1], lambda k: k.T, n_gates)
            if from_cudnn:
                # merge input and recurrent biases into a single set
                biases = np.sum(np.split(weights[2], 2, axis=0), axis=0)
            else:
                # Split single set of biases evenly to two sets. The way of
                # splitting doesn't matter as long as the two sets sum is kept.
                biases = np.tile(0.5 * weights[2], 2)
            return [kernels, recurrent_kernels, biases]

        if source != target_class:
            weights = convert_weights(weights, from_cudnn=source == 'CuDNNLSTM')

    # convert the weights between CuDNNGRU and GRU(reset_after=True)
    if target_class in ['GRU', 'CuDNNGRU'] and len(weights) == 3:
        # We can determine the source of the weights from the shape of the bias.
        # If there is no bias we skip the conversion since CuDNNGRU always has biases.

        units = weights[1].shape[0]
        bias_shape = weights[2].shape
        n_gates = 3

        def convert_weights(weights, from_cudnn=True):
            kernels = transform_kernels(weights[0], transpose_input(from_cudnn), n_gates)
            recurrent_kernels = transform_kernels(weights[1], lambda k: k.T, n_gates)
            biases = np.array(weights[2]).reshape((2, -1) if from_cudnn else -1)
            return [kernels, recurrent_kernels, biases]

        if bias_shape == (2 * units * n_gates,):
            source = 'CuDNNGRU'
        elif bias_shape == (2, units * n_gates):
            source = 'GRU(reset_after=True)'
        elif bias_shape == (units * n_gates,):
            source = 'GRU(reset_after=False)'
        else:
            raise ValueError('Invalid bias shape: ' + str(bias_shape))

        if target_class == 'CuDNNGRU':
            target = 'CuDNNGRU'
        elif layer.reset_after:
            target = 'GRU(reset_after=True)'
        else:
            target = 'GRU(reset_after=False)'

        # only convert between different types
        if source != target:
            types = (source, target)
            if 'GRU(reset_after=False)' in types:
                raise ValueError('%s is not compatible with %s' % types)
            if source == 'CuDNNGRU':
                weights = convert_weights(weights, from_cudnn=True)
            elif source == 'GRU(reset_after=True)':
                weights = convert_weights(weights, from_cudnn=False)

    return weights


def _need_convert_kernel(original_backend):
    """Checks if conversion on kernel matrices is required during weight loading.

    The convolution operation is implemented differently in different backends.
    While TH implements convolution, TF and CNTK implement the correlation operation.
    So the channel axis needs to be flipped when we're loading TF weights onto a TH model,
    or vice versa. However, there's no conversion required between TF and CNTK.

    # Arguments
        original_backend: Keras backend the weights were trained with, as a string.

    # Returns
        `True` if conversion on kernel matrices is required, otherwise `False`.
    """
    if original_backend is None:
        # backend information not available
        return False
    uses_correlation = {'tensorflow': True,
                        'theano': False,
                        'cntk': True}
    if original_backend not in uses_correlation:
        # By default, do not convert the kernels if the original backend is unknown
        return False
    if K.backend() in uses_correlation:
        current_uses_correlation = uses_correlation[K.backend()]
    else:
        # Assume unknown backends use correlation
        current_uses_correlation = True
    return uses_correlation[original_backend] != current_uses_correlation


def load_weights_from_hdf5_group(f, layers, reshape=False):
    """Implements topological (order-based) weight loading.

    # Arguments
        f: A pointer to a HDF5 group.
        layers: a list of target layers.
        reshape: Reshape weights to fit the layer when the correct number
            of values are present but the shape does not match.

    # Raises
        ValueError: in case of mismatch between provided layers
            and weights file.
    """
    if 'keras_version' in f.attrs:
        original_keras_version = f.attrs['keras_version'].decode('utf8')
    else:
        original_keras_version = '1'
    if 'backend' in f.attrs:
        original_backend = f.attrs['backend'].decode('utf8')
    else:
        original_backend = None

    filtered_layers = []
    for layer in layers:
        weights = layer.weights
        if weights:
            filtered_layers.append(layer)

    layer_names = load_attributes_from_hdf5_group(f, 'layer_names')
    filtered_layer_names = []
    for name in layer_names:
        g = f[name]
        weight_names = load_attributes_from_hdf5_group(g, 'weight_names')
        if weight_names:
            filtered_layer_names.append(name)
    layer_names = filtered_layer_names
    if len(layer_names) != len(filtered_layers):
        raise ValueError('You are trying to load a weight file '
                         'containing ' + str(len(layer_names)) +
                         ' layers into a model with ' +
                         str(len(filtered_layers)) + ' layers.')

    # We batch weight value assignments in a single backend call
    # which provides a speedup in TensorFlow.
    weight_value_tuples = []
    for k, name in enumerate(layer_names):
        g = f[name]
        weight_names = load_attributes_from_hdf5_group(g, 'weight_names')
        weight_values = [np.asarray(g[weight_name]) for weight_name in weight_names]
        layer = filtered_layers[k]
        symbolic_weights = layer.weights
        weight_values = preprocess_weights_for_loading(layer,
                                                       weight_values,
                                                       original_keras_version,
                                                       original_backend,
                                                       reshape=reshape)
        if len(weight_values) != len(symbolic_weights):
            raise ValueError('Layer #' + str(k) +
                             ' (named "' + layer.name +
                             '" in the current model) was found to '
                             'correspond to layer ' + name +
                             ' in the save file. '
                             'However the new layer ' + layer.name +
                             ' expects ' + str(len(symbolic_weights)) +
                             ' weights, but the saved weights have ' +
                             str(len(weight_values)) +
                             ' elements.')
        weight_value_tuples += zip(symbolic_weights, weight_values)
    K.batch_set_value(weight_value_tuples)


def load_weights_from_hdf5_group_by_name(f, layers, skip_mismatch=False,
                                         reshape=False):
    """Implements name-based weight loading.

    (instead of topological weight loading).

    Layers that have no matching name are skipped.

    # Arguments
        f: A pointer to a HDF5 group.
        layers: A list of target layers.
        skip_mismatch: Boolean, whether to skip loading of layers
            where there is a mismatch in the number of weights,
            or a mismatch in the shape of the weights.
        reshape: Reshape weights to fit the layer when the correct number
            of values are present but the shape does not match.

    # Raises
        ValueError: in case of mismatch between provided layers
            and weights file and skip_mismatch=False.
    """
    if 'keras_version' in f.attrs:
        original_keras_version = f.attrs['keras_version'].decode('utf8')
    else:
        original_keras_version = '1'
    if 'backend' in f.attrs:
        original_backend = f.attrs['backend'].decode('utf8')
    else:
        original_backend = None

    # New file format.
    layer_names = load_attributes_from_hdf5_group(f, 'layer_names')

    # Reverse index of layer name to list of layers with name.
    index = {}
    for layer in layers:
        if layer.name:
            index.setdefault(layer.name, []).append(layer)

    # We batch weight value assignments in a single backend call
    # which provides a speedup in TensorFlow.
    weight_value_tuples = []
    for k, name in enumerate(layer_names):
        g = f[name]
        weight_names = load_attributes_from_hdf5_group(g, 'weight_names')
        weight_values = [np.asarray(g[weight_name]) for weight_name in weight_names]

        for layer in index.get(name, []):
            symbolic_weights = layer.weights
            weight_values = preprocess_weights_for_loading(
                layer,
                weight_values,
                original_keras_version,
                original_backend,
                reshape=reshape)
            if len(weight_values) != len(symbolic_weights):
                if skip_mismatch:
                    warnings.warn('Skipping loading of weights for layer {}'.format(layer.name) +
                                  ' due to mismatch in number of weights' +
                                  ' ({} vs {}).'.format(len(symbolic_weights), len(weight_values)))
                    continue
                else:
                    raise ValueError('Layer #' + str(k) +
                                     ' (named "' + layer.name +
                                     '") expects ' +
                                     str(len(symbolic_weights)) +
                                     ' weight(s), but the saved weights' +
                                     ' have ' + str(len(weight_values)) +
                                     ' element(s).')
            # Set values.
            for i in range(len(weight_values)):
                if K.int_shape(symbolic_weights[i]) != weight_values[i].shape:
                    if skip_mismatch:
                        warnings.warn('Skipping loading of weights for layer {}'.format(layer.name) +
                                      ' due to mismatch in shape' +
                                      ' ({} vs {}).'.format(
                                          symbolic_weights[i].shape,
                                          weight_values[i].shape))
                        continue
                    else:
                        raise ValueError('Layer #' + str(k) +
                                         ' (named "' + layer.name +
                                         '"), weight ' +
                                         str(symbolic_weights[i]) +
                                         ' has shape {}'.format(K.int_shape(symbolic_weights[i])) +
                                         ', but the saved weight has shape ' +
                                         str(weight_values[i].shape) + '.')
                else:
                    weight_value_tuples.append((symbolic_weights[i],
                                                weight_values[i]))

    K.batch_set_value(weight_value_tuples)<|MERGE_RESOLUTION|>--- conflicted
+++ resolved
@@ -291,44 +291,6 @@
     if h5py is None:
         raise ImportError('`save_model` requires h5py.')
 
-<<<<<<< HEAD
-=======
-    def get_json_type(obj):
-        """Serialize any object to a JSON-serializable structure.
-
-        # Arguments
-            obj: the object to serialize
-
-        # Returns
-            JSON-serializable structure representing `obj`.
-
-        # Raises
-            TypeError: if `obj` cannot be serialized.
-        """
-        # if obj is a serializable Keras class instance
-        # e.g. optimizer, layer
-        if hasattr(obj, 'get_config'):
-            return {'class_name': obj.__class__.__name__,
-                    'config': obj.get_config()}
-
-        # if obj is any numpy type
-        if type(obj).__module__ == np.__name__:
-            if isinstance(obj, np.ndarray):
-                return obj.tolist()
-            else:
-                return obj.item()
-
-        # misc functions (e.g. loss function)
-        if callable(obj):
-            return obj.__name__
-
-        # if obj is a python 'type'
-        if type(obj).__name__ == type.__name__:
-            return obj.__name__
-
-        raise TypeError('Not JSON Serializable:', obj)
-
->>>>>>> e40ffd2c
     from .. import __version__ as keras_version
 
     if not isinstance(filepath, h5py.Group):
