"""Fairly basic set of tools for real-time data augmentation on image data.

Can easily be extended to include new transformations,
new preprocessing methods, etc...
"""
from __future__ import absolute_import
from __future__ import division
from __future__ import print_function

import numpy as np
import re
from scipy import linalg
import scipy.ndimage as ndi
from six.moves import range
import os
import threading
import warnings
import multiprocessing.pool
from functools import partial

from .. import backend as K
from ..utils.data_utils import Sequence

try:
    from PIL import ImageEnhance
    from PIL import Image as pil_image
except ImportError:
    pil_image = None

if pil_image is not None:
    _PIL_INTERPOLATION_METHODS = {
        'nearest': pil_image.NEAREST,
        'bilinear': pil_image.BILINEAR,
        'bicubic': pil_image.BICUBIC,
    }
    # These methods were only introduced in version 3.4.0 (2016).
    if hasattr(pil_image, 'HAMMING'):
        _PIL_INTERPOLATION_METHODS['hamming'] = pil_image.HAMMING
    if hasattr(pil_image, 'BOX'):
        _PIL_INTERPOLATION_METHODS['box'] = pil_image.BOX
    # This method is new in version 1.1.3 (2013).
    if hasattr(pil_image, 'LANCZOS'):
        _PIL_INTERPOLATION_METHODS['lanczos'] = pil_image.LANCZOS


def random_rotation(x, rg, row_axis=1, col_axis=2, channel_axis=0,
                    fill_mode='nearest', cval=0.):
    """Performs a random rotation of a Numpy image tensor.

    # Arguments
        x: Input tensor. Must be 3D.
        rg: Rotation range, in degrees.
        row_axis: Index of axis for rows in the input tensor.
        col_axis: Index of axis for columns in the input tensor.
        channel_axis: Index of axis for channels in the input tensor.
        fill_mode: Points outside the boundaries of the input
            are filled according to the given mode
            (one of `{'constant', 'nearest', 'reflect', 'wrap'}`).
        cval: Value used for points outside the boundaries
            of the input if `mode='constant'`.

    # Returns
        Rotated Numpy image tensor.
    """
    theta = np.deg2rad(np.random.uniform(-rg, rg))
    rotation_matrix = np.array([[np.cos(theta), -np.sin(theta), 0],
                                [np.sin(theta), np.cos(theta), 0],
                                [0, 0, 1]])

    h, w = x.shape[row_axis], x.shape[col_axis]
    transform_matrix = transform_matrix_offset_center(rotation_matrix, h, w)
    x = apply_transform(x, transform_matrix, channel_axis, fill_mode, cval)
    return x


def random_shift(x, wrg, hrg, row_axis=1, col_axis=2, channel_axis=0,
                 fill_mode='nearest', cval=0.):
    """Performs a random spatial shift of a Numpy image tensor.

    # Arguments
        x: Input tensor. Must be 3D.
        wrg: Width shift range, as a float fraction of the width.
        hrg: Height shift range, as a float fraction of the height.
        row_axis: Index of axis for rows in the input tensor.
        col_axis: Index of axis for columns in the input tensor.
        channel_axis: Index of axis for channels in the input tensor.
        fill_mode: Points outside the boundaries of the input
            are filled according to the given mode
            (one of `{'constant', 'nearest', 'reflect', 'wrap'}`).
        cval: Value used for points outside the boundaries
            of the input if `mode='constant'`.

    # Returns
        Shifted Numpy image tensor.
    """
    h, w = x.shape[row_axis], x.shape[col_axis]
    tx = np.random.uniform(-hrg, hrg) * h
    ty = np.random.uniform(-wrg, wrg) * w
    translation_matrix = np.array([[1, 0, tx],
                                   [0, 1, ty],
                                   [0, 0, 1]])

    transform_matrix = translation_matrix  # no need to do offset
    x = apply_transform(x, transform_matrix, channel_axis, fill_mode, cval)
    return x


def random_shear(x, intensity, row_axis=1, col_axis=2, channel_axis=0,
                 fill_mode='nearest', cval=0.):
    """Performs a random spatial shear of a Numpy image tensor.

    # Arguments
        x: Input tensor. Must be 3D.
        intensity: Transformation intensity in degrees.
        row_axis: Index of axis for rows in the input tensor.
        col_axis: Index of axis for columns in the input tensor.
        channel_axis: Index of axis for channels in the input tensor.
        fill_mode: Points outside the boundaries of the input
            are filled according to the given mode
            (one of `{'constant', 'nearest', 'reflect', 'wrap'}`).
        cval: Value used for points outside the boundaries
            of the input if `mode='constant'`.

    # Returns
        Sheared Numpy image tensor.
    """
    shear = np.deg2rad(np.random.uniform(-intensity, intensity))
    shear_matrix = np.array([[1, -np.sin(shear), 0],
                             [0, np.cos(shear), 0],
                             [0, 0, 1]])

    h, w = x.shape[row_axis], x.shape[col_axis]
    transform_matrix = transform_matrix_offset_center(shear_matrix, h, w)
    x = apply_transform(x, transform_matrix, channel_axis, fill_mode, cval)
    return x


def random_zoom(x, zoom_range, row_axis=1, col_axis=2, channel_axis=0,
                fill_mode='nearest', cval=0.):
    """Performs a random spatial zoom of a Numpy image tensor.

    # Arguments
        x: Input tensor. Must be 3D.
        zoom_range: Tuple of floats; zoom range for width and height.
        row_axis: Index of axis for rows in the input tensor.
        col_axis: Index of axis for columns in the input tensor.
        channel_axis: Index of axis for channels in the input tensor.
        fill_mode: Points outside the boundaries of the input
            are filled according to the given mode
            (one of `{'constant', 'nearest', 'reflect', 'wrap'}`).
        cval: Value used for points outside the boundaries
            of the input if `mode='constant'`.

    # Returns
        Zoomed Numpy image tensor.

    # Raises
        ValueError: if `zoom_range` isn't a tuple.
    """
    if len(zoom_range) != 2:
        raise ValueError('`zoom_range` should be a tuple or list of two'
                         ' floats. Received: ', zoom_range)

    if zoom_range[0] == 1 and zoom_range[1] == 1:
        zx, zy = 1, 1
    else:
        zx, zy = np.random.uniform(zoom_range[0], zoom_range[1], 2)
    zoom_matrix = np.array([[zx, 0, 0],
                            [0, zy, 0],
                            [0, 0, 1]])

    h, w = x.shape[row_axis], x.shape[col_axis]
    transform_matrix = transform_matrix_offset_center(zoom_matrix, h, w)
    x = apply_transform(x, transform_matrix, channel_axis, fill_mode, cval)
    return x


def random_channel_shift(x, intensity, channel_axis=0):
    """Performs a random channel shift.

    # Arguments
        x: Input tensor. Must be 3D.
        intensity: Transformation intensity.
        channel_axis: Index of axis for channels in the input tensor.

    # Returns
        Numpy image tensor.

    """
    x = np.rollaxis(x, channel_axis, 0)
    min_x, max_x = np.min(x), np.max(x)
    channel_images = [
        np.clip(x_channel + np.random.uniform(-intensity, intensity),
                min_x,
                max_x)
        for x_channel in x]
    x = np.stack(channel_images, axis=0)
    x = np.rollaxis(x, 0, channel_axis + 1)
    return x


def random_brightness(x, brightness_range):
    """Performs a random brightness shift.

    # Arguments
        x: Input tensor. Must be 3D.
        brightness_range: Tuple of floats; brightness range.
        channel_axis: Index of axis for channels in the input tensor.

    # Returns
        Numpy image tensor.

    # Raises
        ValueError if `brightness_range` isn't a tuple.

    """
    if len(brightness_range) != 2:
        raise ValueError(
            '`brightness_range should be tuple or list of two floats. '
            'Received: %s' % brightness_range)

    x = array_to_img(x)
    x = imgenhancer_Brightness = ImageEnhance.Brightness(x)
    u = np.random.uniform(brightness_range[0], brightness_range[1])
    x = imgenhancer_Brightness.enhance(u)
    x = img_to_array(x)
    return x


def transform_matrix_offset_center(matrix, x, y):
    o_x = float(x) / 2 + 0.5
    o_y = float(y) / 2 + 0.5
    offset_matrix = np.array([[1, 0, o_x], [0, 1, o_y], [0, 0, 1]])
    reset_matrix = np.array([[1, 0, -o_x], [0, 1, -o_y], [0, 0, 1]])
    transform_matrix = np.dot(np.dot(offset_matrix, matrix), reset_matrix)
    return transform_matrix


def apply_transform(x,
                    transform_matrix,
                    channel_axis=0,
                    fill_mode='nearest',
                    cval=0.):
    """Applies the image transformation specified by a matrix.

    # Arguments
        x: 2D numpy array, single image.
        transform_matrix: Numpy array specifying the geometric transformation.
        channel_axis: Index of axis for channels in the input tensor.
        fill_mode: Points outside the boundaries of the input
            are filled according to the given mode
            (one of `{'constant', 'nearest', 'reflect', 'wrap'}`).
        cval: Value used for points outside the boundaries
            of the input if `mode='constant'`.

    # Returns
        The transformed version of the input.
    """
    x = np.rollaxis(x, channel_axis, 0)
    final_affine_matrix = transform_matrix[:2, :2]
    final_offset = transform_matrix[:2, 2]
    channel_images = [ndi.interpolation.affine_transform(
        x_channel,
        final_affine_matrix,
        final_offset,
        order=1,
        mode=fill_mode,
        cval=cval) for x_channel in x]
    x = np.stack(channel_images, axis=0)
    x = np.rollaxis(x, 0, channel_axis + 1)
    return x


def flip_axis(x, axis):
    x = np.asarray(x).swapaxes(axis, 0)
    x = x[::-1, ...]
    x = x.swapaxes(0, axis)
    return x


def array_to_img(x, data_format=None, scale=True):
    """Converts a 3D Numpy array to a PIL Image instance.

    # Arguments
        x: Input Numpy array.
        data_format: Image data format.
            either "channels_first" or "channels_last".
        scale: Whether to rescale image values
            to be within `[0, 255]`.

    # Returns
        A PIL Image instance.

    # Raises
        ImportError: if PIL is not available.
        ValueError: if invalid `x` or `data_format` is passed.
    """
    if pil_image is None:
        raise ImportError('Could not import PIL.Image. '
                          'The use of `array_to_img` requires PIL.')
    x = np.asarray(x, dtype=K.floatx())
    if x.ndim != 3:
        raise ValueError('Expected image array to have rank 3 (single image). '
                         'Got array with shape:', x.shape)

    if data_format is None:
        data_format = K.image_data_format()
    if data_format not in {'channels_first', 'channels_last'}:
        raise ValueError('Invalid data_format:', data_format)

    # Original Numpy array x has format (height, width, channel)
    # or (channel, height, width)
    # but target PIL image has format (width, height, channel)
    if data_format == 'channels_first':
        x = x.transpose(1, 2, 0)
    if scale:
        x = x + max(-np.min(x), 0)
        x_max = np.max(x)
        if x_max != 0:
            x /= x_max
        x *= 255
    if x.shape[2] == 3:
        # RGB
        return pil_image.fromarray(x.astype('uint8'), 'RGB')
    elif x.shape[2] == 1:
        # grayscale
        return pil_image.fromarray(x[:, :, 0].astype('uint8'), 'L')
    else:
        raise ValueError('Unsupported channel number: ', x.shape[2])


def img_to_array(img, data_format=None):
    """Converts a PIL Image instance to a Numpy array.

    # Arguments
        img: PIL Image instance.
        data_format: Image data format,
            either "channels_first" or "channels_last".

    # Returns
        A 3D Numpy array.

    # Raises
        ValueError: if invalid `img` or `data_format` is passed.
    """
    if data_format is None:
        data_format = K.image_data_format()
    if data_format not in {'channels_first', 'channels_last'}:
        raise ValueError('Unknown data_format: ', data_format)
    # Numpy array x has format (height, width, channel)
    # or (channel, height, width)
    # but original PIL image has format (width, height, channel)
    x = np.asarray(img, dtype=K.floatx())
    if len(x.shape) == 3:
        if data_format == 'channels_first':
            x = x.transpose(2, 0, 1)
    elif len(x.shape) == 2:
        if data_format == 'channels_first':
            x = x.reshape((1, x.shape[0], x.shape[1]))
        else:
            x = x.reshape((x.shape[0], x.shape[1], 1))
    else:
        raise ValueError('Unsupported image shape: ', x.shape)
    return x


def save_img(path,
             x,
             data_format=None,
             file_format=None,
             scale=True, **kwargs):
    """Saves an image stored as a Numpy array to a path or file object.

    # Arguments
        path: Path or file object.
        x: Numpy array.
        data_format: Image data format,
            either "channels_first" or "channels_last".
        file_format: Optional file format override. If omitted, the
            format to use is determined from the filename extension.
            If a file object was used instead of a filename, this
            parameter should always be used.
        scale: Whether to rescale image values to be within `[0, 255]`.
        **kwargs: Additional keyword arguments passed to `PIL.Image.save()`.
    """
    img = array_to_img(x, data_format=data_format, scale=scale)
    img.save(path, format=file_format, **kwargs)


def load_img(path, grayscale=False, target_size=None,
             interpolation='nearest'):
    """Loads an image into PIL format.

    # Arguments
        path: Path to image file.
        grayscale: Boolean, whether to load the image as grayscale.
        target_size: Either `None` (default to original size)
            or tuple of ints `(img_height, img_width)`.
        interpolation: Interpolation method used to resample the image if the
            target size is different from that of the loaded image.
            Supported methods are "nearest", "bilinear", and "bicubic".
            If PIL version 1.1.3 or newer is installed, "lanczos" is also
            supported. If PIL version 3.4.0 or newer is installed, "box" and
            "hamming" are also supported. By default, "nearest" is used.

    # Returns
        A PIL Image instance.

    # Raises
        ImportError: if PIL is not available.
        ValueError: if interpolation method is not supported.
    """
    if pil_image is None:
        raise ImportError('Could not import PIL.Image. '
                          'The use of `array_to_img` requires PIL.')
    img = pil_image.open(path)
    if grayscale:
        if img.mode != 'L':
            img = img.convert('L')
    else:
        if img.mode != 'RGB':
            img = img.convert('RGB')
    if target_size is not None:
        width_height_tuple = (target_size[1], target_size[0])
        if img.size != width_height_tuple:
            if interpolation not in _PIL_INTERPOLATION_METHODS:
                raise ValueError(
                    'Invalid interpolation method {} specified. Supported '
                    'methods are {}'.format(
                        interpolation,
                        ", ".join(_PIL_INTERPOLATION_METHODS.keys())))
            resample = _PIL_INTERPOLATION_METHODS[interpolation]
            img = img.resize(width_height_tuple, resample)
    return img


def list_pictures(directory, ext='jpg|jpeg|bmp|png|ppm'):
    return [os.path.join(root, f)
            for root, _, files in os.walk(directory) for f in files
            if re.match(r'([\w]+\.(?:' + ext + '))', f)]


class ImageDataGenerator(object):
    """Generate batches of tensor image data with real-time data augmentation.
     The data will be looped over (in batches).

    # Arguments
        featurewise_center: Boolean.
            Set input mean to 0 over the dataset, feature-wise.
        samplewise_center: Boolean. Set each sample mean to 0.
        featurewise_std_normalization: Boolean.
            Divide inputs by std of the dataset, feature-wise.
        samplewise_std_normalization: Boolean. Divide each input by its std.
        zca_epsilon: epsilon for ZCA whitening. Default is 1e-6.
        zca_whitening: Boolean. Apply ZCA whitening.
        rotation_range: Int. Degree range for random rotations.
        width_shift_range: Float, 1-D array-like or int
            float: fraction of total width, if < 1, or pixels if >= 1.
            1-D array-like: random elements from the array.
            int: integer number of pixels from interval
                `(-width_shift_range, +width_shift_range)`
            With `width_shift_range=2` possible values
                are integers `[-1, 0, +1]`,
            same as with `width_shift_range=[-1, 0, +1]`,
            while with `width_shift_range=1.0` possible values are floats in
            the interval [-1.0, +1.0).
        shear_range: Float. Shear Intensity
            (Shear angle in counter-clockwise direction in degrees)
        zoom_range: Float or [lower, upper]. Range for random zoom.
            If a float, `[lower, upper] = [1-zoom_range, 1+zoom_range]`.
        channel_shift_range: Float. Range for random channel shifts.
        fill_mode: One of {"constant", "nearest", "reflect" or "wrap"}.
            Default is 'nearest'.
            Points outside the boundaries of the input are filled
            according to the given mode:
            'constant': kkkkkkkk|abcd|kkkkkkkk (cval=k)
            'nearest':  aaaaaaaa|abcd|dddddddd
            'reflect':  abcddcba|abcd|dcbaabcd
            'wrap':  abcdabcd|abcd|abcdabcd
        cval: Float or Int.
            Value used for points outside the boundaries
            when `fill_mode = "constant"`.
        horizontal_flip: Boolean. Randomly flip inputs horizontally.
        vertical_flip: Boolean. Randomly flip inputs vertically.
        rescale: rescaling factor. Defaults to None.
            If None or 0, no rescaling is applied,
            otherwise we multiply the data by the value provided
            (before applying any other transformation).
        preprocessing_function: function that will be implied on each input.
            The function will run after the image is resized and augmented.
            The function should take one argument:
            one image (Numpy tensor with rank 3),
            and should output a Numpy tensor with the same shape.
        data_format: Image data format,
            either "channels_first" or "channels_last".
            "channels_last" mode means that the images should have shape
            `(samples, height, width, channels)`,
            "channels_first" mode means that the images should have shape
            `(samples, channels, height, width)`.
            It defaults to the `image_data_format` value found in your
            Keras config file at `~/.keras/keras.json`.
            If you never set it, then it will be "channels_last".
        validation_split: Float. Fraction of images reserved for validation
            (strictly between 0 and 1).

    # Examples
    Example of using `.flow(x, y)`:

    ```python
    (x_train, y_train), (x_test, y_test) = cifar10.load_data()
    y_train = np_utils.to_categorical(y_train, num_classes)
    y_test = np_utils.to_categorical(y_test, num_classes)

    datagen = ImageDataGenerator(
        featurewise_center=True,
        featurewise_std_normalization=True,
        rotation_range=20,
        width_shift_range=0.2,
        height_shift_range=0.2,
        horizontal_flip=True)

    # compute quantities required for featurewise normalization
    # (std, mean, and principal components if ZCA whitening is applied)
    datagen.fit(x_train)

    # fits the model on batches with real-time data augmentation:
    model.fit_generator(datagen.flow(x_train, y_train, batch_size=32),
                        steps_per_epoch=len(x_train) / 32, epochs=epochs)

    # here's a more "manual" example
    for e in range(epochs):
        print('Epoch', e)
        batches = 0
        for x_batch, y_batch in datagen.flow(x_train, y_train, batch_size=32):
            model.fit(x_batch, y_batch)
            batches += 1
            if batches >= len(x_train) / 32:
                # we need to break the loop by hand because
                # the generator loops indefinitely
                break
    ```
    Example of using `.flow_from_directory(directory)`:

    ```python
    train_datagen = ImageDataGenerator(
            rescale=1./255,
            shear_range=0.2,
            zoom_range=0.2,
            horizontal_flip=True)

    test_datagen = ImageDataGenerator(rescale=1./255)

    train_generator = train_datagen.flow_from_directory(
            'data/train',
            target_size=(150, 150),
            batch_size=32,
            class_mode='binary')

    validation_generator = test_datagen.flow_from_directory(
            'data/validation',
            target_size=(150, 150),
            batch_size=32,
            class_mode='binary')

    model.fit_generator(
            train_generator,
            steps_per_epoch=2000,
            epochs=50,
            validation_data=validation_generator,
            validation_steps=800)
    ```

    Example of transforming images and masks together.

    ```python
    # we create two instances with the same arguments
    data_gen_args = dict(featurewise_center=True,
                         featurewise_std_normalization=True,
                         rotation_range=90.,
                         width_shift_range=0.1,
                         height_shift_range=0.1,
                         zoom_range=0.2)
    image_datagen = ImageDataGenerator(**data_gen_args)
    mask_datagen = ImageDataGenerator(**data_gen_args)

    # Provide the same seed and keyword arguments to the fit and flow methods
    seed = 1
    image_datagen.fit(images, augment=True, seed=seed)
    mask_datagen.fit(masks, augment=True, seed=seed)

    image_generator = image_datagen.flow_from_directory(
        'data/images',
        class_mode=None,
        seed=seed)

    mask_generator = mask_datagen.flow_from_directory(
        'data/masks',
        class_mode=None,
        seed=seed)

    # combine generators into one which yields image and masks
    train_generator = zip(image_generator, mask_generator)

    model.fit_generator(
        train_generator,
        steps_per_epoch=2000,
        epochs=50)
    ```
    """

    def __init__(self,
                 featurewise_center=False,
                 samplewise_center=False,
                 featurewise_std_normalization=False,
                 samplewise_std_normalization=False,
                 zca_whitening=False,
                 zca_epsilon=1e-6,
                 rotation_range=0.,
                 width_shift_range=0.,
                 height_shift_range=0.,
                 brightness_range=None,
                 shear_range=0.,
                 zoom_range=0.,
                 channel_shift_range=0.,
                 fill_mode='nearest',
                 cval=0.,
                 horizontal_flip=False,
                 vertical_flip=False,
                 rescale=None,
                 preprocessing_function=None,
                 data_format=None,
                 validation_split=0.0):
        if data_format is None:
            data_format = K.image_data_format()
        self.featurewise_center = featurewise_center
        self.samplewise_center = samplewise_center
        self.featurewise_std_normalization = featurewise_std_normalization
        self.samplewise_std_normalization = samplewise_std_normalization
        self.zca_whitening = zca_whitening
        self.zca_epsilon = zca_epsilon
        self.rotation_range = rotation_range
        self.width_shift_range = width_shift_range
        self.height_shift_range = height_shift_range
        self.brightness_range = brightness_range
        self.shear_range = shear_range
        self.zoom_range = zoom_range
        self.channel_shift_range = channel_shift_range
        self.fill_mode = fill_mode
        self.cval = cval
        self.horizontal_flip = horizontal_flip
        self.vertical_flip = vertical_flip
        self.rescale = rescale
        self.preprocessing_function = preprocessing_function

        if data_format not in {'channels_last', 'channels_first'}:
            raise ValueError(
                '`data_format` should be `"channels_last"` '
                '(channel after row and column) or '
                '`"channels_first"` (channel before row and column). '
                'Received: %s' % data_format)
        self.data_format = data_format
        if data_format == 'channels_first':
            self.channel_axis = 1
            self.row_axis = 2
            self.col_axis = 3
        if data_format == 'channels_last':
            self.channel_axis = 3
            self.row_axis = 1
            self.col_axis = 2
        if validation_split and not 0 < validation_split < 1:
            raise ValueError(
                '`validation_split` must be strictly between 0 and 1. '
                ' Received: %s' % validation_split)
        self._validation_split = validation_split

        self.mean = None
        self.std = None
        self.principal_components = None

        if np.isscalar(zoom_range):
            self.zoom_range = [1 - zoom_range, 1 + zoom_range]
        elif len(zoom_range) == 2:
            self.zoom_range = [zoom_range[0], zoom_range[1]]
        else:
            raise ValueError('`zoom_range` should be a float or '
                             'a tuple or list of two floats. '
                             'Received: %s' % zoom_range)
        if zca_whitening:
            if not featurewise_center:
                self.featurewise_center = True
                warnings.warn('This ImageDataGenerator specifies '
                              '`zca_whitening`, which overrides '
                              'setting of `featurewise_center`.')
            if featurewise_std_normalization:
                self.featurewise_std_normalization = False
                warnings.warn('This ImageDataGenerator specifies '
                              '`zca_whitening` '
                              'which overrides setting of'
                              '`featurewise_std_normalization`.')
        if featurewise_std_normalization:
            if not featurewise_center:
                self.featurewise_center = True
                warnings.warn('This ImageDataGenerator specifies '
                              '`featurewise_std_normalization`, '
                              'which overrides setting of '
                              '`featurewise_center`.')
        if samplewise_std_normalization:
            if not samplewise_center:
                self.samplewise_center = True
                warnings.warn('This ImageDataGenerator specifies '
                              '`samplewise_std_normalization`, '
                              'which overrides setting of '
                              '`samplewise_center`.')

    def flow(self, x, y=None, sample_weight=None, batch_size=32, shuffle=True, seed=None,
             save_to_dir=None, save_prefix='', save_format='png', subset=None):
        """Takes numpy data & label arrays, and generates batches of augmented data.

        # Arguments
            x: Input data. Numpy array of rank 4 or a tuple.
                If tuple, the first element
                should contain the images and the second element
                another numpy array or a list of numpy arrays
                that gets passed to the output
                without any modifications.
                Can be used to feed the model miscellaneous data
                along with the images.

                In case of grayscale data, the channels axis of the image array
                should have value 1, and in case
                of RGB data, it should have value 3.
<<<<<<< HEAD
               y: labels.
               sample_weight: sample weights.
               batch_size: int (default: 32).
               shuffle: boolean (default: True).
               seed: int (default: None).
               save_to_dir: None or str (default: None).
=======
            y: Labels.
            batch_size: Int (default: 32).
            shuffle: Boolean (default: True).
            seed: Int (default: None).
            save_to_dir: None or str (default: None).
>>>>>>> 49b9682b
                This allows you to optionally specify a directory
                to which to save the augmented pictures being generated
                (useful for visualizing what you are doing).
            save_prefix: Str (default: `''`).
                Prefix to use for filenames of saved pictures
                (only relevant if `save_to_dir` is set).
                save_format: one of "png", "jpeg"
                (only relevant if `save_to_dir` is set). Default: "png".
            subset: Subset of data (`"training"` or `"validation"`) if
                `validation_split` is set in `ImageDataGenerator`.

        # Returns
<<<<<<< HEAD
            An Iterator yielding tuples of `(x, y, sample_weight)` where `x` is
            a numpy array of image data, `y` is a numpy array of corresponding
            labels, and `sample_weight` is a numpy array of corresponding
            weights. If `sample_weight` is None, the Iterator only yields
            `(x, y)`. If `y` is also None, the Iterator yields `x`. """
=======
            An `Iterator` yielding tuples of `(x, y)`
                where `x` is a numpy array of image data
                (in the case of a single image input) or a list
                of numpy arrays (in the case with
                additional inputs) and `y` is a numpy array
                of corresponding labels.
        """
>>>>>>> 49b9682b
        return NumpyArrayIterator(
            x, y, sample_weight, self,
            batch_size=batch_size,
            shuffle=shuffle,
            seed=seed,
            data_format=self.data_format,
            save_to_dir=save_to_dir,
            save_prefix=save_prefix,
            save_format=save_format,
            subset=subset)

    def flow_from_directory(self, directory,
                            target_size=(256, 256), color_mode='rgb',
                            classes=None, class_mode='categorical',
                            batch_size=32, shuffle=True, seed=None,
                            save_to_dir=None,
                            save_prefix='',
                            save_format='png',
                            follow_links=False,
                            subset=None,
                            interpolation='nearest'):
        """Takes the path to a directory & generates batches of augmented data.

        # Arguments
            directory: Path to the target directory.
                It should contain one subdirectory per class.
                Any PNG, JPG, BMP, PPM or TIF images
                inside each of the subdirectories directory tree
                will be included in the generator.
                See [this script](https://gist.github.com/fchollet/0830affa1f7f19fd47b06d4cf89ed44d)
                for more details.
            target_size: Tuple of integers `(height, width)`,
                default: `(256, 256)`.
                The dimensions to which all images found will be resized.
            color_mode: One of "grayscale", "rbg". Default: "rgb".
                Whether the images will be converted to
                have 1 or 3 color channels.
            classes: Optional list of class subdirectories
                (e.g. `['dogs', 'cats']`). Default: None.
                If not provided, the list of classes will be automatically
                inferred from the subdirectory names/structure
                under `directory`, where each subdirectory will
                be treated as a different class
                (and the order of the classes, which will map to the label
                indices, will be alphanumeric).
                The dictionary containing the mapping from class names to class
                indices can be obtained via the attribute `class_indices`.
            class_mode: One of "categorical", "binary", "sparse",
                "input", or None. Default: "categorical".
                Determines the type of label arrays that are returned:
                - "categorical" will be 2D one-hot encoded labels,
                - "binary" will be 1D binary labels,
                    "sparse" will be 1D integer labels,
                - "input" will be images identical
                    to input images (mainly used to work with autoencoders).
                If None, no labels are returned
                (the generator will only yield batches of image data,
                which is useful to use with `model.predict_generator()`,
                `model.evaluate_generator()`, etc.).
                Please note that in case of class_mode None,
                the data still needs to reside in a subdirectory
                of `directory` for it to work correctly.
            batch_size: Size of the batches of data (default: 32).
            shuffle: Whether to shuffle the data (default: True)
            seed: Optional random seed for shuffling and transformations.
            save_to_dir: None or str (default: None).
                This allows you to optionally specify
                a directory to which to save
                the augmented pictures being generated
                (useful for visualizing what you are doing).
            save_prefix: Str. Prefix to use for filenames of saved pictures
                (only relevant if `save_to_dir` is set).
            save_format: One of "png", "jpeg"
                (only relevant if `save_to_dir` is set). Default: "png".
            follow_links: Whether to follow symlinks inside
                class subdirectories (default: False).
            subset: Subset of data (`"training"` or `"validation"`) if
                `validation_split` is set in `ImageDataGenerator`.
            interpolation: Interpolation method used to
                resample the image if the
                target size is different from that of the loaded image.
                Supported methods are `"nearest"`, `"bilinear"`,
                and `"bicubic"`.
                If PIL version 1.1.3 or newer is installed, `"lanczos"` is also
                supported. If PIL version 3.4.0 or newer is installed,
                `"box"` and `"hamming"` are also supported.
                By default, `"nearest"` is used.

        # Returns
            A `DirectoryIterator` yielding tuples of `(x, y)`
                where `x` is a numpy array containing a batch
                of images with shape `(batch_size, *target_size, channels)`
                and `y` is a numpy array of corresponding labels.
        """
        return DirectoryIterator(
            directory, self,
            target_size=target_size, color_mode=color_mode,
            classes=classes, class_mode=class_mode,
            data_format=self.data_format,
            batch_size=batch_size, shuffle=shuffle, seed=seed,
            save_to_dir=save_to_dir,
            save_prefix=save_prefix,
            save_format=save_format,
            follow_links=follow_links,
            subset=subset,
            interpolation=interpolation)

    def standardize(self, x):
        """Applies the normalization configuration to a batch of inputs.

        # Arguments
            x: Batch of inputs to be normalized.

        # Returns
            The inputs, normalized.
        """
        if self.preprocessing_function:
            x = self.preprocessing_function(x)
        if self.rescale:
            x *= self.rescale
        if self.samplewise_center:
            x -= np.mean(x, keepdims=True)
        if self.samplewise_std_normalization:
            x /= (np.std(x, keepdims=True) + K.epsilon())

        if self.featurewise_center:
            if self.mean is not None:
                x -= self.mean
            else:
                warnings.warn('This ImageDataGenerator specifies '
                              '`featurewise_center`, but it hasn\'t '
                              'been fit on any training data. Fit it '
                              'first by calling `.fit(numpy_data)`.')
        if self.featurewise_std_normalization:
            if self.std is not None:
                x /= (self.std + K.epsilon())
            else:
                warnings.warn('This ImageDataGenerator specifies '
                              '`featurewise_std_normalization`, '
                              'but it hasn\'t '
                              'been fit on any training data. Fit it '
                              'first by calling `.fit(numpy_data)`.')
        if self.zca_whitening:
            if self.principal_components is not None:
                flatx = np.reshape(x, (-1, np.prod(x.shape[-3:])))
                whitex = np.dot(flatx, self.principal_components)
                x = np.reshape(whitex, x.shape)
            else:
                warnings.warn('This ImageDataGenerator specifies '
                              '`zca_whitening`, but it hasn\'t '
                              'been fit on any training data. Fit it '
                              'first by calling `.fit(numpy_data)`.')
        return x

    def random_transform(self, x, seed=None):
        """Randomly augments a single image tensor.

        # Arguments
            x: 3D tensor, single image.
            seed: Random seed.

        # Returns
            A randomly transformed version of the input (same shape).
        """
        # x is a single image, so it doesn't have image number at index 0
        img_row_axis = self.row_axis - 1
        img_col_axis = self.col_axis - 1
        img_channel_axis = self.channel_axis - 1

        if seed is not None:
            np.random.seed(seed)

        # Use composition of homographies
        # to generate final transform that needs to be applied
        if self.rotation_range:
            theta = np.deg2rad(np.random.uniform(
                -self.rotation_range,
                self.rotation_range))
        else:
            theta = 0

        if self.height_shift_range:
            try:  # 1-D array-like or int
                tx = np.random.choice(self.height_shift_range)
                tx *= np.random.choice([-1, 1])
            except ValueError:  # floating point
                tx = np.random.uniform(-self.height_shift_range,
                                       self.height_shift_range)
            if np.max(self.height_shift_range) < 1:
                tx *= x.shape[img_row_axis]
        else:
            tx = 0

        if self.width_shift_range:
            try:  # 1-D array-like or int
                ty = np.random.choice(self.width_shift_range)
                ty *= np.random.choice([-1, 1])
            except ValueError:  # floating point
                ty = np.random.uniform(-self.width_shift_range,
                                       self.width_shift_range)
            if np.max(self.width_shift_range) < 1:
                ty *= x.shape[img_col_axis]
        else:
            ty = 0

        if self.shear_range:
            shear = np.deg2rad(np.random.uniform(
                -self.shear_range,
                self.shear_range))
        else:
            shear = 0

        if self.zoom_range[0] == 1 and self.zoom_range[1] == 1:
            zx, zy = 1, 1
        else:
            zx, zy = np.random.uniform(
                self.zoom_range[0],
                self.zoom_range[1],
                2)
        transform_matrix = None
        if theta != 0:
            rotation_matrix = np.array([[np.cos(theta), -np.sin(theta), 0],
                                        [np.sin(theta), np.cos(theta), 0],
                                        [0, 0, 1]])
            transform_matrix = rotation_matrix

        if tx != 0 or ty != 0:
            shift_matrix = np.array([[1, 0, tx],
                                     [0, 1, ty],
                                     [0, 0, 1]])
            transform_matrix = shift_matrix if transform_matrix is None else np.dot(transform_matrix, shift_matrix)

        if shear != 0:
            shear_matrix = np.array([[1, -np.sin(shear), 0],
                                    [0, np.cos(shear), 0],
                                    [0, 0, 1]])
            transform_matrix = shear_matrix if transform_matrix is None else np.dot(transform_matrix, shear_matrix)

        if zx != 1 or zy != 1:
            zoom_matrix = np.array([[zx, 0, 0],
                                    [0, zy, 0],
                                    [0, 0, 1]])
            transform_matrix = zoom_matrix if transform_matrix is None else np.dot(transform_matrix, zoom_matrix)

        if transform_matrix is not None:
            h, w = x.shape[img_row_axis], x.shape[img_col_axis]
            transform_matrix = transform_matrix_offset_center(
                transform_matrix, h, w)
            x = apply_transform(x, transform_matrix, img_channel_axis,
                                fill_mode=self.fill_mode, cval=self.cval)

        if self.channel_shift_range != 0:
            x = random_channel_shift(x,
                                     self.channel_shift_range,
                                     img_channel_axis)
        if self.horizontal_flip:
            if np.random.random() < 0.5:
                x = flip_axis(x, img_col_axis)

        if self.vertical_flip:
            if np.random.random() < 0.5:
                x = flip_axis(x, img_row_axis)

        if self.brightness_range is not None:
            x = random_brightness(x, self.brightness_range)

        return x

    def fit(self, x,
            augment=False,
            rounds=1,
            seed=None):
        """Computes the internal data stats related to the data-dependent transformations, based on an array of sample data.

        Only required if `featurewise_center` or
        `featurewise_std_normalization` or `zca_whitening` are set to True.

        # Arguments
            x: Sample data. Should have rank 4.
             In case of grayscale data,
             the channels axis should have value 1, and in case
             of RGB data, it should have value 3.
            augment: Boolean (default: False).
                Whether to fit on randomly augmented samples.
            rounds: Int (default: 1).
                If using data augmentation (`augment=True`),
                this is how many augmentation passes over the data to use.
            seed: Int (default: None). Random seed.
       """
        x = np.asarray(x, dtype=K.floatx())
        if x.ndim != 4:
            raise ValueError('Input to `.fit()` should have rank 4. '
                             'Got array with shape: ' + str(x.shape))
        if x.shape[self.channel_axis] not in {1, 3, 4}:
            warnings.warn(
                'Expected input to be images (as Numpy array) '
                'following the data format convention "' +
                self.data_format + '" (channels on axis ' +
                str(self.channel_axis) + '), i.e. expected '
                'either 1, 3 or 4 channels on axis ' +
                str(self.channel_axis) + '. '
                'However, it was passed an array with shape ' +
                str(x.shape) + ' (' + str(x.shape[self.channel_axis]) +
                ' channels).')

        if seed is not None:
            np.random.seed(seed)

        x = np.copy(x)
        if augment:
            ax = np.zeros(
                tuple([rounds * x.shape[0]] + list(x.shape)[1:]),
                dtype=K.floatx())
            for r in range(rounds):
                for i in range(x.shape[0]):
                    ax[i + r * x.shape[0]] = self.random_transform(x[i])
            x = ax

        if self.featurewise_center:
            self.mean = np.mean(x, axis=(0, self.row_axis, self.col_axis))
            broadcast_shape = [1, 1, 1]
            broadcast_shape[self.channel_axis - 1] = x.shape[self.channel_axis]
            self.mean = np.reshape(self.mean, broadcast_shape)
            x -= self.mean

        if self.featurewise_std_normalization:
            self.std = np.std(x, axis=(0, self.row_axis, self.col_axis))
            broadcast_shape = [1, 1, 1]
            broadcast_shape[self.channel_axis - 1] = x.shape[self.channel_axis]
            self.std = np.reshape(self.std, broadcast_shape)
            x /= (self.std + K.epsilon())

        if self.zca_whitening:
            flat_x = np.reshape(
                x, (x.shape[0], x.shape[1] * x.shape[2] * x.shape[3]))
            sigma = np.dot(flat_x.T, flat_x) / flat_x.shape[0]
            u, s, _ = linalg.svd(sigma)
            s_inv = 1. / np.sqrt(s[np.newaxis] + self.zca_epsilon)
            self.principal_components = (u * s_inv).dot(u.T)


class Iterator(Sequence):
    """Base class for image data iterators.

    Every `Iterator` must implement the `_get_batches_of_transformed_samples`
    method.

    # Arguments
        n: Integer, total number of samples in the dataset to loop over.
        batch_size: Integer, size of a batch.
        shuffle: Boolean, whether to shuffle the data between epochs.
        seed: Random seeding for data shuffling.
    """

    def __init__(self, n, batch_size, shuffle, seed):
        self.n = n
        self.batch_size = batch_size
        self.seed = seed
        self.shuffle = shuffle
        self.batch_index = 0
        self.total_batches_seen = 0
        self.lock = threading.Lock()
        self.index_array = None
        self.index_generator = self._flow_index()

    def _set_index_array(self):
        self.index_array = np.arange(self.n)
        if self.shuffle:
            self.index_array = np.random.permutation(self.n)

    def __getitem__(self, idx):
        if idx >= len(self):
            raise ValueError('Asked to retrieve element {idx}, '
                             'but the Sequence '
                             'has length {length}'.format(idx=idx,
                                                          length=len(self)))
        if self.seed is not None:
            np.random.seed(self.seed + self.total_batches_seen)
        self.total_batches_seen += 1
        if self.index_array is None:
            self._set_index_array()
        index_array = self.index_array[self.batch_size * idx:
                                       self.batch_size * (idx + 1)]
        return self._get_batches_of_transformed_samples(index_array)

    def __len__(self):
        return (self.n + self.batch_size - 1) // self.batch_size  # round up

    def on_epoch_end(self):
        self._set_index_array()

    def reset(self):
        self.batch_index = 0

    def _flow_index(self):
        # Ensure self.batch_index is 0.
        self.reset()
        while 1:
            if self.seed is not None:
                np.random.seed(self.seed + self.total_batches_seen)
            if self.batch_index == 0:
                self._set_index_array()

            current_index = (self.batch_index * self.batch_size) % self.n
            if self.n > current_index + self.batch_size:
                self.batch_index += 1
            else:
                self.batch_index = 0
            self.total_batches_seen += 1
            yield self.index_array[current_index:
                                   current_index + self.batch_size]

    def __iter__(self):
        # Needed if we want to do something like:
        # for x, y in data_gen.flow(...):
        return self

    def __next__(self, *args, **kwargs):
        return self.next(*args, **kwargs)

    def _get_batches_of_transformed_samples(self, index_array):
        """Gets a batch of transformed samples.

        # Arguments
            index_array: Array of sample indices to include in batch.

        # Returns
            A batch of transformed samples.
        """
        raise NotImplementedError


class NumpyArrayIterator(Iterator):
    """Iterator yielding data from a Numpy array.

    # Arguments
        x: Numpy array of input data or tuple.
            If tuple, the second elements is either
            another numpy array or a list of numpy arrays,
            each of which gets passed
            through as an output without any modifications.
        y: Numpy array of targets data.
        sample_weight: Numpy array of sample weights.
        image_data_generator: Instance of `ImageDataGenerator`
            to use for random transformations and normalization.
        batch_size: Integer, size of a batch.
        shuffle: Boolean, whether to shuffle the data between epochs.
        seed: Random seed for data shuffling.
        data_format: String, one of `channels_first`, `channels_last`.
        save_to_dir: Optional directory where to save the pictures
            being yielded, in a viewable format. This is useful
            for visualizing the random transformations being
            applied, for debugging purposes.
        save_prefix: String prefix to use for saving sample
            images (if `save_to_dir` is set).
        save_format: Format to use for saving sample images
            (if `save_to_dir` is set).
        subset: Subset of data (`"training"` or `"validation"`) if
            validation_split is set in ImageDataGenerator.
    """

    def __init__(self, x, y, sample_weight, image_data_generator,
                 batch_size=32, shuffle=False, seed=None,
                 data_format=None,
                 save_to_dir=None, save_prefix='', save_format='png',
                 subset=None):
        if (type(x) is tuple) or (type(x) is list):
            if type(x[1]) is not list:
                x_misc = [np.asarray(x[1])]
            else:
                x_misc = [np.asarray(xx) for xx in x[1]]
            x = x[0]
            for xx in x_misc:
                if len(x) != len(xx):
                    raise ValueError(
                        'All of the arrays in `x` '
                        'should have the same length. '
                        'Found a pair with: len(x[0]) = %s, len(x[?]) = %s' %
                        (len(x), len(xx)))
        else:
            x_misc = []

        if y is not None and len(x) != len(y):
            raise ValueError('`x` (images tensor) and `y` (labels) '
                             'should have the same length. '
                             'Found: x.shape = %s, y.shape = %s' %
                             (np.asarray(x).shape, np.asarray(y).shape))
        if sample_weight is not None and len(x) != len(sample_weight):
            raise ValueError('`x` (images tensor) and `sample_weight` '
                             'should have the same length. '
                             'Found: x.shape = %s, sample_weight.shape = %s' %
                             (np.asarray(x).shape, np.asarray(sample_weight).shape))
        if subset is not None:
            if subset not in {'training', 'validation'}:
                raise ValueError('Invalid subset name:', subset,
                                 '; expected "training" or "validation".')
            split_idx = int(len(x) * image_data_generator._validation_split)
            if subset == 'validation':
                x = x[:split_idx]
                x_misc = [np.asarray(xx[:split_idx]) for xx in x_misc]
                if y is not None:
                    y = y[:split_idx]
            else:
                x = x[split_idx:]
                x_misc = [np.asarray(xx[split_idx:]) for xx in x_misc]
                if y is not None:
                    y = y[split_idx:]
        if data_format is None:
            data_format = K.image_data_format()
        self.x = np.asarray(x, dtype=K.floatx())
        self.x_misc = x_misc
        if self.x.ndim != 4:
            raise ValueError('Input data in `NumpyArrayIterator` '
                             'should have rank 4. You passed an array '
                             'with shape', self.x.shape)
        channels_axis = 3 if data_format == 'channels_last' else 1
        if self.x.shape[channels_axis] not in {1, 3, 4}:
            warnings.warn('NumpyArrayIterator is set to use the '
                          'data format convention "' + data_format + '" '
                          '(channels on axis ' + str(channels_axis) +
                          '), i.e. expected either 1, 3 or 4 '
                          'channels on axis ' + str(channels_axis) + '. '
                          'However, it was passed an array with shape ' +
                          str(self.x.shape) + ' (' +
                          str(self.x.shape[channels_axis]) + ' channels).')
        if y is not None:
            self.y = np.asarray(y)
        else:
            self.y = None
        if sample_weight is not None:
            self.sample_weight = np.asarray(sample_weight)
        else:
            self.sample_weight = None
        self.image_data_generator = image_data_generator
        self.data_format = data_format
        self.save_to_dir = save_to_dir
        self.save_prefix = save_prefix
        self.save_format = save_format
        super(NumpyArrayIterator, self).__init__(x.shape[0],
                                                 batch_size,
                                                 shuffle,
                                                 seed)

    def _get_batches_of_transformed_samples(self, index_array):
        batch_x = np.zeros(tuple([len(index_array)] + list(self.x.shape)[1:]),
                           dtype=K.floatx())
        for i, j in enumerate(index_array):
            x = self.x[j]
            x = self.image_data_generator.random_transform(
                x.astype(K.floatx()))
            x = self.image_data_generator.standardize(x)
            batch_x[i] = x

        if self.save_to_dir:
            for i, j in enumerate(index_array):
                img = array_to_img(batch_x[i], self.data_format, scale=True)
                fname = '{prefix}_{index}_{hash}.{format}'.format(
                    prefix=self.save_prefix,
                    index=j,
                    hash=np.random.randint(1e4),
                    format=self.save_format)
                img.save(os.path.join(self.save_to_dir, fname))
        batch_x_miscs = [xx[index_array] for xx in self.x_misc]
        output = (batch_x if batch_x_miscs == []
                  else [batch_x] + batch_x_miscs,)
        if self.y is None:
<<<<<<< HEAD
            return batch_x
        batch_y = self.y[index_array]
        if self.sample_weight is None:
            return batch_x, batch_y
        batch_sw = self.sample_weight[index_array]
        return batch_x, batch_y, batch_sw
=======
            return output[0]
        output += (self.y[index_array],)
        return output
>>>>>>> 49b9682b

    def next(self):
        """For python 2.x.

        # Returns
            The next batch.
        """
        # Keeps under lock only the mechanism which advances
        # the indexing of each batch.
        with self.lock:
            index_array = next(self.index_generator)
        # The transformation of images is not under thread lock
        # so it can be done in parallel
        return self._get_batches_of_transformed_samples(index_array)


def _iter_valid_files(directory, white_list_formats, follow_links):
    """Iterates on files with extension in `white_list_formats` contained in `directory`.

    # Arguments
        directory: Absolute path to the directory
            containing files to be counted
        white_list_formats: Set of strings containing allowed extensions for
            the files to be counted.
        follow_links: Boolean.

    # Yields
        Tuple of (root, filename) with extension in `white_list_formats`.
    """
    def _recursive_list(subpath):
        return sorted(os.walk(subpath, followlinks=follow_links),
                      key=lambda x: x[0])

    for root, _, files in _recursive_list(directory):
        for fname in sorted(files):
            for extension in white_list_formats:
                if fname.lower().endswith('.tiff'):
                    warnings.warn('Using \'.tiff\' files with multiple bands '
                                  'will cause distortion. '
                                  'Please verify your output.')
                if fname.lower().endswith('.' + extension):
                    yield root, fname


def _count_valid_files_in_directory(directory,
                                    white_list_formats,
                                    split,
                                    follow_links):
    """Counts files with extension in `white_list_formats` contained in `directory`.

    # Arguments
        directory: absolute path to the directory
            containing files to be counted
        white_list_formats: set of strings containing allowed extensions for
            the files to be counted.
        split: tuple of floats (e.g. `(0.2, 0.6)`) to only take into
            account a certain fraction of files in each directory.
            E.g.: `segment=(0.6, 1.0)` would only account for last 40 percent
            of images in each directory.
        follow_links: boolean.

    # Returns
        the count of files with extension in `white_list_formats` contained in
        the directory.
    """
    num_files = len(list(
        _iter_valid_files(directory, white_list_formats, follow_links)))
    if split:
        start, stop = int(split[0] * num_files), int(split[1] * num_files)
    else:
        start, stop = 0, num_files
    return stop - start


def _list_valid_filenames_in_directory(directory, white_list_formats, split,
                                       class_indices, follow_links):
    """Lists paths of files in `subdir` with extensions in `white_list_formats`.

    # Arguments
        directory: absolute path to a directory containing the files to list.
            The directory name is used as class label
            and must be a key of `class_indices`.
        white_list_formats: set of strings containing allowed extensions for
            the files to be counted.
        split: tuple of floats (e.g. `(0.2, 0.6)`) to only take into
            account a certain fraction of files in each directory.
            E.g.: `segment=(0.6, 1.0)` would only account for last 40 percent
            of images in each directory.
        class_indices: dictionary mapping a class name to its index.
        follow_links: boolean.

    # Returns
        classes: a list of class indices
        filenames: the path of valid files in `directory`, relative from
            `directory`'s parent (e.g., if `directory` is "dataset/class1",
            the filenames will be
            `["class1/file1.jpg", "class1/file2.jpg", ...]`).
    """
    dirname = os.path.basename(directory)
    if split:
        num_files = len(list(
            _iter_valid_files(directory, white_list_formats, follow_links)))
        start, stop = int(split[0] * num_files), int(split[1] * num_files)
        valid_files = list(
            _iter_valid_files(
                directory, white_list_formats, follow_links))[start: stop]
    else:
        valid_files = _iter_valid_files(
            directory, white_list_formats, follow_links)

    classes = []
    filenames = []
    for root, fname in valid_files:
        classes.append(class_indices[dirname])
        absolute_path = os.path.join(root, fname)
        relative_path = os.path.join(
            dirname, os.path.relpath(absolute_path, directory))
        filenames.append(relative_path)

    return classes, filenames


class DirectoryIterator(Iterator):
    """Iterator capable of reading images from a directory on disk.

    # Arguments
        directory: Path to the directory to read images from.
            Each subdirectory in this directory will be
            considered to contain images from one class,
            or alternatively you could specify class subdirectories
            via the `classes` argument.
        image_data_generator: Instance of `ImageDataGenerator`
            to use for random transformations and normalization.
        target_size: tuple of integers, dimensions to resize input images to.
        color_mode: One of `"rgb"`, `"grayscale"`. Color mode to read images.
        classes: Optional list of strings, names of subdirectories
            containing images from each class (e.g. `["dogs", "cats"]`).
            It will be computed automatically if not set.
        class_mode: Mode for yielding the targets:
            `"binary"`: binary targets (if there are only two classes),
            `"categorical"`: categorical targets,
            `"sparse"`: integer targets,
            `"input"`: targets are images identical to input images (mainly
                used to work with autoencoders),
            `None`: no targets get yielded (only input images are yielded).
        batch_size: Integer, size of a batch.
        shuffle: Boolean, whether to shuffle the data between epochs.
        seed: Random seed for data shuffling.
        data_format: String, one of `channels_first`, `channels_last`.
        save_to_dir: Optional directory where to save the pictures
            being yielded, in a viewable format. This is useful
            for visualizing the random transformations being
            applied, for debugging purposes.
        save_prefix: String prefix to use for saving sample
            images (if `save_to_dir` is set).
        save_format: Format to use for saving sample images
            (if `save_to_dir` is set).
        subset: Subset of data (`"training"` or `"validation"`) if
            validation_split is set in ImageDataGenerator.
        interpolation: Interpolation method used to resample the image if the
            target size is different from that of the loaded image.
            Supported methods are "nearest", "bilinear", and "bicubic".
            If PIL version 1.1.3 or newer is installed, "lanczos" is also
            supported. If PIL version 3.4.0 or newer is installed, "box" and
            "hamming" are also supported. By default, "nearest" is used.
    """

    def __init__(self, directory, image_data_generator,
                 target_size=(256, 256), color_mode='rgb',
                 classes=None, class_mode='categorical',
                 batch_size=32, shuffle=True, seed=None,
                 data_format=None,
                 save_to_dir=None, save_prefix='', save_format='png',
                 follow_links=False,
                 subset=None,
                 interpolation='nearest'):
        if data_format is None:
            data_format = K.image_data_format()
        self.directory = directory
        self.image_data_generator = image_data_generator
        self.target_size = tuple(target_size)
        if color_mode not in {'rgb', 'grayscale'}:
            raise ValueError('Invalid color mode:', color_mode,
                             '; expected "rgb" or "grayscale".')
        self.color_mode = color_mode
        self.data_format = data_format
        if self.color_mode == 'rgb':
            if self.data_format == 'channels_last':
                self.image_shape = self.target_size + (3,)
            else:
                self.image_shape = (3,) + self.target_size
        else:
            if self.data_format == 'channels_last':
                self.image_shape = self.target_size + (1,)
            else:
                self.image_shape = (1,) + self.target_size
        self.classes = classes
        if class_mode not in {'categorical', 'binary', 'sparse',
                              'input', None}:
            raise ValueError('Invalid class_mode:', class_mode,
                             '; expected one of "categorical", '
                             '"binary", "sparse", "input"'
                             ' or None.')
        self.class_mode = class_mode
        self.save_to_dir = save_to_dir
        self.save_prefix = save_prefix
        self.save_format = save_format
        self.interpolation = interpolation

        if subset is not None:
            validation_split = self.image_data_generator._validation_split
            if subset == 'validation':
                split = (0, validation_split)
            elif subset == 'training':
                split = (validation_split, 1)
            else:
                raise ValueError('Invalid subset name: ', subset,
                                 '; expected "training" or "validation"')
        else:
            split = None
        self.subset = subset

        white_list_formats = {'png', 'jpg', 'jpeg', 'bmp',
                              'ppm', 'tif', 'tiff'}
        # First, count the number of samples and classes.
        self.samples = 0

        if not classes:
            classes = []
            for subdir in sorted(os.listdir(directory)):
                if os.path.isdir(os.path.join(directory, subdir)):
                    classes.append(subdir)
        self.num_classes = len(classes)
        self.class_indices = dict(zip(classes, range(len(classes))))

        pool = multiprocessing.pool.ThreadPool()
        function_partial = partial(_count_valid_files_in_directory,
                                   white_list_formats=white_list_formats,
                                   follow_links=follow_links,
                                   split=split)
        self.samples = sum(pool.map(function_partial,
                                    (os.path.join(directory, subdir)
                                     for subdir in classes)))

        print('Found %d images belonging to %d classes.' %
              (self.samples, self.num_classes))

        # Second, build an index of the images
        # in the different class subfolders.
        results = []
        self.filenames = []
        self.classes = np.zeros((self.samples,), dtype='int32')
        i = 0
        for dirpath in (os.path.join(directory, subdir) for subdir in classes):
            results.append(
                pool.apply_async(_list_valid_filenames_in_directory,
                                 (dirpath, white_list_formats, split,
                                  self.class_indices, follow_links)))
        for res in results:
            classes, filenames = res.get()
            self.classes[i:i + len(classes)] = classes
            self.filenames += filenames
            i += len(classes)

        pool.close()
        pool.join()
        super(DirectoryIterator, self).__init__(self.samples,
                                                batch_size,
                                                shuffle,
                                                seed)

    def _get_batches_of_transformed_samples(self, index_array):
        batch_x = np.zeros(
            (len(index_array),) + self.image_shape,
            dtype=K.floatx())
        grayscale = self.color_mode == 'grayscale'
        # build batch of image data
        for i, j in enumerate(index_array):
            fname = self.filenames[j]
            img = load_img(os.path.join(self.directory, fname),
                           grayscale=grayscale,
                           target_size=self.target_size,
                           interpolation=self.interpolation)
            x = img_to_array(img, data_format=self.data_format)
            x = self.image_data_generator.random_transform(x)
            x = self.image_data_generator.standardize(x)
            batch_x[i] = x
        # optionally save augmented images to disk for debugging purposes
        if self.save_to_dir:
            for i, j in enumerate(index_array):
                img = array_to_img(batch_x[i], self.data_format, scale=True)
                fname = '{prefix}_{index}_{hash}.{format}'.format(
                    prefix=self.save_prefix,
                    index=j,
                    hash=np.random.randint(1e7),
                    format=self.save_format)
                img.save(os.path.join(self.save_to_dir, fname))
        # build batch of labels
        if self.class_mode == 'input':
            batch_y = batch_x.copy()
        elif self.class_mode == 'sparse':
            batch_y = self.classes[index_array]
        elif self.class_mode == 'binary':
            batch_y = self.classes[index_array].astype(K.floatx())
        elif self.class_mode == 'categorical':
            batch_y = np.zeros(
                (len(batch_x), self.num_classes),
                dtype=K.floatx())
            for i, label in enumerate(self.classes[index_array]):
                batch_y[i, label] = 1.
        else:
            return batch_x
        return batch_x, batch_y

    def next(self):
        """For python 2.x.

        # Returns
            The next batch.
        """
        with self.lock:
            index_array = next(self.index_generator)
        # The transformation of images is not under thread lock
        # so it can be done in parallel
        return self._get_batches_of_transformed_samples(index_array)<|MERGE_RESOLUTION|>--- conflicted
+++ resolved
@@ -729,20 +729,12 @@
                 In case of grayscale data, the channels axis of the image array
                 should have value 1, and in case
                 of RGB data, it should have value 3.
-<<<<<<< HEAD
-               y: labels.
-               sample_weight: sample weights.
-               batch_size: int (default: 32).
-               shuffle: boolean (default: True).
-               seed: int (default: None).
-               save_to_dir: None or str (default: None).
-=======
             y: Labels.
+            sample_weight: Sample weights.
             batch_size: Int (default: 32).
             shuffle: Boolean (default: True).
             seed: Int (default: None).
             save_to_dir: None or str (default: None).
->>>>>>> 49b9682b
                 This allows you to optionally specify a directory
                 to which to save the augmented pictures being generated
                 (useful for visualizing what you are doing).
@@ -755,21 +747,16 @@
                 `validation_split` is set in `ImageDataGenerator`.
 
         # Returns
-<<<<<<< HEAD
-            An Iterator yielding tuples of `(x, y, sample_weight)` where `x` is
-            a numpy array of image data, `y` is a numpy array of corresponding
-            labels, and `sample_weight` is a numpy array of corresponding
-            weights. If `sample_weight` is None, the Iterator only yields
-            `(x, y)`. If `y` is also None, the Iterator yields `x`. """
-=======
-            An `Iterator` yielding tuples of `(x, y)`
+            An `Iterator` yielding tuples of `(x, y, sample_weight)`
                 where `x` is a numpy array of image data
                 (in the case of a single image input) or a list
                 of numpy arrays (in the case with
-                additional inputs) and `y` is a numpy array
-                of corresponding labels.
+                additional inputs), `y` is a numpy array
+                of corresponding labels and `sample_weight` is a numpy
+                array of corresponding sample weights. If `sample_weight`
+                is None, the returned tuples are of the form `(x, y)`. 
+                If `y` is also None, only the numpy array `x` is returned.
         """
->>>>>>> 49b9682b
         return NumpyArrayIterator(
             x, y, sample_weight, self,
             batch_size=batch_size,
@@ -1336,18 +1323,11 @@
         output = (batch_x if batch_x_miscs == []
                   else [batch_x] + batch_x_miscs,)
         if self.y is None:
-<<<<<<< HEAD
-            return batch_x
-        batch_y = self.y[index_array]
-        if self.sample_weight is None:
-            return batch_x, batch_y
-        batch_sw = self.sample_weight[index_array]
-        return batch_x, batch_y, batch_sw
-=======
             return output[0]
         output += (self.y[index_array],)
+        if self.sample_weight is not None:
+            output += (self.sample_weight[index_array],)
         return output
->>>>>>> 49b9682b
 
     def next(self):
         """For python 2.x.
