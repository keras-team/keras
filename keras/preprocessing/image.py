"""Fairly basic set of tools for real-time data augmentation on image data.

Can easily be extended to include new transformations,
new preprocessing methods, etc...
"""
from __future__ import absolute_import
from __future__ import division
from __future__ import print_function

import numpy as np
import re
from scipy import linalg
import scipy.ndimage as ndi
from six.moves import range
import os
import threading
import warnings
import hashlib
import multiprocessing.pool
from functools import partial

from keras.utils.generic_utils import as_bytes
from .. import backend as K
from ..utils.data_utils import Sequence

try:
    from PIL import Image as pil_image
except ImportError:
    pil_image = None

# used for train validation split of DirectoryIterator
MAX_NUM_IMAGES_PER_CLASS = 2 ** 27 - 1  # ~134M

if pil_image is not None:
    _PIL_INTERPOLATION_METHODS = {
        'nearest': pil_image.NEAREST,
        'bilinear': pil_image.BILINEAR,
        'bicubic': pil_image.BICUBIC,
    }
    # These methods were only introduced in version 3.4.0 (2016).
    if hasattr(pil_image, 'HAMMING'):
        _PIL_INTERPOLATION_METHODS['hamming'] = pil_image.HAMMING
    if hasattr(pil_image, 'BOX'):
        _PIL_INTERPOLATION_METHODS['box'] = pil_image.BOX
    # This method is new in version 1.1.3 (2013).
    if hasattr(pil_image, 'LANCZOS'):
        _PIL_INTERPOLATION_METHODS['lanczos'] = pil_image.LANCZOS


def random_rotation(x, rg, row_axis=1, col_axis=2, channel_axis=0,
                    fill_mode='nearest', cval=0.):
    """Performs a random rotation of a Numpy image tensor.

    # Arguments
        x: Input tensor. Must be 3D.
        rg: Rotation range, in degrees.
        row_axis: Index of axis for rows in the input tensor.
        col_axis: Index of axis for columns in the input tensor.
        channel_axis: Index of axis for channels in the input tensor.
        fill_mode: Points outside the boundaries of the input
            are filled according to the given mode
            (one of `{'constant', 'nearest', 'reflect', 'wrap'}`).
        cval: Value used for points outside the boundaries
            of the input if `mode='constant'`.

    # Returns
        Rotated Numpy image tensor.
    """
    theta = np.deg2rad(np.random.uniform(-rg, rg))
    rotation_matrix = np.array([[np.cos(theta), -np.sin(theta), 0],
                                [np.sin(theta), np.cos(theta), 0],
                                [0, 0, 1]])

    h, w = x.shape[row_axis], x.shape[col_axis]
    transform_matrix = transform_matrix_offset_center(rotation_matrix, h, w)
    x = apply_transform(x, transform_matrix, channel_axis, fill_mode, cval)
    return x


def random_shift(x, wrg, hrg, row_axis=1, col_axis=2, channel_axis=0,
                 fill_mode='nearest', cval=0.):
    """Performs a random spatial shift of a Numpy image tensor.

    # Arguments
        x: Input tensor. Must be 3D.
        wrg: Width shift range, as a float fraction of the width.
        hrg: Height shift range, as a float fraction of the height.
        row_axis: Index of axis for rows in the input tensor.
        col_axis: Index of axis for columns in the input tensor.
        channel_axis: Index of axis for channels in the input tensor.
        fill_mode: Points outside the boundaries of the input
            are filled according to the given mode
            (one of `{'constant', 'nearest', 'reflect', 'wrap'}`).
        cval: Value used for points outside the boundaries
            of the input if `mode='constant'`.

    # Returns
        Shifted Numpy image tensor.
    """
    h, w = x.shape[row_axis], x.shape[col_axis]
    tx = np.random.uniform(-hrg, hrg) * h
    ty = np.random.uniform(-wrg, wrg) * w
    translation_matrix = np.array([[1, 0, tx],
                                   [0, 1, ty],
                                   [0, 0, 1]])

    transform_matrix = translation_matrix  # no need to do offset
    x = apply_transform(x, transform_matrix, channel_axis, fill_mode, cval)
    return x


def random_shear(x, intensity, row_axis=1, col_axis=2, channel_axis=0,
                 fill_mode='nearest', cval=0.):
    """Performs a random spatial shear of a Numpy image tensor.

    # Arguments
        x: Input tensor. Must be 3D.
        intensity: Transformation intensity in degrees.
        row_axis: Index of axis for rows in the input tensor.
        col_axis: Index of axis for columns in the input tensor.
        channel_axis: Index of axis for channels in the input tensor.
        fill_mode: Points outside the boundaries of the input
            are filled according to the given mode
            (one of `{'constant', 'nearest', 'reflect', 'wrap'}`).
        cval: Value used for points outside the boundaries
            of the input if `mode='constant'`.

    # Returns
        Sheared Numpy image tensor.
    """
    shear = np.deg2rad(np.random.uniform(-intensity, intensity))
    shear_matrix = np.array([[1, -np.sin(shear), 0],
                             [0, np.cos(shear), 0],
                             [0, 0, 1]])

    h, w = x.shape[row_axis], x.shape[col_axis]
    transform_matrix = transform_matrix_offset_center(shear_matrix, h, w)
    x = apply_transform(x, transform_matrix, channel_axis, fill_mode, cval)
    return x


def random_zoom(x, zoom_range, row_axis=1, col_axis=2, channel_axis=0,
                fill_mode='nearest', cval=0.):
    """Performs a random spatial zoom of a Numpy image tensor.

    # Arguments
        x: Input tensor. Must be 3D.
        zoom_range: Tuple of floats; zoom range for width and height.
        row_axis: Index of axis for rows in the input tensor.
        col_axis: Index of axis for columns in the input tensor.
        channel_axis: Index of axis for channels in the input tensor.
        fill_mode: Points outside the boundaries of the input
            are filled according to the given mode
            (one of `{'constant', 'nearest', 'reflect', 'wrap'}`).
        cval: Value used for points outside the boundaries
            of the input if `mode='constant'`.

    # Returns
        Zoomed Numpy image tensor.

    # Raises
        ValueError: if `zoom_range` isn't a tuple.
    """
    if len(zoom_range) != 2:
        raise ValueError('`zoom_range` should be a tuple or list of two floats. '
                         'Received arg: ', zoom_range)

    if zoom_range[0] == 1 and zoom_range[1] == 1:
        zx, zy = 1, 1
    else:
        zx, zy = np.random.uniform(zoom_range[0], zoom_range[1], 2)
    zoom_matrix = np.array([[zx, 0, 0],
                            [0, zy, 0],
                            [0, 0, 1]])

    h, w = x.shape[row_axis], x.shape[col_axis]
    transform_matrix = transform_matrix_offset_center(zoom_matrix, h, w)
    x = apply_transform(x, transform_matrix, channel_axis, fill_mode, cval)
    return x


def random_channel_shift(x, intensity, channel_axis=0):
    x = np.rollaxis(x, channel_axis, 0)
    min_x, max_x = np.min(x), np.max(x)
    channel_images = [np.clip(x_channel + np.random.uniform(-intensity, intensity), min_x, max_x)
                      for x_channel in x]
    x = np.stack(channel_images, axis=0)
    x = np.rollaxis(x, 0, channel_axis + 1)
    return x


def transform_matrix_offset_center(matrix, x, y):
    o_x = float(x) / 2 + 0.5
    o_y = float(y) / 2 + 0.5
    offset_matrix = np.array([[1, 0, o_x], [0, 1, o_y], [0, 0, 1]])
    reset_matrix = np.array([[1, 0, -o_x], [0, 1, -o_y], [0, 0, 1]])
    transform_matrix = np.dot(np.dot(offset_matrix, matrix), reset_matrix)
    return transform_matrix


def apply_transform(x,
                    transform_matrix,
                    channel_axis=0,
                    fill_mode='nearest',
                    cval=0.):
    """Apply the image transformation specified by a matrix.

    # Arguments
        x: 2D numpy array, single image.
        transform_matrix: Numpy array specifying the geometric transformation.
        channel_axis: Index of axis for channels in the input tensor.
        fill_mode: Points outside the boundaries of the input
            are filled according to the given mode
            (one of `{'constant', 'nearest', 'reflect', 'wrap'}`).
        cval: Value used for points outside the boundaries
            of the input if `mode='constant'`.

    # Returns
        The transformed version of the input.
    """
    x = np.rollaxis(x, channel_axis, 0)
    final_affine_matrix = transform_matrix[:2, :2]
    final_offset = transform_matrix[:2, 2]
    channel_images = [ndi.interpolation.affine_transform(
        x_channel,
        final_affine_matrix,
        final_offset,
        order=0,
        mode=fill_mode,
        cval=cval) for x_channel in x]
    x = np.stack(channel_images, axis=0)
    x = np.rollaxis(x, 0, channel_axis + 1)
    return x


def flip_axis(x, axis):
    x = np.asarray(x).swapaxes(axis, 0)
    x = x[::-1, ...]
    x = x.swapaxes(0, axis)
    return x


def array_to_img(x, data_format=None, scale=True):
    """Converts a 3D Numpy array to a PIL Image instance.

    # Arguments
        x: Input Numpy array.
        data_format: Image data format.
        scale: Whether to rescale image values
            to be within [0, 255].

    # Returns
        A PIL Image instance.

    # Raises
        ImportError: if PIL is not available.
        ValueError: if invalid `x` or `data_format` is passed.
    """
    if pil_image is None:
        raise ImportError('Could not import PIL.Image. '
                          'The use of `array_to_img` requires PIL.')
    x = np.asarray(x, dtype=K.floatx())
    if x.ndim != 3:
        raise ValueError('Expected image array to have rank 3 (single image). '
                         'Got array with shape:', x.shape)

    if data_format is None:
        data_format = K.image_data_format()
    if data_format not in {'channels_first', 'channels_last'}:
        raise ValueError('Invalid data_format:', data_format)

    # Original Numpy array x has format (height, width, channel)
    # or (channel, height, width)
    # but target PIL image has format (width, height, channel)
    if data_format == 'channels_first':
        x = x.transpose(1, 2, 0)
    if scale:
        x = x + max(-np.min(x), 0)
        x_max = np.max(x)
        if x_max != 0:
            x /= x_max
        x *= 255
    if x.shape[2] == 3:
        # RGB
        return pil_image.fromarray(x.astype('uint8'), 'RGB')
    elif x.shape[2] == 1:
        # grayscale
        return pil_image.fromarray(x[:, :, 0].astype('uint8'), 'L')
    else:
        raise ValueError('Unsupported channel number: ', x.shape[2])


def img_to_array(img, data_format=None):
    """Converts a PIL Image instance to a Numpy array.

    # Arguments
        img: PIL Image instance.
        data_format: Image data format.

    # Returns
        A 3D Numpy array.

    # Raises
        ValueError: if invalid `img` or `data_format` is passed.
    """
    if data_format is None:
        data_format = K.image_data_format()
    if data_format not in {'channels_first', 'channels_last'}:
        raise ValueError('Unknown data_format: ', data_format)
    # Numpy array x has format (height, width, channel)
    # or (channel, height, width)
    # but original PIL image has format (width, height, channel)
    x = np.asarray(img, dtype=K.floatx())
    if len(x.shape) == 3:
        if data_format == 'channels_first':
            x = x.transpose(2, 0, 1)
    elif len(x.shape) == 2:
        if data_format == 'channels_first':
            x = x.reshape((1, x.shape[0], x.shape[1]))
        else:
            x = x.reshape((x.shape[0], x.shape[1], 1))
    else:
        raise ValueError('Unsupported image shape: ', x.shape)
    return x


def load_img(path, grayscale=False, target_size=None,
             interpolation='nearest'):
    """Loads an image into PIL format.

    # Arguments
        path: Path to image file
        grayscale: Boolean, whether to load the image as grayscale.
        target_size: Either `None` (default to original size)
            or tuple of ints `(img_height, img_width)`.
        interpolation: Interpolation method used to resample the image if the
            target size is different from that of the loaded image.
            Supported methods are "nearest", "bilinear", and "bicubic".
            If PIL version 1.1.3 or newer is installed, "lanczos" is also
            supported. If PIL version 3.4.0 or newer is installed, "box" and
            "hamming" are also supported. By default, "nearest" is used.

    # Returns
        A PIL Image instance.

    # Raises
        ImportError: if PIL is not available.
        ValueError: if interpolation method is not supported.
    """
    if pil_image is None:
        raise ImportError('Could not import PIL.Image. '
                          'The use of `array_to_img` requires PIL.')
    img = pil_image.open(path)
    if grayscale:
        if img.mode != 'L':
            img = img.convert('L')
    else:
        if img.mode != 'RGB':
            img = img.convert('RGB')
    if target_size is not None:
        width_height_tuple = (target_size[1], target_size[0])
        if img.size != width_height_tuple:
            if interpolation not in _PIL_INTERPOLATION_METHODS:
                raise ValueError(
                    'Invalid interpolation method {} specified. Supported '
                    'methods are {}'.format(
                        interpolation,
                        ", ".join(_PIL_INTERPOLATION_METHODS.keys())))
            resample = _PIL_INTERPOLATION_METHODS[interpolation]
            img = img.resize(width_height_tuple, resample)
    return img


def list_pictures(directory, ext='jpg|jpeg|bmp|png|ppm'):
    return [os.path.join(root, f)
            for root, _, files in os.walk(directory) for f in files
            if re.match(r'([\w]+\.(?:' + ext + '))', f)]


class ImageDataGenerator(object):
    """Generate minibatches of image data with real-time data augmentation.

    # Arguments
        featurewise_center: set input mean to 0 over the dataset.
        samplewise_center: set each sample mean to 0.
        featurewise_std_normalization: divide inputs by std of the dataset.
        samplewise_std_normalization: divide each input by its std.
        zca_whitening: apply ZCA whitening.
        zca_epsilon: epsilon for ZCA whitening. Default is 1e-6.
        rotation_range: degrees (0 to 180).
        width_shift_range: fraction of total width, if < 1, or pixels if >= 1.
        height_shift_range: fraction of total height, if < 1, or pixels if >= 1.
        shear_range: shear intensity (shear angle in degrees).
        zoom_range: amount of zoom. if scalar z, zoom will be randomly picked
            in the range [1-z, 1+z]. A sequence of two can be passed instead
            to select this range.
        channel_shift_range: shift range for each channel.
        fill_mode: points outside the boundaries are filled according to the
            given mode ('constant', 'nearest', 'reflect' or 'wrap'). Default
            is 'nearest'.
            Points outside the boundaries of the input are filled according to the given mode:
                'constant': kkkkkkkk|abcd|kkkkkkkk (cval=k)
                'nearest':  aaaaaaaa|abcd|dddddddd
                'reflect':  abcddcba|abcd|dcbaabcd
                'wrap':  abcdabcd|abcd|abcdabcd
        cval: value used for points outside the boundaries when fill_mode is
            'constant'. Default is 0.
        horizontal_flip: whether to randomly flip images horizontally.
        vertical_flip: whether to randomly flip images vertically.
        rescale: rescaling factor. If None or 0, no rescaling is applied,
            otherwise we multiply the data by the value provided. This is
            applied after the `preprocessing_function` (if any provided)
            but before any other transformation.
        preprocessing_function: function that will be implied on each input.
            The function will run before any other modification on it.
            The function should take one argument:
            one image (Numpy tensor with rank 3),
            and should output a Numpy tensor with the same shape.
        data_format: 'channels_first' or 'channels_last'. In 'channels_first' mode, the channels dimension
            (the depth) is at index 1, in 'channels_last' mode it is at index 3.
            It defaults to the `image_data_format` value found in your
            Keras config file at `~/.keras/keras.json`.
            If you never set it, then it will be "channels_last".
        validation_split: percentage of images reserved for validation.
    """

    def __init__(self,
                 featurewise_center=False,
                 samplewise_center=False,
                 featurewise_std_normalization=False,
                 samplewise_std_normalization=False,
                 zca_whitening=False,
                 zca_epsilon=1e-6,
                 rotation_range=0.,
                 width_shift_range=0.,
                 height_shift_range=0.,
                 shear_range=0.,
                 zoom_range=0.,
                 channel_shift_range=0.,
                 fill_mode='nearest',
                 cval=0.,
                 horizontal_flip=False,
                 vertical_flip=False,
                 rescale=None,
                 preprocessing_function=None,
                 data_format=None,
                 validation_split=None):
        if data_format is None:
            data_format = K.image_data_format()
        self.featurewise_center = featurewise_center
        self.samplewise_center = samplewise_center
        self.featurewise_std_normalization = featurewise_std_normalization
        self.samplewise_std_normalization = samplewise_std_normalization
        self.zca_whitening = zca_whitening
        self.zca_epsilon = zca_epsilon
        self.rotation_range = rotation_range
        self.width_shift_range = width_shift_range
        self.height_shift_range = height_shift_range
        self.shear_range = shear_range
        self.zoom_range = zoom_range
        self.channel_shift_range = channel_shift_range
        self.fill_mode = fill_mode
        self.cval = cval
        self.horizontal_flip = horizontal_flip
        self.vertical_flip = vertical_flip
        self.rescale = rescale
        self.preprocessing_function = preprocessing_function

        if data_format not in {'channels_last', 'channels_first'}:
            raise ValueError('`data_format` should be `"channels_last"` (channel after row and '
                             'column) or `"channels_first"` (channel before row and column). '
                             'Received arg: ', data_format)
        self.data_format = data_format
        if data_format == 'channels_first':
            self.channel_axis = 1
            self.row_axis = 2
            self.col_axis = 3
        if data_format == 'channels_last':
            self.channel_axis = 3
            self.row_axis = 1
            self.col_axis = 2
        self._validation_split = validation_split

        self.mean = None
        self.std = None
        self.principal_components = None

        if np.isscalar(zoom_range):
            self.zoom_range = [1 - zoom_range, 1 + zoom_range]
        elif len(zoom_range) == 2:
            self.zoom_range = [zoom_range[0], zoom_range[1]]
        else:
            raise ValueError('`zoom_range` should be a float or '
                             'a tuple or list of two floats. '
                             'Received arg: ', zoom_range)
        if zca_whitening:
            if not featurewise_center:
                self.featurewise_center = True
                warnings.warn('This ImageDataGenerator specifies '
                              '`zca_whitening`, which overrides '
                              'setting of `featurewise_center`.')
            if featurewise_std_normalization:
                self.featurewise_std_normalization = False
                warnings.warn('This ImageDataGenerator specifies '
                              '`zca_whitening` '
                              'which overrides setting of'
                              '`featurewise_std_normalization`.')
        if featurewise_std_normalization:
            if not featurewise_center:
                self.featurewise_center = True
                warnings.warn('This ImageDataGenerator specifies '
                              '`featurewise_std_normalization`, '
                              'which overrides setting of '
                              '`featurewise_center`.')
        if samplewise_std_normalization:
            if not samplewise_center:
                self.samplewise_center = True
                warnings.warn('This ImageDataGenerator specifies '
                              '`samplewise_std_normalization`, '
                              'which overrides setting of '
                              '`samplewise_center`.')

    def flow(self, x, y=None, batch_size=32, shuffle=True, seed=None,
             save_to_dir=None, save_prefix='', save_format='png'):
        return NumpyArrayIterator(
            x, y, self,
            batch_size=batch_size,
            shuffle=shuffle,
            seed=seed,
            data_format=self.data_format,
            save_to_dir=save_to_dir,
            save_prefix=save_prefix,
            save_format=save_format)

    def flow_from_directory(self, directory,
                            target_size=(256, 256), color_mode='rgb',
                            classes=None, class_mode='categorical',
                            batch_size=32, shuffle=True, seed=None,
                            save_to_dir=None,
                            save_prefix='',
                            save_format='png',
                            follow_links=False,
                            subset=None,
                            interpolation='nearest'):
        return DirectoryIterator(
            directory, self,
            target_size=target_size, color_mode=color_mode,
            classes=classes, class_mode=class_mode,
            data_format=self.data_format,
            batch_size=batch_size, shuffle=shuffle, seed=seed,
            save_to_dir=save_to_dir,
            save_prefix=save_prefix,
            save_format=save_format,
            follow_links=follow_links,
            subset=subset,
            interpolation=interpolation)

    def standardize(self, x):
        """Apply the normalization configuration to a batch of inputs.

        # Arguments
            x: batch of inputs to be normalized.

        # Returns
            The inputs, normalized.
        """
        if self.preprocessing_function:
            x = self.preprocessing_function(x)
        if self.rescale:
            x *= self.rescale
        if self.samplewise_center:
            x -= np.mean(x, keepdims=True)
        if self.samplewise_std_normalization:
            x /= (np.std(x, keepdims=True) + K.epsilon())

        if self.featurewise_center:
            if self.mean is not None:
                x -= self.mean
            else:
                warnings.warn('This ImageDataGenerator specifies '
                              '`featurewise_center`, but it hasn\'t '
                              'been fit on any training data. Fit it '
                              'first by calling `.fit(numpy_data)`.')
        if self.featurewise_std_normalization:
            if self.std is not None:
                x /= (self.std + K.epsilon())
            else:
                warnings.warn('This ImageDataGenerator specifies '
                              '`featurewise_std_normalization`, but it hasn\'t '
                              'been fit on any training data. Fit it '
                              'first by calling `.fit(numpy_data)`.')
        if self.zca_whitening:
            if self.principal_components is not None:
                flatx = np.reshape(x, (-1, np.prod(x.shape[-3:])))
                whitex = np.dot(flatx, self.principal_components)
                x = np.reshape(whitex, x.shape)
            else:
                warnings.warn('This ImageDataGenerator specifies '
                              '`zca_whitening`, but it hasn\'t '
                              'been fit on any training data. Fit it '
                              'first by calling `.fit(numpy_data)`.')
        return x

    def random_transform(self, x, seed=None):
        """Randomly augment a single image tensor.

        # Arguments
            x: 3D tensor, single image.
            seed: random seed.

        # Returns
            A randomly transformed version of the input (same shape).
        """
        # x is a single image, so it doesn't have image number at index 0
        img_row_axis = self.row_axis - 1
        img_col_axis = self.col_axis - 1
        img_channel_axis = self.channel_axis - 1

        if seed is not None:
            np.random.seed(seed)

        # use composition of homographies
        # to generate final transform that needs to be applied
        if self.rotation_range:
            theta = np.deg2rad(np.random.uniform(-self.rotation_range, self.rotation_range))
        else:
            theta = 0

        if self.height_shift_range:
            tx = np.random.uniform(-self.height_shift_range, self.height_shift_range)
            if self.height_shift_range < 1:
                tx *= x.shape[img_row_axis]
        else:
            tx = 0

        if self.width_shift_range:
            ty = np.random.uniform(-self.width_shift_range, self.width_shift_range)
            if self.width_shift_range < 1:
                ty *= x.shape[img_col_axis]
        else:
            ty = 0

        if self.shear_range:
            shear = np.deg2rad(np.random.uniform(-self.shear_range, self.shear_range))
        else:
            shear = 0

        if self.zoom_range[0] == 1 and self.zoom_range[1] == 1:
            zx, zy = 1, 1
        else:
            zx, zy = np.random.uniform(self.zoom_range[0], self.zoom_range[1], 2)

        transform_matrix = None
        if theta != 0:
            rotation_matrix = np.array([[np.cos(theta), -np.sin(theta), 0],
                                        [np.sin(theta), np.cos(theta), 0],
                                        [0, 0, 1]])
            transform_matrix = rotation_matrix

        if tx != 0 or ty != 0:
            shift_matrix = np.array([[1, 0, tx],
                                     [0, 1, ty],
                                     [0, 0, 1]])
            transform_matrix = shift_matrix if transform_matrix is None else np.dot(transform_matrix, shift_matrix)

        if shear != 0:
            shear_matrix = np.array([[1, -np.sin(shear), 0],
                                    [0, np.cos(shear), 0],
                                    [0, 0, 1]])
            transform_matrix = shear_matrix if transform_matrix is None else np.dot(transform_matrix, shear_matrix)

        if zx != 1 or zy != 1:
            zoom_matrix = np.array([[zx, 0, 0],
                                    [0, zy, 0],
                                    [0, 0, 1]])
            transform_matrix = zoom_matrix if transform_matrix is None else np.dot(transform_matrix, zoom_matrix)

        if transform_matrix is not None:
            h, w = x.shape[img_row_axis], x.shape[img_col_axis]
            transform_matrix = transform_matrix_offset_center(transform_matrix, h, w)
            x = apply_transform(x, transform_matrix, img_channel_axis,
                                fill_mode=self.fill_mode, cval=self.cval)

        if self.channel_shift_range != 0:
            x = random_channel_shift(x,
                                     self.channel_shift_range,
                                     img_channel_axis)
        if self.horizontal_flip:
            if np.random.random() < 0.5:
                x = flip_axis(x, img_col_axis)

        if self.vertical_flip:
            if np.random.random() < 0.5:
                x = flip_axis(x, img_row_axis)

        return x

    def fit(self, x,
            augment=False,
            rounds=1,
            seed=None):
        """Fits internal statistics to some sample data.

        Required for featurewise_center, featurewise_std_normalization
        and zca_whitening.

        # Arguments
            x: Numpy array, the data to fit on. Should have rank 4.
                In case of grayscale data,
                the channels axis should have value 1, and in case
                of RGB data, it should have value 3.
            augment: Whether to fit on randomly augmented samples
            rounds: If `augment`,
                how many augmentation passes to do over the data
            seed: random seed.

        # Raises
            ValueError: in case of invalid input `x`.
        """
        x = np.asarray(x, dtype=K.floatx())
        if x.ndim != 4:
            raise ValueError('Input to `.fit()` should have rank 4. '
                             'Got array with shape: ' + str(x.shape))
        if x.shape[self.channel_axis] not in {1, 3, 4}:
            warnings.warn(
                'Expected input to be images (as Numpy array) '
                'following the data format convention "' + self.data_format + '" '
                '(channels on axis ' + str(self.channel_axis) + '), i.e. expected '
                'either 1, 3 or 4 channels on axis ' + str(self.channel_axis) + '. '
                'However, it was passed an array with shape ' + str(x.shape) +
                ' (' + str(x.shape[self.channel_axis]) + ' channels).')

        if seed is not None:
            np.random.seed(seed)

        x = np.copy(x)
        if augment:
            ax = np.zeros(tuple([rounds * x.shape[0]] + list(x.shape)[1:]), dtype=K.floatx())
            for r in range(rounds):
                for i in range(x.shape[0]):
                    ax[i + r * x.shape[0]] = self.random_transform(x[i])
            x = ax

        if self.featurewise_center:
            self.mean = np.mean(x, axis=(0, self.row_axis, self.col_axis))
            broadcast_shape = [1, 1, 1]
            broadcast_shape[self.channel_axis - 1] = x.shape[self.channel_axis]
            self.mean = np.reshape(self.mean, broadcast_shape)
            x -= self.mean

        if self.featurewise_std_normalization:
            self.std = np.std(x, axis=(0, self.row_axis, self.col_axis))
            broadcast_shape = [1, 1, 1]
            broadcast_shape[self.channel_axis - 1] = x.shape[self.channel_axis]
            self.std = np.reshape(self.std, broadcast_shape)
            x /= (self.std + K.epsilon())

        if self.zca_whitening:
            flat_x = np.reshape(x, (x.shape[0], x.shape[1] * x.shape[2] * x.shape[3]))
            sigma = np.dot(flat_x.T, flat_x) / flat_x.shape[0]
            u, s, _ = linalg.svd(sigma)
            self.principal_components = np.dot(np.dot(u, np.diag(1. / np.sqrt(s + self.zca_epsilon))), u.T)


class Iterator(Sequence):
    """Base class for image data iterators.

    Every `Iterator` must implement the `_get_batches_of_transformed_samples`
    method.

    # Arguments
        n: Integer, total number of samples in the dataset to loop over.
        batch_size: Integer, size of a batch.
        shuffle: Boolean, whether to shuffle the data between epochs.
        seed: Random seeding for data shuffling.
    """

    def __init__(self, n, batch_size, shuffle, seed):
        self.n = n
        self.batch_size = batch_size
        self.seed = seed
        self.shuffle = shuffle
        self.batch_index = 0
        self.total_batches_seen = 0
        self.lock = threading.Lock()
        self.index_array = None
        self.index_generator = self._flow_index()

    def _set_index_array(self):
        self.index_array = np.arange(self.n)
        if self.shuffle:
            self.index_array = np.random.permutation(self.n)

    def __getitem__(self, idx):
        if idx >= len(self):
            raise ValueError('Asked to retrieve element {idx}, '
                             'but the Sequence '
                             'has length {length}'.format(idx=idx,
                                                          length=len(self)))
        if self.seed is not None:
            np.random.seed(self.seed + self.total_batches_seen)
        self.total_batches_seen += 1
        if self.index_array is None:
            self._set_index_array()
        index_array = self.index_array[self.batch_size * idx:
                                       self.batch_size * (idx + 1)]
        return self._get_batches_of_transformed_samples(index_array)

    def __len__(self):
        return (self.n + self.batch_size - 1) // self.batch_size  # round up

    def on_epoch_end(self):
        self._set_index_array()

    def reset(self):
        self.batch_index = 0

    def _flow_index(self):
        # Ensure self.batch_index is 0.
        self.reset()
        while 1:
            if self.seed is not None:
                np.random.seed(self.seed + self.total_batches_seen)
            if self.batch_index == 0:
                self._set_index_array()

            current_index = (self.batch_index * self.batch_size) % self.n
            if self.n > current_index + self.batch_size:
                self.batch_index += 1
            else:
                self.batch_index = 0
            self.total_batches_seen += 1
            yield self.index_array[current_index:
                                   current_index + self.batch_size]

    def __iter__(self):
        # Needed if we want to do something like:
        # for x, y in data_gen.flow(...):
        return self

    def __next__(self, *args, **kwargs):
        return self.next(*args, **kwargs)

    def _get_batches_of_transformed_samples(self, index_array):
        """Gets a batch of transformed samples.

        # Arguments
            index_array: array of sample indices to include in batch.

        # Returns
            A batch of transformed samples.
        """
        raise NotImplementedError


class NumpyArrayIterator(Iterator):
    """Iterator yielding data from a Numpy array.

    # Arguments
        x: Numpy array of input data.
        y: Numpy array of targets data.
        image_data_generator: Instance of `ImageDataGenerator`
            to use for random transformations and normalization.
        batch_size: Integer, size of a batch.
        shuffle: Boolean, whether to shuffle the data between epochs.
        seed: Random seed for data shuffling.
        data_format: String, one of `channels_first`, `channels_last`.
        save_to_dir: Optional directory where to save the pictures
            being yielded, in a viewable format. This is useful
            for visualizing the random transformations being
            applied, for debugging purposes.
        save_prefix: String prefix to use for saving sample
            images (if `save_to_dir` is set).
        save_format: Format to use for saving sample images
            (if `save_to_dir` is set).
    """

    def __init__(self, x, y, image_data_generator,
                 batch_size=32, shuffle=False, seed=None,
                 data_format=None,
                 save_to_dir=None, save_prefix='', save_format='png'):
        if y is not None and len(x) != len(y):
            raise ValueError('X (images tensor) and y (labels) '
                             'should have the same length. '
                             'Found: X.shape = %s, y.shape = %s' %
                             (np.asarray(x).shape, np.asarray(y).shape))

        if data_format is None:
            data_format = K.image_data_format()
        self.x = np.asarray(x, dtype=K.floatx())

        if self.x.ndim != 4:
            raise ValueError('Input data in `NumpyArrayIterator` '
                             'should have rank 4. You passed an array '
                             'with shape', self.x.shape)
        channels_axis = 3 if data_format == 'channels_last' else 1
        if self.x.shape[channels_axis] not in {1, 3, 4}:
            warnings.warn('NumpyArrayIterator is set to use the '
                          'data format convention "' + data_format + '" '
                          '(channels on axis ' + str(channels_axis) + '), i.e. expected '
                          'either 1, 3 or 4 channels on axis ' + str(channels_axis) + '. '
                          'However, it was passed an array with shape ' + str(self.x.shape) +
                          ' (' + str(self.x.shape[channels_axis]) + ' channels).')
        if y is not None:
            self.y = np.asarray(y)
        else:
            self.y = None
        self.image_data_generator = image_data_generator
        self.data_format = data_format
        self.save_to_dir = save_to_dir
        self.save_prefix = save_prefix
        self.save_format = save_format
        super(NumpyArrayIterator, self).__init__(x.shape[0], batch_size, shuffle, seed)

    def _get_batches_of_transformed_samples(self, index_array):
        batch_x = np.zeros(tuple([len(index_array)] + list(self.x.shape)[1:]),
                           dtype=K.floatx())
        for i, j in enumerate(index_array):
            x = self.x[j]
            x = self.image_data_generator.random_transform(x.astype(K.floatx()))
            x = self.image_data_generator.standardize(x)
            batch_x[i] = x
        if self.save_to_dir:
            for i, j in enumerate(index_array):
                img = array_to_img(batch_x[i], self.data_format, scale=True)
                fname = '{prefix}_{index}_{hash}.{format}'.format(prefix=self.save_prefix,
                                                                  index=j,
                                                                  hash=np.random.randint(1e4),
                                                                  format=self.save_format)
                img.save(os.path.join(self.save_to_dir, fname))
        if self.y is None:
            return batch_x
        batch_y = self.y[index_array]
        return batch_x, batch_y

    def next(self):
        """For python 2.x.

        # Returns
            The next batch.
        """
        # Keeps under lock only the mechanism which advances
        # the indexing of each batch.
        with self.lock:
            index_array = next(self.index_generator)
        # The transformation of images is not under thread lock
        # so it can be done in parallel
        return self._get_batches_of_transformed_samples(index_array)


def _count_valid_files_in_directory(directory, white_list_formats, follow_links, do_validation_split):
    """Count files with extension in `white_list_formats` contained in a directory.

    # Arguments
        directory: absolute path to the directory containing files to be counted
        classes:
        white_list_formats: set of strings containing allowed extensions for
            the files to be counted.
        follow_links: boolean.

    # Returns
        the count of files with extension in `white_list_formats` contained in
        the directory.
    """
    def _recursive_list(subpath):
        return sorted(os.walk(subpath, followlinks=follow_links), key=lambda tpl: tpl[0])

    samples = 0
    num_subdir_files = 0
    for root, _, files in _recursive_list(directory):
        for fname in files:
            is_valid = False
            for extension in white_list_formats:
                if fname.lower().endswith('.' + extension):
                    is_valid = True
                    break
            if is_valid:
                num_subdir_files += 1
                samples += 1

    if do_validation_split and num_subdir_files > MAX_NUM_IMAGES_PER_CLASS:
        warnings.warn('Folder {} has more than {} images. Some images '
                      'will never be selected.'
                      .format(directory, MAX_NUM_IMAGES_PER_CLASS))

    return samples


<<<<<<< HEAD
def _list_valid_filenames_in_directory(directory, white_list_formats, validation_split,
                                       class_indices, subset, follow_links, do_validation_split):
    """List paths of files in `subdir` relative from `directory` whose extensions are in `white_list_formats`.
=======
def _list_valid_filenames_in_directory(directory, white_list_formats,
                                       class_indices, follow_links):
    """List paths of files in `subdir` with extensions in `white_list_formats`.
>>>>>>> eac78b85

    # Arguments
        directory: absolute path to a directory containing the files to list.
            The directory name is used as class label and must be a key of `class_indices`.
        white_list_formats: set of strings containing allowed extensions for
            the files to be counted.
        class_indices: dictionary mapping a class name to its index.
        follow_links: boolean.

    # Returns
        classes: a list of class indices
        filenames: the path of valid files in `directory`, relative from
            `directory`'s parent (e.g., if `directory` is "dataset/class1",
            the filenames will be ["class1/file1.jpg", "class1/file2.jpg", ...]).
    """
    def _recursive_list(subpath):
        return sorted(os.walk(subpath, followlinks=follow_links), key=lambda tpl: tpl[0])

    def _calculate_hash_percent(filename):
        hash_name = hashlib.sha1(as_bytes(filename)).hexdigest()
        return ((int(hash_name, 16) % (MAX_NUM_IMAGES_PER_CLASS + 1)) *
                (100.0 / MAX_NUM_IMAGES_PER_CLASS))

    is_training = subset is not None and subset == 'training'
    dirname = os.path.basename(directory)

    classes = []
    filenames = []
    for root, _, files in _recursive_list(directory):
        for fname in files:
            is_valid = False
            for extension in white_list_formats:
                if fname.lower().endswith('.' + extension):
                    is_valid = True
                    break
            if is_valid:
                if do_validation_split:
                    # perform variant assignment
                    hash_percent = _calculate_hash_percent(fname)
                    valid_validation = hash_percent < validation_split and not is_training
                    valid_training = hash_percent >= validation_split and is_training
                    if all([not valid_validation, not valid_training]):
                        continue
                classes.append(class_indices[dirname])
                absolute_path = os.path.join(root, fname)
                relative_path = os.path.join(dirname, os.path.relpath(absolute_path, directory))
                filenames.append(relative_path)

    return classes, filenames


class DirectoryIterator(Iterator):
    """Iterator capable of reading images from a directory on disk.

    # Arguments
        directory: Path to the directory to read images from.
            Each subdirectory in this directory will be
            considered to contain images from one class,
            or alternatively you could specify class subdirectories
            via the `classes` argument.
        image_data_generator: Instance of `ImageDataGenerator`
            to use for random transformations and normalization.
        target_size: tuple of integers, dimensions to resize input images to.
        color_mode: One of `"rgb"`, `"grayscale"`. Color mode to read images.
        classes: Optional list of strings, names of subdirectories
            containing images from each class (e.g. `["dogs", "cats"]`).
            It will be computed automatically if not set.
        class_mode: Mode for yielding the targets:
            `"binary"`: binary targets (if there are only two classes),
            `"categorical"`: categorical targets,
            `"sparse"`: integer targets,
            `"input"`: targets are images identical to input images (mainly
                used to work with autoencoders),
            `None`: no targets get yielded (only input images are yielded).
        batch_size: Integer, size of a batch.
        shuffle: Boolean, whether to shuffle the data between epochs.
        seed: Random seed for data shuffling.
        data_format: String, one of `channels_first`, `channels_last`.
        save_to_dir: Optional directory where to save the pictures
            being yielded, in a viewable format. This is useful
            for visualizing the random transformations being
            applied, for debugging purposes.
        save_prefix: String prefix to use for saving sample
            images (if `save_to_dir` is set).
        save_format: Format to use for saving sample images
            (if `save_to_dir` is set).
        subset: Subset of data (`"training"` or `"validation"`) if
            validation_split is set in ImageDataGenerator.
        interpolation: Interpolation method used to resample the image if the
            target size is different from that of the loaded image.
            Supported methods are "nearest", "bilinear", and "bicubic".
            If PIL version 1.1.3 or newer is installed, "lanczos" is also
            supported. If PIL version 3.4.0 or newer is installed, "box" and
            "hamming" are also supported. By default, "nearest" is used.
    """

    def __init__(self, directory, image_data_generator,
                 target_size=(256, 256), color_mode='rgb',
                 classes=None, class_mode='categorical',
                 batch_size=32, shuffle=True, seed=None,
                 data_format=None,
                 save_to_dir=None, save_prefix='', save_format='png',
                 follow_links=False,
                 subset=None,
                 interpolation='nearest'):
        if data_format is None:
            data_format = K.image_data_format()
        self.directory = directory
        self.image_data_generator = image_data_generator
        self.target_size = tuple(target_size)
        if color_mode not in {'rgb', 'grayscale'}:
            raise ValueError('Invalid color mode:', color_mode,
                             '; expected "rgb" or "grayscale".')
        self.color_mode = color_mode
        self.data_format = data_format
        if self.color_mode == 'rgb':
            if self.data_format == 'channels_last':
                self.image_shape = self.target_size + (3,)
            else:
                self.image_shape = (3,) + self.target_size
        else:
            if self.data_format == 'channels_last':
                self.image_shape = self.target_size + (1,)
            else:
                self.image_shape = (1,) + self.target_size
        self.classes = classes
        if class_mode not in {'categorical', 'binary', 'sparse',
                              'input', None}:
            raise ValueError('Invalid class_mode:', class_mode,
                             '; expected one of "categorical", '
                             '"binary", "sparse", "input"'
                             ' or None.')
        self.class_mode = class_mode
        self.save_to_dir = save_to_dir
        self.save_prefix = save_prefix
        self.save_format = save_format
        self.interpolation = interpolation

        validation_split = self.image_data_generator._validation_split
        if subset is not None:
            # check if self.image_data_generator.validation_split is None
            if validation_split is None:
                raise ValueError('Creating a subset with validation_split '
                                 'set as None in ImageDataGenerator',
                                 validation_split)

            if subset not in {'training', 'validation'}:
                raise ValueError('Invalid subset name:', subset,
                                 '; expected "training" or "validation".')
        self.subset = subset
        do_validation_split = validation_split is not None

        white_list_formats = {'png', 'jpg', 'jpeg', 'bmp', 'ppm'}

        # first, count the number of samples and classes
        self.samples = 0

        if not classes:
            classes = []
            for subdir in sorted(os.listdir(directory)):
                if os.path.isdir(os.path.join(directory, subdir)):
                    classes.append(subdir)
        self.num_classes = len(classes)
        self.class_indices = dict(zip(classes, range(len(classes))))

        pool = multiprocessing.pool.ThreadPool()
        function_partial = partial(_count_valid_files_in_directory,
                                   white_list_formats=white_list_formats,
                                   follow_links=follow_links,
                                   do_validation_split=do_validation_split)
        self.samples = sum(pool.map(function_partial,
                                    (os.path.join(directory, subdir)
                                     for subdir in classes)))

        print('Found %d images belonging to %d classes.' % (self.samples, self.num_classes))

        # second, build an index of the images in the different class subfolders
        results = []

        self.filenames = []
        self.classes = np.zeros((self.samples,), dtype='int32')
        i = 0
        for dirpath in (os.path.join(directory, subdir) for subdir in classes):
            results.append(pool.apply_async(_list_valid_filenames_in_directory,
                                            (dirpath, white_list_formats, validation_split,
                                             self.class_indices, subset, follow_links,
                                             do_validation_split)))
        for res in results:
            classes, filenames = res.get()
            self.classes[i:i + len(classes)] = classes
            self.filenames += filenames
            i += len(classes)

        if do_validation_split:
            # reset samples and classes since some were skipped from variant assignment
            num_files = len(self.filenames)
            self.samples = num_files
            self.classes = self.classes[:num_files]
            print('Using %d files for subset %s.' % (num_files, subset))

        pool.close()
        pool.join()
        super(DirectoryIterator, self).__init__(self.samples, batch_size, shuffle, seed)

    def _get_batches_of_transformed_samples(self, index_array):
        batch_x = np.zeros((len(index_array),) + self.image_shape, dtype=K.floatx())
        grayscale = self.color_mode == 'grayscale'
        # build batch of image data
        for i, j in enumerate(index_array):
            fname = self.filenames[j]
            img = load_img(os.path.join(self.directory, fname),
                           grayscale=grayscale,
                           target_size=self.target_size,
                           interpolation=self.interpolation)
            x = img_to_array(img, data_format=self.data_format)
            x = self.image_data_generator.random_transform(x)
            x = self.image_data_generator.standardize(x)
            batch_x[i] = x
        # optionally save augmented images to disk for debugging purposes
        if self.save_to_dir:
            for i, j in enumerate(index_array):
                img = array_to_img(batch_x[i], self.data_format, scale=True)
                fname = '{prefix}_{index}_{hash}.{format}'.format(prefix=self.save_prefix,
                                                                  index=j,
                                                                  hash=np.random.randint(1e7),
                                                                  format=self.save_format)
                img.save(os.path.join(self.save_to_dir, fname))
        # build batch of labels
        if self.class_mode == 'input':
            batch_y = batch_x.copy()
        elif self.class_mode == 'sparse':
            batch_y = self.classes[index_array]
        elif self.class_mode == 'binary':
            batch_y = self.classes[index_array].astype(K.floatx())
        elif self.class_mode == 'categorical':
            batch_y = np.zeros((len(batch_x), self.num_classes), dtype=K.floatx())
            for i, label in enumerate(self.classes[index_array]):
                batch_y[i, label] = 1.
        else:
            return batch_x
        return batch_x, batch_y

    def next(self):
        """For python 2.x.

        # Returns
            The next batch.
        """
        with self.lock:
            index_array = next(self.index_generator)
        # The transformation of images is not under thread lock
        # so it can be done in parallel
        return self._get_batches_of_transformed_samples(index_array)<|MERGE_RESOLUTION|>--- conflicted
+++ resolved
@@ -986,23 +986,20 @@
     return samples
 
 
-<<<<<<< HEAD
 def _list_valid_filenames_in_directory(directory, white_list_formats, validation_split,
                                        class_indices, subset, follow_links, do_validation_split):
-    """List paths of files in `subdir` relative from `directory` whose extensions are in `white_list_formats`.
-=======
-def _list_valid_filenames_in_directory(directory, white_list_formats,
-                                       class_indices, follow_links):
     """List paths of files in `subdir` with extensions in `white_list_formats`.
->>>>>>> eac78b85
 
     # Arguments
         directory: absolute path to a directory containing the files to list.
             The directory name is used as class label and must be a key of `class_indices`.
         white_list_formats: set of strings containing allowed extensions for
             the files to be counted.
+        validation_split: percent of data in validation subset.
         class_indices: dictionary mapping a class name to its index.
+        subset: subset of data (`"training"` or `"validation"`)
         follow_links: boolean.
+        do_validation_split: boolean.
 
     # Returns
         classes: a list of class indices
