import contextlib
import operator
from unittest.mock import Mock

import numpy as np
import pytest
from absl.testing import parameterized

from keras.src import backend
from keras.src import layers
from keras.src import losses
from keras.src import models
from keras.src import ops
from keras.src import optimizers
from keras.src import testing
from keras.src import tree
from keras.src.backend.common import dtypes
from keras.src.backend.common.keras_tensor import KerasTensor
from keras.src.ops import core
from keras.src.testing.test_utils import named_product


class CoreOpsStaticShapeTest(testing.TestCase):
    def test_map(self):
        def f(x):
            return x**2

        xs = KerasTensor((6,))
        ys = core.map(f, xs)
        self.assertEqual(ys.shape, (6,))

        # Test nested output
        def f2(x):
            return {"a": x**2, "b": x * 10}

        xs = KerasTensor((6,))
        ys = core.map(f2, xs)
        self.assertEqual(ys["a"].shape, (6,))
        self.assertEqual(ys["b"].shape, (6,))

    def test_scan(self):
        def f(carry, xs):
            xs = xs + carry
            return carry, carry

        init = KerasTensor(())
        xs = KerasTensor((6,))
        carry, result = core.scan(f, init, xs)
        self.assertEqual(carry.shape, ())
        self.assertEqual(result.shape, (6,))

        def f2(carry, _):
            return carry, carry

        carry, result = core.scan(f2, init, xs=None, length=3)
        self.assertEqual(carry.shape, ())
        self.assertEqual(result.shape, (3,))

    def test_associative_scan(self):
        xs = (KerasTensor((5, None)), KerasTensor((5, None)))
        ys = core.associative_scan(
            f=lambda x, y: (x[0] + y[0], x[1] + y[1]), elems=xs, axis=0
        )
        self.assertEqual(ys[0].shape, (5, None))

        # sum two tuples of unknown (but same) length at axis
        def _fn(x, y):
            return tuple([x[i] + y[i] for i in range(len(x))])

        ys = core.associative_scan(f=_fn, elems=xs, axis=1)
        self.assertEqual(ys[0].shape, (5, None))

    def test_scatter(self):
        indices = KerasTensor((5, 2))
        values = KerasTensor((5,))
        shape = (4, 4)
        self.assertEqual(core.scatter(indices, values, shape).shape, (4, 4))

    def test_scatter_update(self):
        inputs = KerasTensor((4, 4))
        indices = KerasTensor((5, 2))
        updates = KerasTensor((5,))
        self.assertEqual(
            core.scatter_update(inputs, indices, updates).shape, (4, 4)
        )

        inputs = KerasTensor((4, 4, 4))
        indices = KerasTensor((5, 2))
        updates = KerasTensor((5, 4))
        self.assertEqual(
            core.scatter_update(inputs, indices, updates).shape, (4, 4, 4)
        )

    def test_slice_update(self):
        inputs = KerasTensor((4, 4))
        start_indices = KerasTensor((2,))
        updates = KerasTensor((2, 2))
        self.assertEqual(
            core.slice_update(inputs, start_indices, updates).shape, (4, 4)
        )

        inputs = KerasTensor((4, 4, 4))
        start_indices = KerasTensor((3,))
        updates = KerasTensor((2, 2, 2))
        self.assertEqual(
            core.slice_update(inputs, start_indices, updates).shape, (4, 4, 4)
        )

    def test_switch(self):
        def fn(x, y):
            return x[:, 0], y[0, :]

        index = KerasTensor(())
        x = KerasTensor((5, 2))
        y = KerasTensor((5, 2))
        self.assertEqual(core.switch(index, [fn], x, y)[0].shape, (5,))
        self.assertEqual(core.switch(index, [fn], x, y)[1].shape, (2,))

    def test_fori_loop(self):
        def body_fun(i, x):
            return x + i

        initial_value = KerasTensor((3, 5, 7))
        result = core.fori_loop(0, 10, body_fun, initial_value)
        self.assertEqual(result.shape, (3, 5, 7))

    def test_unstack(self):
        x = KerasTensor((2, 3, 4))
        axis = 1
        out = core.unstack(x, axis=axis)
        self.assertEqual(len(out), 3)
        for o in out:
            self.assertEqual(o.shape, (2, 4))

        x = KerasTensor((2, None, None))
        axis, num = 1, 3
        out = core.unstack(x, num=num, axis=axis)
        self.assertEqual(len(out), 3)
        for o in out:
            self.assertEqual(o.shape, (2, None))

        with self.assertRaisesRegex(
            ValueError, r"Cannot infer argument `num` from shape"
        ):
            core.unstack(x, axis=axis)

    def test_convert_to_tensor(self):
        x = KerasTensor((2, 3))
        out = core.convert_to_tensor(x)
        self.assertEqual(out.shape, x.shape)
        self.assertEqual(out.dtype, x.dtype)
        self.assertFalse(out.sparse)

        out = core.convert_to_tensor(x, dtype="int32")
        self.assertEqual(out.dtype, "int32")

        out = core.convert_to_tensor(x, sparse=True)
        self.assertFalse(out.sparse)

        x = KerasTensor((2, 3), sparse=True)
        out = core.convert_to_tensor(x)
        self.assertTrue(out.sparse)

        out = core.convert_to_tensor(x, sparse=True)
        self.assertTrue(out.sparse)

        out = core.convert_to_tensor(x, sparse=False)
        self.assertFalse(out.sparse)


class CoreOpsCorrectnessTest(testing.TestCase):
    def test_map(self):
        def f(x):
            return x**2

        xs = np.arange(10)
        self.assertAllClose(ops.map(f, xs), xs**2)

        # Test nested output
        def f2(x):
            return {"a": x**2, "b": x * 10}

        xs = np.random.rand(2, 3, 4).astype("float32")
        outputs = ops.map(f2, xs)
        self.assertAllClose(outputs["a"], xs**2)
        self.assertAllClose(outputs["b"], xs * 10)

        # Test with nested structures
        def dict_input_fn(inputs):
            x = inputs["x"][:, 0]
            y = inputs["y"] + 1
            return {"x": x, "y": y}

        def list_input_fn(inputs):
            return [x**2 for x in inputs]

        xs = {
            "x": ops.convert_to_tensor(
                np.random.rand(4, 100, 3), dtype="float32"
            ),
            "y": ops.convert_to_tensor(
                np.random.randint(0, 10, size=(4, 1)), dtype="int32"
            ),
        }
        xs1 = [
            ops.convert_to_tensor(np.random.rand(4, 100, 3), dtype="float32"),
            ops.convert_to_tensor(
                np.random.randint(0, 10, size=(4, 1)), dtype="int32"
            ),
        ]
        ys = ops.map(dict_input_fn, xs)
        self.assertEqual(ys["x"].shape, (4, 100))
        self.assertEqual(
            ops.convert_to_numpy(ys["y"]).all(),
            ops.convert_to_numpy(xs["y"] + 1).all(),
        )
        ys = ops.map(list_input_fn, xs1)
        for x, y in zip(xs1, ys):
            self.assertEqual(
                (ops.convert_to_numpy(y)).all(),
                (ops.convert_to_numpy(x) ** 2).all(),
            )

    def test_scan(self):
        # Test cumsum
        def cumsum(carry, xs):
            carry = carry + xs
            return carry, carry

        init = np.array(0, dtype="float32")
        xs = np.array([1, 2, 3, 4, 10, 20], dtype="float32")
        carry, result = core.scan(cumsum, init, xs)
        self.assertAllClose(carry, 40.0)
        self.assertAllClose(result, ops.cumsum(xs))

        # Test reverse=True
        carry, result = core.scan(cumsum, init, xs, reverse=True)
        self.assertAllClose(carry, 40.0)
        self.assertAllClose(result, [40, 39, 37, 34, 30, 20])

        # Test unroll
        for unroll in (True, False, 2):
            carry, result = core.scan(cumsum, init, xs, unroll=unroll)
            self.assertAllClose(carry, 40.0)
            self.assertAllClose(result, ops.cumsum(xs))

        # Test xs is None
        def fibonaccis(carry, _):
            return (carry[1], carry[0] + carry[1]), None

        init = (np.array(0, dtype="float32"), np.array(1, dtype="float32"))
        carry, _ = core.scan(fibonaccis, init, length=6)
        self.assertAllClose(carry, [8, 13])

        # Test nested init
        if backend.backend() != "tensorflow":
            # tensorflow doesn't support arbitrary shape/dtype of the output of
            # `f`. It must be the same as `init`.
            def multiply_two(carry, _):
                value1 = carry["value1"]
                value2 = carry["value2"]
                return (
                    {"value1": value1 * 2, "value2": value2 * 2},
                    value1 * 2 + value2 * 2,
                )

            init = {"value1": 2.0, "value2": 3.0}
            carry, result = core.scan(multiply_two, init, length=3)
            self.assertAllClose(carry["value1"], 16)
            self.assertAllClose(carry["value2"], 24)
            self.assertAllClose(result, [10, 20, 40])

        # Test nested xs
        def reduce_add(carry, xs):
            value1 = xs["value1"]
            value2 = xs["value2"]
            return carry, value1 + value2

        init = np.array(0, dtype="float32")
        xs = {
            "value1": np.array([1, 2, 3], dtype="float32"),
            "value2": np.array([10, 20, 30], dtype="float32"),
        }
        _, result = core.scan(reduce_add, init, xs)
        self.assertAllClose(result, [11, 22, 33])

    def test_associative_scan(self):
        # Test prefix sum
        arr = np.arange(5)
        result = core.associative_scan(f=operator.add, elems=arr)
        self.assertAllEqual(result, [0, 1, 3, 6, 10])
        # Test reverse
        result = core.associative_scan(f=operator.add, elems=arr, reverse=True)
        self.assertAllEqual(result, [10, 10, 9, 7, 4])

        # Test multiple dimensions, across different axes
        batched_arr = np.stack([arr, arr + 1, arr + 2])
        result = core.associative_scan(
            f=operator.add, elems=batched_arr, axis=1
        )
        self.assertAllEqual(result[2], [2, 5, 9, 14, 20])
        result = core.associative_scan(
            f=operator.add, elems=batched_arr, axis=0
        )
        self.assertAllEqual(result[:, 0], [0, 1, 3])

        # Test structured input
        elems = {
            "a": np.array([[0, 1, 2], [3, 4, 5]]),
            "b": np.array([[6, 7, 8], [9, 10, 11]]),
        }

        def _dict_add(x, y):
            return {"a": x["a"] + y["b"], "b": x["b"] + y["b"]}

        ax0 = core.associative_scan(f=_dict_add, elems=elems, axis=0)
        self.assertAllEqual(
            ax0["b"],
            [[6, 7, 8], [15, 17, 19]],
        )

        # Test parallel scan op used in mamba
        b, l, d, n = 1, 2, 3, 4
        DB = np.random.rand(b, l, d, n)
        DA = np.random.rand(b, l, d, n)

        H_seq = np.zeros((b, d, n))
        for i in range(l):
            H_seq = DA[:, i] * H_seq + DB[:, i]

        def scan_op(ci, cj):
            a = cj[0] * ci[0]
            b = cj[0] * ci[1] + cj[1]
            return (a, b)

        inputs = (DA.transpose(1, 0, 2, 3), DB.transpose(1, 0, 2, 3))
        H_par = core.associative_scan(f=scan_op, elems=inputs)[-1][-1]

        self.assertAllClose(H_seq, H_par)

    def test_scatter(self):
        # Test 1D
        indices = np.array([[1], [3], [4], [7]])
        values = np.array([9, 10, 11, 12])
        self.assertAllClose(
            core.scatter(indices, values, (8,)),
            [0, 9, 0, 10, 11, 0, 0, 12],
        )
        # Test 2D
        indices = np.array([[0, 1], [2, 0]])
        values = np.array([5, 10])
        self.assertAllClose(
            core.scatter(indices, values, (3, 2)), [[0, 5], [0, 0], [10, 0]]
        )
        # Test 3D
        indices = np.array([[1], [3]])
        values = np.array(
            [
                [[5, 5, 5, 5], [6, 6, 6, 6], [7, 7, 7, 7], [8, 8, 8, 8]],
                [[5, 5, 5, 5], [6, 6, 6, 6], [7, 7, 7, 7], [8, 8, 8, 8]],
            ]
        )
        self.assertAllClose(
            core.scatter(indices, values, (4, 4, 4)),
            [
                [[0, 0, 0, 0], [0, 0, 0, 0], [0, 0, 0, 0], [0, 0, 0, 0]],
                [[5, 5, 5, 5], [6, 6, 6, 6], [7, 7, 7, 7], [8, 8, 8, 8]],
                [[0, 0, 0, 0], [0, 0, 0, 0], [0, 0, 0, 0], [0, 0, 0, 0]],
                [[5, 5, 5, 5], [6, 6, 6, 6], [7, 7, 7, 7], [8, 8, 8, 8]],
            ],
        )
        # Test slices
        indices = np.array([[2], [4]])
        values = np.array([[1, 2, 3], [4, 5, 6]])
        self.assertAllClose(
            core.scatter(indices, values, (6, 3)),
            [[0, 0, 0], [0, 0, 0], [1, 2, 3], [0, 0, 0], [4, 5, 6], [0, 0, 0]],
        )
        # Duplicate indices
        indices = np.array([[0], [0]])
        values = np.array([1, 1])
        self.assertAllClose(core.scatter(indices, values, (1,)), [2])

    def test_scatter_update(self):
        # Test 1D.
        inputs = np.array([0, 0, 0, 0, 0, 0, 0, 0])
        indices = [[1], [3], [4], [7]]
        updates = np.array([9, 10, 11, 12])
        self.assertAllClose(
            core.scatter_update(inputs, indices, updates),
            [0, 9, 0, 10, 11, 0, 0, 12],
        )

        # Test 2D.
        inputs = np.array([[1, 1], [1, 1], [1, 1]])
        indices = [[0, 1], [2, 0]]
        updates = np.array([5, 10])
        self.assertAllClose(
            core.scatter_update(inputs, indices, updates),
            [[1, 5], [1, 1], [10, 1]],
        )

        # Test updates has multiple dimension.
        inputs = np.ones([4, 4, 4])
        indices = [[1, 1], [2, 2]]
        updates = np.array([[0, 1, 2, 3], [3, 2, 1, 0]], dtype=np.float64)
        outputs = core.scatter_update(inputs, indices, updates)
        self.assertTrue(ops.is_tensor(outputs))
        self.assertAllClose(outputs[1, 1, :], [0, 1, 2, 3])
        self.assertAllClose(outputs[2, 2, :], [3, 2, 1, 0])

    def test_slice(self):
        # Test 1D.
        inputs = np.arange(10)
        start_indices = np.array([1])
        shape = np.array([4])
        self.assertAllClose(
            core.slice(inputs, start_indices, shape),
            [1, 2, 3, 4],
        )

        # Test 2D.
        inputs = np.broadcast_to(np.arange(10), (4, 10))
        start_indices = np.array([1, 1])
        shape = np.array([2, 4])
        self.assertAllClose(
            core.slice(inputs, start_indices, shape),
            [[1, 2, 3, 4], [1, 2, 3, 4]],
        )

        # Test N-D.
        inputs = np.broadcast_to(np.arange(10), (4, 4, 4, 10))
        start_indices = np.array([1, 1, 1, 1])
        shape = np.array([1, 2, 3, 4])
        outputs = core.slice(inputs, start_indices, shape)
        expected = np.broadcast_to(np.arange(1, 5), (1, 2, 3, 4))
        self.assertAllClose(outputs, expected)

    def test_dynamic_slice(self):
        def cond(index, inputs, sum):
            return index < 10

        def body(index, inputs, sum):
            sum = sum + core.slice(inputs, [index], [1])
            index = index + 1
            return index, inputs, sum

        index, inputs, sum = 0, np.arange(10), np.array([0])
        index, inputs, sum = core.while_loop(cond, body, (index, inputs, sum))
        self.assertAllClose(sum, [45])

    def test_slice_update(self):
        # Test 1D.
        inputs = np.array([0, 0, 0, 0, 0, 0, 0, 0])
        start_indices = np.array([1])
        updates = np.array([9, 10, 11, 12])
        self.assertAllClose(
            core.slice_update(inputs, start_indices, updates),
            [0, 9, 10, 11, 12, 0, 0, 0],
        )

        # Test 2D.
        inputs = np.array([[1, 1], [1, 1], [1, 1]])
        start_indices = [1, 0]
        updates = np.array([[2, 2], [2, 2]])
        self.assertAllClose(
            core.slice_update(inputs, start_indices, updates),
            [[1, 1], [2, 2], [2, 2]],
        )

        # Test N-D.
        inputs = np.ones([4, 4, 4, 4])
        start_indices = [1, 1, 2, 2]
        updates = np.zeros([2, 2, 2, 2])
        outputs = core.slice_update(inputs, start_indices, updates)
        self.assertAllClose(outputs[1:3, 1:3, 2:4, 2:4], np.zeros([2, 2, 2, 2]))

    def test_switch(self):
        def fn1(x, y):
            return x + y

        def fn2(x, y):
            return x - y

        x = np.random.rand(2, 3, 4).astype("float32")
        y = np.random.rand(2, 3, 4).astype("float32")
        branches = [fn1, fn2]
        self.assertAllClose(core.switch(0, branches, x, y), x + y)
        self.assertAllClose(core.switch(1, branches, x, y), x - y)

        # Test out-of-bound index
        self.assertAllClose(core.switch(-100, branches, x, y), x + y)
        self.assertAllClose(core.switch(100, branches, x, y), x - y)

    @parameterized.named_parameters(
        [
            {
                "testcase_name": "with_max",
                "state": (np.array(0), np.array(1)),
                "output": (np.array(5), np.array(6)),
                "maximum_iterations": 5,
            },
            {
                "testcase_name": "no_max",
                "state": (np.array(0), np.array(1)),
                "output": (np.array(10), np.array(11)),
                "maximum_iterations": None,
            },
        ]
    )
    def test_while_loop_list_data(self, state, output, maximum_iterations):
        def cond(*args):
            return tree.flatten(args)[0] < 10

        def body(*args):
            return tree.map_structure(lambda x: x + 1, args)

        state = core.while_loop(
            cond, body, state, maximum_iterations=maximum_iterations
        )
        tree.map_structure(self.assertAllClose, state, output)

    @parameterized.named_parameters(
        [
            {
                "testcase_name": "scalar_data_with_max",
                "state": np.array(0),
                "output": np.array(5),
                "maximum_iterations": 5,
            },
            {
                "testcase_name": "scalar_data_no_max",
                "state": np.array(0),
                "output": np.array(10),
                "maximum_iterations": None,
            },
            {
                "testcase_name": "nested_data_with_max",
                "state": {
                    "a": np.array(0),
                    "b": (np.array(1), np.array(2)),
                },
                "output": {
                    "a": np.array(5),
                    "b": (np.array(6), np.array(7)),
                },
                "maximum_iterations": 5,
            },
            {
                "testcase_name": "nested_data_no_max",
                "state": {
                    "a": np.array(0),
                    "b": (np.array(1), np.array(2)),
                },
                "output": {
                    "a": np.array(10),
                    "b": (np.array(11), np.array(12)),
                },
                "maximum_iterations": None,
            },
        ]
    )
    def test_while_loop(self, state, output, maximum_iterations):
        def cond(args):
            return tree.flatten(args)[0] < 10

        def body(args):
            return tree.map_structure(lambda x: x + 1, args)

        state = core.while_loop(
            cond, body, state, maximum_iterations=maximum_iterations
        )
        tree.map_structure(self.assertAllClose, state, output)

    def test_fori_loop(self):
        def body_fun(i, x):
            return x + i

        initial_value = np.array(0)
        result = core.fori_loop(0, 10, body_fun, initial_value)
        self.assertAllClose(result, 45)

    @pytest.mark.requires_trainable_backend
    def test_stop_gradient(self):
        class ExampleLayer(layers.Layer):
            def __init__(self):
                super().__init__()
                self.w = self.add_weight(shape=(1,), initializer="zeros")
                self.b = self.add_weight(shape=(1,), initializer="zeros")

            def call(self, x, training=False):
                return x * ops.stop_gradient(self.w) + self.b

        model = models.Sequential([ExampleLayer()])
        model.compile(
            optimizer=optimizers.SGD(), loss=losses.MeanSquaredError()
        )
        rng = np.random.default_rng(0)
        x = np.ones((2, 4), dtype=np.float32)
        y = rng.standard_normal((2, 4), dtype=np.float32)
        model.fit(x, y, epochs=1, batch_size=2)
        self.assertEqual(model.layers[0].w.numpy(), 0.0)
        self.assertNotEqual(model.layers[0].b.numpy(), 0.0)

    def test_stop_gradient_return(self):
        x = ops.random.uniform(shape=(2, 4), dtype="float32")
        y = ops.stop_gradient(x)
        self.assertAllClose(x, y)

    def test_stop_gradient_functional(self):
        a = layers.Input(shape=(2,))
        b = layers.Dense(4, kernel_initializer="ones", use_bias=False)(a)
        c = layers.Dense(4, kernel_initializer="ones", use_bias=False)(b)
        d = ops.stop_gradient(b) + c
        model = models.Model(inputs=a, outputs=d)
        output = model(ops.convert_to_tensor([[1.0, 2.0]]))
        self.assertAllClose(ops.convert_to_numpy(output), 15.0)

    def test_shape(self):
        x = ops.ones((2, 3, 7, 1))
        self.assertEqual(core.shape(x).__class__, tuple)
        self.assertAllEqual(core.shape(x), (2, 3, 7, 1))

        x = KerasTensor((None, 3, None, 1))
        self.assertEqual(core.shape(x).__class__, tuple)
        self.assertAllEqual(core.shape(x), (None, 3, None, 1))

    @pytest.mark.skipif(
        not backend.SUPPORTS_SPARSE_TENSORS,
        reason="Backend does not support sparse tensors.",
    )
    def test_shape_sparse(self):
        if backend.backend() == "tensorflow":
            import tensorflow as tf

            x = tf.SparseTensor([[0, 0], [1, 2]], [1.0, 2.0], (2, 3))
        elif backend.backend() == "jax":
            import jax.experimental.sparse as jax_sparse

            x = jax_sparse.BCOO(([1.0, 2.0], [[0, 0], [1, 2]]), shape=(2, 3))
        else:
            self.fail(f"Sparse is unsupported with backend {backend.backend()}")

        self.assertAllEqual(core.shape(x), (2, 3))

    @pytest.mark.skipif(
        not backend.SUPPORTS_SPARSE_TENSORS,
        reason="Backend does not support ragged tensors.",
    )
    def test_shape_ragged(self):
        import tensorflow as tf

        x = tf.ragged.constant([[3, 1, 4, 1], [], [5, 9, 2], [6], []])
        self.assertAllEqual(core.shape(x), (5, None))

        x = tf.RaggedTensor.from_row_lengths(tf.zeros([15, 2]), [4, 5, 6])
        self.assertAllEqual(core.shape(x), (3, None, 2))

    def test_convert_to_tensor(self):
        x = np.ones((2,))
        x = ops.convert_to_tensor(x)
        x = ops.convert_to_numpy(x)
        self.assertAllEqual(x, (1, 1))
        self.assertIsInstance(x, np.ndarray)

        # Empty lists should give an empty array.
        x = ops.convert_to_tensor([])
        np_x = ops.convert_to_numpy(x)
        self.assertTrue(ops.is_tensor(x))
        self.assertAllEqual(x, [])
        self.assertIsInstance(np_x, np.ndarray)

        # Partially converted.
        x = ops.convert_to_tensor((1, ops.array(2), 3))
        self.assertAllEqual(x, (1, 2, 3))

    @pytest.mark.skipif(
        not backend.SUPPORTS_SPARSE_TENSORS,
        reason="Backend does not support sparse tensors.",
    )
    def test_convert_to_tensor_sparse(self):
        if backend.backend() == "tensorflow":
            import tensorflow as tf

            x = tf.SparseTensor([[0, 0], [1, 2]], [1.0, 2.0], (2, 3))
        elif backend.backend() == "jax":
            import jax.experimental.sparse as jax_sparse

            x = jax_sparse.BCOO(([1.0, 2.0], [[0, 0], [1, 2]]), shape=(2, 3))
        else:
            self.fail(f"Sparse is unsupported with backend {backend.backend()}")

        x_default = ops.convert_to_tensor(x)
        self.assertSparse(x_default)
        self.assertAllClose(x, x_default)
        x_sparse = ops.convert_to_tensor(x, sparse=True)
        self.assertSparse(x_sparse)
        self.assertAllClose(x, x_sparse)
        x_dense = ops.convert_to_tensor(x, sparse=False)
        self.assertSparse(x_dense, False)
        self.assertAllClose(x, x_dense)

        x_numpy = ops.convert_to_numpy(x)
        self.assertIsInstance(x_numpy, np.ndarray)
        self.assertAllClose(x_numpy, x_dense)

    @pytest.mark.skipif(
        not backend.SUPPORTS_RAGGED_TENSORS,
        reason="Backend does not support ragged tensors.",
    )
    def test_convert_to_tensor_ragged(self):
        import tensorflow as tf

        x = tf.ragged.constant([[3, 1, 4, 1], [], [5, 9, 2], [6], []])

        x_default = ops.convert_to_tensor(x)
        self.assertIsInstance(x_default, tf.RaggedTensor)
        self.assertAllClose(x, x_default)
        x_ragged = ops.convert_to_tensor(x, ragged=True)
        self.assertIsInstance(x_ragged, tf.RaggedTensor)
        self.assertAllClose(x, x_ragged)
        x_dense = ops.convert_to_tensor(x, ragged=False)
        self.assertNotIsInstance(x_dense, tf.RaggedTensor)
        self.assertAllClose(x, x_dense)

        x_numpy = ops.convert_to_numpy(x)
        self.assertIsInstance(x_numpy, np.ndarray)
        self.assertAllClose(x_numpy, x_dense)

    def test_cond(self):
        t = ops.cond(True, lambda: 0, lambda: 1)
        self.assertEqual(t, 0)
        f = ops.cond(False, lambda: 0, lambda: 1)
        self.assertEqual(f, 1)
        f = ops.cond(False, lambda: None, lambda: None)
        self.assertEqual(f, None)

        out = ops.cond(
            KerasTensor((), dtype="bool"),
            lambda: ops.ones((1, 3)),
            lambda: ops.zeros((1, 3)),
        )
        self.assertEqual((1, 3), out.shape)

        out = ops.cond(
            KerasTensor((), dtype="bool"),
            lambda: ops.ones((3,)),
            lambda: ops.zeros((3,)),
        )
        self.assertEqual((3,), out.shape)

        with self.assertRaises(ValueError):
            ops.cond(
                KerasTensor((), dtype="bool"),
                lambda: ops.ones((3,)),
                lambda: ops.zeros((4,)),
            )

    def test_cond_raw_bool_compile(self):
        class ExampleLayer(layers.Layer):
            def call(self, x, training=False):
                return ops.cond(training, lambda: x, lambda: x * 2.0)

        model = models.Sequential([ExampleLayer()])
        model.compile(
            optimizer=optimizers.SGD(), loss=losses.MeanSquaredError()
        )
        x = np.ones((2, 4), dtype=np.float32)
        y = np.zeros((2, 4), dtype=np.float32)
        model.evaluate(x, y, batch_size=2)

    def test_unstack(self):
        rng = np.random.default_rng(0)
        x = rng.uniform(size=(2, 3, 4))
        x_tensor = ops.convert_to_tensor(x)
        axis = 1
        out = ops.unstack(x_tensor, axis=axis)
        out_ex = [x[:, i, :] for i in range(x.shape[axis])]
        self.assertEqual(len(out), len(out_ex))
        for o, o_e in zip(out, out_ex):
            o = ops.convert_to_numpy(o)
            self.assertAllClose(o, o_e)

    def test_cast(self):
        x = ops.ones((2,), dtype="float32")
        y = ops.cast(x, "float16")
        self.assertIn("float16", str(y.dtype))

        x = ops.KerasTensor((2,), dtype="float32")
        y = ops.cast(x, "float16")
        self.assertEqual("float16", y.dtype)
        self.assertEqual(x.shape, y.shape)
        self.assertTrue(hasattr(y, "_keras_history"))

    @parameterized.named_parameters(
        ("float8_e4m3fn", "float8_e4m3fn"), ("float8_e5m2", "float8_e5m2")
    )
    @pytest.mark.skipif(
        backend.backend() == "mlx",
        reason=f"{backend.backend()} doesn't support `float8`.",
    )
    def test_cast_float8(self, float8_dtype):
        # Cast to float8 and cast back
        x = ops.ones((2,), dtype="float32")
        y = ops.cast(x, float8_dtype)
        self.assertIn(float8_dtype, str(y.dtype))
        x = ops.cast(y, "float32")
        self.assertIn("float32", str(x.dtype))

        x = ops.KerasTensor((2,), dtype="float32")
        y = ops.cast(x, float8_dtype)
        self.assertEqual(float8_dtype, y.dtype)
        self.assertEqual(x.shape, y.shape)
        self.assertTrue(hasattr(y, "_keras_history"))
        x = ops.cast(y, "float32")
        self.assertEqual("float32", x.dtype)
        self.assertEqual(x.shape, y.shape)
        self.assertTrue(hasattr(x, "_keras_history"))

    def test_saturate_cast(self):
        x = ops.ones((2,), dtype="float32")
        y = ops.saturate_cast(x, "float16")
        self.assertIn("float16", str(y.dtype))

        x = ops.KerasTensor((2,), dtype="float32")
        y = ops.saturate_cast(x, "float16")
        self.assertEqual("float16", y.dtype)
        self.assertEqual(x.shape, y.shape)
        self.assertTrue(hasattr(y, "_keras_history"))

    def test_vectorized_map(self):
        def fn(x):
            return x + 1

        output = ops.vectorized_map(fn, ops.zeros((2, 3), dtype="float32"))
        self.assertAllClose(backend.convert_to_numpy(output), np.ones((2, 3)))

        def fn(x):
            return ops.stack([x, x])

        output = ops.vectorized_map(fn, ops.zeros((2, 3), dtype="float32"))
        self.assertAllClose(
            backend.convert_to_numpy(output), np.zeros((2, 2, 3))
        )

        # Case: multiple args
        def fn(elems):
            x, y = elems
            return x + y

        output = ops.vectorized_map(fn, [ops.ones((2, 3)), ops.ones((2, 3))])
        self.assertAllClose(
            backend.convert_to_numpy(output), 2 * np.ones((2, 3))
        )

    def test_is_tensor(self):
        np_x = np.array([[1, 2, 3], [3, 2, 1]])
        x = backend.convert_to_tensor(np_x)
        if backend.backend() != "numpy":
            self.assertFalse(ops.is_tensor(np_x))
        self.assertTrue(ops.is_tensor(x))
        self.assertFalse(ops.is_tensor([1, 2, 3]))

    @pytest.mark.skipif(
        backend.backend() not in ("tensorflow", "jax", "torch"),
        reason=f"{backend.backend()} doesn't support `custom_gradient`.",
    )
    def test_custom_gradient(self):
        # function to test custom_gradient on
        @ops.custom_gradient
        def log1pexp(x):
            e = ops.exp(x)

            def grad(*args, upstream=None):
                if upstream is None:
                    (upstream,) = args
                return ops.multiply(upstream, 1.0 - 1.0 / ops.add(1, e))

            return ops.log(1 + e), grad

        def log1pexp_nan(x):
            return ops.log(1 + ops.exp(x))

        x = ops.convert_to_tensor(100.0)
        if backend.backend() == "tensorflow":
            import tensorflow as tf

            with tf.GradientTape() as tape1:
                tape1.watch(x)
                y = log1pexp(x)
            with tf.GradientTape() as tape2:
                tape2.watch(x)
                z = log1pexp_nan(x)
            dy_dx = tape1.gradient(y, x)
            dz_dx = tape2.gradient(z, x)
            self.assertEqual(ops.convert_to_numpy(dy_dx), 1.0)
        elif backend.backend() == "jax":
            import jax

            dy_dx = jax.grad(log1pexp)(x)
            dz_dx = jax.grad(log1pexp_nan)(x)
            self.assertEqual(ops.convert_to_numpy(dy_dx), 1.0)
            self.assertTrue(ops.isnan(dz_dx))
        elif backend.backend() == "torch":
            import torch

            x = torch.tensor(100.0, requires_grad=True)
            z = log1pexp(x)
            z.sum().backward()
            self.assertEqual(ops.convert_to_numpy(x.grad), 1.0)


class CoreOpsDtypeTest(testing.TestCase):
    # TODO: Using uint64 will lead to weak type promotion (`float`),
    # resulting in different behavior between JAX and Keras. Currently, we
    # are skipping the test for uint64
    ALL_DTYPES = [
        x
        for x in dtypes.ALLOWED_DTYPES
        if x not in ["string", "uint64", "complex64", "complex128"]
    ] + [None]
    INT_DTYPES = [x for x in dtypes.INT_TYPES if x != "uint64"]
    FLOAT_DTYPES = dtypes.FLOAT_TYPES

    if backend.backend() == "torch":
        # TODO: torch doesn't support uint16, uint32 and uint64
        ALL_DTYPES = [
            x for x in ALL_DTYPES if x not in ["uint16", "uint32", "uint64"]
        ]
<<<<<<< HEAD
    elif backend.backend() == "mlx":
        ALL_DTYPES = [x for x in ALL_DTYPES if x not in ["float64"]]
=======
        INT_DTYPES = [
            x for x in INT_DTYPES if x not in ["uint16", "uint32", "uint64"]
        ]
>>>>>>> 9c8da1fa
    # Remove float8 dtypes for the following tests
    ALL_DTYPES = [x for x in ALL_DTYPES if x not in dtypes.FLOAT8_TYPES]

    def setUp(self):
        from jax.experimental import enable_x64

        self.jax_enable_x64 = enable_x64()
        self.jax_enable_x64.__enter__()
        return super().setUp()

    def tearDown(self):
        self.jax_enable_x64.__exit__(None, None, None)
        return super().tearDown()

    @parameterized.parameters(
        ((), None, backend.floatx()),
        ([], None, backend.floatx()),
        (bool(0), None, "bool"),
        (int(0), None, "int32"),
        (float(0), None, backend.floatx()),
        (1, "bool", "bool"),
        (1.0, "int32", "int32"),
        (1.0, "float32", "float32"),
        ([False, True, False], None, "bool"),
        ([1, 2, 3], None, "int32"),
        ([1.0, 2.0, 3.0], None, backend.floatx()),
        ([1, 2.0, 3], None, backend.floatx()),
        ([[False], [True], [False]], None, "bool"),
        ([[1], [2], [3]], None, "int32"),
        ([[1], [2.0], [3]], None, backend.floatx()),
        *[
            (np.array(0, dtype=dtype), None, dtype)
            for dtype in ALL_DTYPES
            if dtype is not None
        ],
        *[
            ([[1, 0, 1], [1, 1, 0]], dtype, dtype)
            for dtype in ALL_DTYPES
            if dtype is not None
        ],
    )
    def test_convert_to_tensor(self, x, dtype, expected_dtype):
        # We have to disable x64 for jax backend since jnp.array doesn't respect
        # JAX_DEFAULT_DTYPE_BITS=32 in `./conftest.py`. We also need to downcast
        # the expected dtype from 64 bit to 32 bit.
        if backend.backend() == "jax":
            import jax.experimental

            jax_disable_x64 = jax.experimental.disable_x64()
            expected_dtype = expected_dtype.replace("64", "32")
        else:
            jax_disable_x64 = contextlib.nullcontext()

        with jax_disable_x64:
            self.assertDType(
                ops.convert_to_tensor(x, dtype=dtype), expected_dtype
            )

    @parameterized.named_parameters(named_product(dtype=ALL_DTYPES))
    def test_saturate_cast(self, dtype):
        x = np.ones((1,))

        self.assertDType(core.saturate_cast(x, dtype), dtype)
        self.assertDType(core.SaturateCast(dtype).symbolic_call(x), dtype)


class CoreOpsCallsTests(testing.TestCase):
    def test_map_basic_call(self):
        def f(x):
            return x**2

        xs = np.arange(10)
        map_op = core.Map()
        ys = map_op.call(f, xs)
        self.assertAllClose(ys, xs**2)

    def test_scan_basic_call(self):
        def cumsum(carry, xs):
            carry = carry + xs
            return carry, carry

        init = np.array(0, dtype="float32")
        xs = np.array([1, 2, 3, 4, 10, 20], dtype="float32")
        scan_op = core.Scan()
        carry, result = scan_op.call(cumsum, init, xs, None)
        self.assertAllClose(carry, 40.0)
        self.assertAllClose(result, ops.cumsum(xs))

    def test_associative_scan_basic_call(self):
        xs = np.arange(5, dtype="float32")
        op = core.AssociativeScan()
        ys = op.call(operator.add, xs)
        self.assertAllClose(ys, [0.0, 1.0, 3.0, 6.0, 10.0])
        self.assertAllClose(ys, ops.cumsum(xs))

    def test_scatter_basic_call(self):
        indices = np.array([[1, 0], [0, 1]])
        values = np.array([10, 20])
        shape = (2, 2)
        scatter = core.Scatter()
        result = scatter.call(indices, values, shape)
        expected_output = np.array([[0, 20], [10, 0]])
        self.assertAllClose(core.convert_to_numpy(result), expected_output)

    def test_scatter_update_basic_call(self):
        inputs = np.array([[0, 0], [0, 0]])
        indices = np.array([[1, 0], [0, 1]])
        updates = np.array([10, 20])
        scatter_update = core.ScatterUpdate()
        result = scatter_update.call(inputs, indices, updates)
        expected_output = np.array([[0, 20], [10, 0]])
        self.assertAllClose(core.convert_to_numpy(result), expected_output)

    def test_slice_basic_call(self):
        inputs = np.array([[1, 2, 3], [4, 5, 6], [7, 8, 9]])
        start_indices = np.array([1, 1])
        shape = (2, 2)
        slice_op = core.Slice()
        result = slice_op.call(inputs, start_indices, shape)
        expected_output = np.array([[5, 6], [8, 9]])
        self.assertAllClose(core.convert_to_numpy(result), expected_output)

    def test_slice_compute_output_spec(self):
        inputs = np.array([[1, 2, 3], [4, 5, 6], [7, 8, 9]], dtype=np.float32)
        start_indices = np.array([1, 1])
        shape = (2, 2)
        slice_op = core.Slice()
        output_spec = slice_op.compute_output_spec(inputs, start_indices, shape)
        self.assertEqual(output_spec.shape, shape)
        self.assertEqual(output_spec.dtype, inputs.dtype)

    def test_slice_with_symbolic_tensors(self):
        inputs = KerasTensor(shape=(3, 3), dtype=np.float32)
        start_indices = KerasTensor(shape=(2,), dtype=np.int32)
        shape = (2, 2)
        result = core.slice(inputs, start_indices, shape)
        self.assertTrue(isinstance(result, KerasTensor))

    def test_slice_with_non_symbolic_tensors(self):
        inputs = np.array([[1, 2, 3], [4, 5, 6], [7, 8, 9]])
        start_indices = np.array([1, 1])
        shape = (2, 2)
        result = core.slice(inputs, start_indices, shape)
        expected_output = np.array([[5, 6], [8, 9]])
        self.assertAllClose(result, expected_output)

    def test_slice_update_basic_call(self):
        inputs = np.array([[1, 2, 3], [4, 5, 6], [7, 8, 9]])
        start_indices = np.array([1, 1])
        updates = np.array([[10, 11], [12, 13]])
        slice_update = core.SliceUpdate()
        result = slice_update.call(inputs, start_indices, updates)
        expected_output = np.array([[1, 2, 3], [4, 10, 11], [7, 12, 13]])
        self.assertAllClose(core.convert_to_numpy(result), expected_output)

    def test_switch_basic_call(self):
        def fn1(x, y):
            return x + y

        def fn2(x, y):
            return x - y

        x = np.random.rand(2, 3, 4).astype("float32")
        y = np.random.rand(2, 3, 4).astype("float32")
        branches = [fn1, fn2]
        switch_op = core.Switch()
        index = 0
        outputs = switch_op.call(index, branches, x, y)
        self.assertAllClose(outputs, x + y)

        index = 1
        outputs = switch_op.call(index, branches, x, y)
        self.assertAllClose(outputs, x - y)

    def test_while_loop_basic_functionality(self):
        # Loop condition: continue if i < 5
        def cond(i):
            return i < 5

        # Loop body: increment i by 1
        def body(i):
            return (i + 1,)

        while_loop = core.WhileLoop(cond, body, maximum_iterations=None)
        # Initial loop variable (i = 0)
        loop_vars = (0,)
        result = while_loop.call(loop_vars)
        self.assertEqual(result[0], 5)

    def test_while_loop_output_spec(self):
        # Define dummy cond and body functions
        def cond(x):
            return True

        def body(x):
            return (x,)

        while_loop = core.WhileLoop(cond, body, maximum_iterations=None)
        loop_vars = (KerasTensor(shape=(10,), dtype=np.float32),)
        output_spec = while_loop.compute_output_spec(loop_vars)
        self.assertEqual(output_spec[0].shape, loop_vars[0].shape)
        self.assertEqual(output_spec[0].dtype, loop_vars[0].dtype)

    def test_while_loop_with_max_iterations(self):
        # loop condition: continue if i < 10
        def cond(i):
            return i < 10

        def body(i):
            return (i + 1,)

        while_loop = core.WhileLoop(cond, body, maximum_iterations=5)
        result = while_loop.call((0,))
        self.assertEqual(result[0], 5)

    def test_whileloop_compute_output_spec(self):
        # Define loop variables with different shapes and data types
        loop_vars = (np.random.rand(5, 5), np.random.randint(10, size=(3, 7)))
        keras_loop_vars = [
            KerasTensor(v.shape, dtype=v.dtype) for v in loop_vars
        ]

        def cond(v):
            return v[0] < 5

        def body(v):
            return (v[0] + 1, v[1])

        while_loop = core.WhileLoop(cond, body, maximum_iterations=None)
        output_specs = while_loop.compute_output_spec(keras_loop_vars)
        self.assertEqual(output_specs[0].shape, keras_loop_vars[0].shape)
        self.assertEqual(output_specs[0].dtype, keras_loop_vars[0].dtype)
        self.assertEqual(output_specs[1].shape, keras_loop_vars[1].shape)
        self.assertEqual(output_specs[1].dtype, keras_loop_vars[1].dtype)

    def test_stop_gradient_call(self):
        variable_np = np.array([1.0, 2.0, 3.0], dtype=np.float32)
        variable = core.convert_to_tensor(variable_np)
        stop_gradient = core.StopGradient()
        result = stop_gradient.call(variable)
        result_np = core.convert_to_numpy(result)
        self.assertTrue(np.array_equal(result_np, variable_np))
        self.assertEqual(result_np.dtype, variable_np.dtype)

    def test_stop_gradient_compute_output_spec(self):
        variable = KerasTensor(shape=(3,), dtype=np.float32)
        stop_gradient = core.StopGradient()
        output_spec = stop_gradient.compute_output_spec(variable)
        self.assertEqual(output_spec.shape, variable.shape)
        self.assertEqual(output_spec.dtype, variable.dtype)

    def test_fori_loop_basic_functionality(self):
        lower = 0
        upper = 5

        def body_fun(index, val):
            return val + 1

        fori_loop = core.ForiLoop(lower, upper, body_fun)
        init_val = 0
        result = fori_loop.call(init_val)
        self.assertEqual(result, upper)

    def test_unstack_basic_functionality(self):
        x = np.random.rand(2, 3, 4)
        x = core.convert_to_tensor(x)
        axis = 1
        unstack = core.Unstack(axis=axis)
        result = unstack.call(x)
        self.assertEqual(len(result), x.shape[axis])
        result = core.convert_to_numpy(result)
        expected_shape = x.shape[:axis] + x.shape[axis + 1 :]
        # Check that all tensors have the same shape
        if len(result) > 0:
            self.assertEqual(result[0].shape, expected_shape)
        if len(result) > 1:
            self.assertEqual(result[1].shape, expected_shape)
        if len(result) > 2:
            self.assertEqual(result[2].shape, expected_shape)

    def test_cast_basic_functionality(self):
        x = np.array([1.0, 2.0, 3.0], dtype=np.float32)
        target_dtype = np.int32
        cast = core.Cast(target_dtype)
        result = cast.call(x)
        result = core.convert_to_numpy(result)
        self.assertEqual(result.dtype, target_dtype)
        # Check that the values are the same
        expected_values = x.astype(target_dtype)
        self.assertTrue(np.array_equal(result, expected_values))

    def test_saturate_cast_basic_functionality(self):
        x = np.array([-256, 1.0, 257.0], dtype=np.float32)
        target_dtype = np.uint8
        cast = core.SaturateCast(target_dtype)
        result = cast.call(x)
        result = core.convert_to_numpy(result)
        self.assertEqual(result.dtype, target_dtype)
        # Check that the values are the same
        expected_values = np.clip(x, 0, 255).astype(target_dtype)
        print(result)
        print(expected_values)
        self.assertTrue(np.array_equal(result, expected_values))

    def test_cond_check_output_spec_list_tuple(self):
        cond_op = core.Cond()
        mock_spec = Mock(dtype="float32", shape=(2, 2))
        self.assertTrue(
            cond_op._check_output_spec(
                [mock_spec, mock_spec], [mock_spec, mock_spec]
            )
        )

    def test_cond_check_output_spec_other_types(self):
        cond_op = core.Cond()
        mock_spec1 = KerasTensor(shape=(2, 2), dtype="float32")
        mock_spec2 = KerasTensor(shape=(2, 2), dtype="float32")
        self.assertTrue(cond_op._check_output_spec(mock_spec1, mock_spec2))

    def test_cond_check_output_spec_none(self):
        cond_op = core.Cond()
        self.assertTrue(cond_op._check_output_spec(None, None))
        self.assertFalse(
            cond_op._check_output_spec(
                None, Mock(dtype="float32", shape=(2, 2))
            )
        )
        self.assertFalse(
            cond_op._check_output_spec(
                Mock(dtype="float32", shape=(2, 2)), None
            )
        )

    def test_cond_check_output_spec_dict(self):
        cond_op = core.Cond()
        mock_spec = Mock(dtype="float32", shape=(2, 2))
        self.assertTrue(
            cond_op._check_output_spec({"a": mock_spec}, {"a": mock_spec})
        )
        self.assertFalse(
            cond_op._check_output_spec({"a": mock_spec}, {"b": mock_spec})
        )
        self.assertFalse(
            cond_op._check_output_spec(
                {"a": mock_spec}, {"a": mock_spec, "b": mock_spec}
            )
        )

    def test_cond_check_output_spec_list(self):
        cond_op = core.Cond()
        mock_spec = Mock(dtype="float32", shape=(2, 2))
        mock_spec_different = Mock(dtype="int32", shape=(3, 3))
        self.assertTrue(cond_op._check_output_spec([mock_spec], [mock_spec]))
        self.assertFalse(
            cond_op._check_output_spec(
                [mock_spec], [mock_spec, mock_spec_different]
            )
        )

    def test_cond_check_output_spec_tuple(self):
        cond_op = core.Cond()
        mock_spec = Mock(dtype="float32", shape=(2, 2))
        mock_spec_different = Mock(dtype="int32", shape=(3, 3))
        self.assertTrue(cond_op._check_output_spec((mock_spec,), (mock_spec,)))
        self.assertFalse(
            cond_op._check_output_spec(
                (mock_spec,), (mock_spec, mock_spec_different)
            )
        )


class CoreOpsBehaviorTests(testing.TestCase):
    def test_convert_to_numpy(self):
        x = ops.array([1, 2, 3], dtype="float32")
        y = ops.convert_to_numpy(x)
        self.assertIsInstance(y, np.ndarray)
        # Test assignment -- should not fail.
        y[0] = 1.0

        with self.assertRaises(ValueError):
            ops.convert_to_numpy(KerasTensor((2,)))

    def test_scan_invalid_arguments(self):
        def cumsum(carry, xs):
            carry = carry + xs
            return carry, carry

        init = np.array(0, dtype="float32")
        xs = np.array([1, 2, 3, 4, 10, 20], dtype="float32")

        # Test non-callable
        with self.assertRaisesRegex(TypeError, "should be a callable."):
            core.scan(123, init, xs)

        # Test bad unroll
        with self.assertRaisesRegex(
            ValueError, "must be an positive integer or boolean."
        ):
            core.scan(cumsum, init, xs, unroll=-1)

        # Test both xs and length are None
        with self.assertRaisesRegex(ValueError, "to scan over and"):
            core.scan(cumsum, init, xs=None, length=None)

    def test_associative_scan_invalid_arguments(self):
        # varying dimension at scan axis
        x = (np.array([1, 2]), np.array([3, 4]), np.array([5, 6, 7]))
        with self.assertRaisesRegex(ValueError, " first dimension"):
            core.associative_scan(lambda x, y: (x[0] + y[0], x[1] + y[1]), x)

        # same error, symbolic
        x = (
            KerasTensor((None, 5)),
            KerasTensor((None, 4)),
        )
        with self.assertRaisesRegex(ValueError, " first dimension"):
            core.associative_scan(
                lambda x, y: (x[0] + y[0], x[1] + y[1]), x, axis=1
            )<|MERGE_RESOLUTION|>--- conflicted
+++ resolved
@@ -927,14 +927,11 @@
         ALL_DTYPES = [
             x for x in ALL_DTYPES if x not in ["uint16", "uint32", "uint64"]
         ]
-<<<<<<< HEAD
-    elif backend.backend() == "mlx":
-        ALL_DTYPES = [x for x in ALL_DTYPES if x not in ["float64"]]
-=======
         INT_DTYPES = [
             x for x in INT_DTYPES if x not in ["uint16", "uint32", "uint64"]
         ]
->>>>>>> 9c8da1fa
+    elif backend.backend() == "mlx":
+        ALL_DTYPES = [x for x in ALL_DTYPES if x not in ["float64"]]
     # Remove float8 dtypes for the following tests
     ALL_DTYPES = [x for x in ALL_DTYPES if x not in dtypes.FLOAT8_TYPES]
 
