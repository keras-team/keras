--- conflicted
+++ resolved
@@ -2654,7 +2654,6 @@
     )
 
 
-<<<<<<< HEAD
 class RMSNorm(Operation):
     def __init__(self, scale, axis=-1, epsilon=None):
         super().__init__()
@@ -2684,6 +2683,8 @@
     [Root Mean Square Layer Normalization](https://arxiv.org/pdf/1910.07467)
     by Biao Zhang et al.
 
+    The operation is different from LayerNormalization with RMS scaling.
+
     It is defined as `rms_normalization(x) = x * rsqrt(mean(square(x))) * scale`
 
     Args:
@@ -2727,7 +2728,8 @@
         + epsilon
     )
     return (x * rrms) * scale
-=======
+
+
 class Polar(Operation):
     def __init__(self):
         super().__init__()
@@ -2795,5 +2797,4 @@
 
     result = backend.math._get_complex_tensor_from_tuple((real, imaginary))
 
-    return result
->>>>>>> d1fb5812
+    return result