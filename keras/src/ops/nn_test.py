import math
from itertools import combinations

import numpy as np
import pytest
from absl.testing import parameterized

import keras
from keras.src import backend
from keras.src import layers
from keras.src import losses
from keras.src import models
from keras.src import ops
from keras.src import testing
from keras.src.backend.common import dtypes
from keras.src.backend.common import standardize_dtype
from keras.src.backend.common.keras_tensor import KerasTensor
from keras.src.layers.convolutional.conv_test import np_conv1d
from keras.src.layers.convolutional.conv_test import np_conv2d
from keras.src.layers.convolutional.conv_test import np_conv3d
from keras.src.layers.convolutional.conv_transpose_test import (
    np_conv1d_transpose,
)
from keras.src.layers.convolutional.conv_transpose_test import (
    np_conv2d_transpose,
)
from keras.src.layers.convolutional.depthwise_conv_test import (
    np_depthwise_conv2d,
)
from keras.src.layers.pooling.average_pooling_test import np_avgpool1d
from keras.src.layers.pooling.average_pooling_test import np_avgpool2d
from keras.src.layers.pooling.max_pooling_test import np_maxpool1d
from keras.src.layers.pooling.max_pooling_test import np_maxpool2d
from keras.src.ops import nn as knn
from keras.src.ops import numpy as knp
from keras.src.testing.test_utils import named_product


def _dot_product_attention(
    query, key, value, bias=None, mask=None, scale=None, is_causal=False
):
    # A pure and simplified numpy version of `dot_product_attention`
    # Ref: jax.nn.dot_product_attention
    # https://github.com/jax-ml/jax/blob/jax-v0.4.32/jax/_src/nn/functions.py#L828
    # Not support `query_seq_lengths` and `key_value_seq_lengths` args

    def _apply_masks(logits, mask, is_causal):
        def _get_large_negative(dtype):
            dtype = backend.standardize_dtype(dtype)
            if dtype == "float16":
                val = 65500.0
            else:
                val = 3.38953e38
            return np.asarray(val * -0.7, dtype=dtype)

        def _get_causal_mask(query_length, key_length):
            mask = np.tril(np.ones((query_length, key_length), dtype=np.bool_))
            return mask[None, None, :, :]

        if mask is None and not is_causal:
            return logits
        combined_mask = np.ones_like(logits, dtype=np.bool_)
        if mask is not None:
            combined_mask = np.logical_and(combined_mask, mask)
        if is_causal:
            T, S = logits.shape[2], logits.shape[3]
            mask = _get_causal_mask(T, S)
            combined_mask = np.logical_and(combined_mask, mask)
        padded_logits = np.where(
            combined_mask, logits, _get_large_negative(logits.dtype)
        )
        return padded_logits

    def softmax(x, axis=None):
        exp_x = np.exp(x - np.max(x, axis=axis, keepdims=True))
        return exp_x / np.sum(exp_x, axis=axis, keepdims=True)

    _, _, _, H = key.shape
    scale = (1.0 / np.sqrt(H)) if scale is None else scale
    logits = np.einsum("BTNH,BSNH->BNTS", query, key)
    logits *= np.array(scale, dtype=logits.dtype)
    if bias is not None:
        logits = (logits + bias).astype(logits.dtype)
    padded_logits = _apply_masks(logits, mask, is_causal)
    padded_logits = padded_logits.astype(np.float32)
    probs = softmax(padded_logits, axis=-1).astype(key.dtype)
    return np.einsum("BNTS,BSNH->BTNH", probs, value)


class NNOpsDynamicShapeTest(testing.TestCase):
    @pytest.mark.openvino_backend
    def test_relu(self):
        x = KerasTensor([None, 2, 3])
        self.assertEqual(knn.relu(x).shape, (None, 2, 3))

    @pytest.mark.openvino_backend
    def test_relu6(self):
        x = KerasTensor([None, 2, 3])
        self.assertEqual(knn.relu6(x).shape, (None, 2, 3))

    @pytest.mark.openvino_backend
    def test_sigmoid(self):
        x = KerasTensor([None, 2, 3])
        self.assertEqual(knn.sigmoid(x).shape, (None, 2, 3))

    @pytest.mark.openvino_backend
    def test_softplus(self):
        x = KerasTensor([None, 2, 3])
        self.assertEqual(knn.softplus(x).shape, (None, 2, 3))

    @pytest.mark.openvino_backend
    def test_softsign(self):
        x = KerasTensor([None, 2, 3])
        self.assertEqual(knn.softsign(x).shape, (None, 2, 3))

    @pytest.mark.openvino_backend
    def test_silu(self):
        x = KerasTensor([None, 2, 3])
        self.assertEqual(knn.silu(x).shape, (None, 2, 3))

    @pytest.mark.openvino_backend
    def test_log_sigmoid(self):
        x = KerasTensor([None, 2, 3])
        self.assertEqual(knn.log_sigmoid(x).shape, (None, 2, 3))

    @pytest.mark.openvino_backend
    def test_leaky_relu(self):
        x = KerasTensor([None, 2, 3])
        self.assertEqual(knn.leaky_relu(x).shape, (None, 2, 3))

    @pytest.mark.openvino_backend
    def test_hard_sigmoid(self):
        x = KerasTensor([None, 2, 3])
        self.assertEqual(knn.hard_sigmoid(x).shape, (None, 2, 3))

    @pytest.mark.openvino_backend
    def test_hard_silu(self):
        x = KerasTensor([None, 2, 3])
        self.assertEqual(knn.hard_silu(x).shape, (None, 2, 3))

    @pytest.mark.openvino_backend
    def test_elu(self):
        x = KerasTensor([None, 2, 3])
        self.assertEqual(knn.elu(x).shape, (None, 2, 3))

    @pytest.mark.openvino_backend
    def test_selu(self):
        x = KerasTensor([None, 2, 3])
        self.assertEqual(knn.selu(x).shape, (None, 2, 3))

    @pytest.mark.openvino_backend
    def test_gelu(self):
        x = KerasTensor([None, 2, 3])
        self.assertEqual(knn.gelu(x).shape, (None, 2, 3))

    @pytest.mark.openvino_backend
    def test_celu(self):
        x = KerasTensor([None, 2, 3])
        self.assertEqual(knn.celu(x).shape, (None, 2, 3))

    @pytest.mark.openvino_backend
    def test_glu(self):
        x = KerasTensor([None, 2, 3])
        self.assertEqual(knn.glu(x).shape, (None, 2, 3))

    @pytest.mark.openvino_backend
    def test_tanh_shrink(self):
        x = KerasTensor([None, 2, 3])
        self.assertEqual(knn.tanh_shrink(x).shape, (None, 2, 3))

    @pytest.mark.openvino_backend
    def test_hard_tanh(self):
        x = KerasTensor([None, 2, 3])
        self.assertEqual(knn.hard_tanh(x).shape, (None, 2, 3))

    @pytest.mark.openvino_backend
    def test_hard_shrink(self):
        x = KerasTensor([None, 2, 3])
        self.assertEqual(knn.hard_shrink(x).shape, (None, 2, 3))

<<<<<<< HEAD
    @pytest.mark.openvino_backend
=======
    def test_threshld(self):
        x = KerasTensor([None, 2, 3])
        self.assertEqual(knn.threshold(x, 0, 0).shape, (None, 2, 3))

>>>>>>> dbf9878e
    def test_squareplus(self):
        x = KerasTensor([None, 2, 3])
        self.assertEqual(knn.squareplus(x).shape, (None, 2, 3))

    @pytest.mark.openvino_backend
    def test_soft_shrink(self):
        x = KerasTensor([None, 2, 3])
        self.assertEqual(knn.soft_shrink(x).shape, (None, 2, 3))

    @pytest.mark.openvino_backend
    def test_sparse_plus(self):
        x = KerasTensor([None, 2, 3])
        self.assertEqual(knn.sparse_plus(x).shape, (None, 2, 3))

    @pytest.mark.openvino_backend
    def test_softmax(self):
        x = KerasTensor([None, 2, 3])
        self.assertEqual(knn.softmax(x).shape, (None, 2, 3))
        self.assertEqual(knn.softmax(x, axis=1).shape, (None, 2, 3))
        self.assertEqual(knn.softmax(x, axis=-1).shape, (None, 2, 3))

    @pytest.mark.openvino_backend
    def test_softmax_in_graph(self):
        class SoftmaxLayer(keras.Layer):
            def call(self, x):
                return ops.softmax(x, axis=-1)

        class Model(keras.Model):
            def __init__(self):
                x = keras.Input(shape=(None,))
                y = SoftmaxLayer()(x)
                super().__init__(inputs=x, outputs=y)

        # Make sure Keras is able to compile the model graph
        model = Model()
        x = ops.array([[1.0, 2.0, 3.0, 4.0]])
        model.predict(x)

    @pytest.mark.openvino_backend
    def test_log_softmax(self):
        x = KerasTensor([None, 2, 3])
        self.assertEqual(knn.log_softmax(x).shape, (None, 2, 3))
        self.assertEqual(knn.log_softmax(x, axis=1).shape, (None, 2, 3))
        self.assertEqual(knn.log_softmax(x, axis=-1).shape, (None, 2, 3))

<<<<<<< HEAD
    @pytest.mark.openvino_backend
=======
    def test_sparsemax(self):
        x = KerasTensor([None, 2, 3])
        self.assertEqual(knn.sparsemax(x).shape, (None, 2, 3))

>>>>>>> dbf9878e
    def test_max_pool(self):
        data_format = backend.config.image_data_format()
        if data_format == "channels_last":
            input_shape = (None, 8, 3)
        else:
            input_shape = (None, 3, 8)
        x = KerasTensor(input_shape)
        self.assertEqual(
            knn.max_pool(x, 2, 1).shape,
            (None, 7, 3) if data_format == "channels_last" else (None, 3, 7),
        )
        self.assertEqual(
            knn.max_pool(x, 2, 2, padding="same").shape,
            (None, 4, 3) if data_format == "channels_last" else (None, 3, 4),
        )

        if data_format == "channels_last":
            input_shape = (None, 8, None, 3)
        else:
            input_shape = (None, 3, 8, None)
        x = KerasTensor(input_shape)
        (
            self.assertEqual(knn.max_pool(x, 2, 1).shape, (None, 7, None, 3))
            if data_format == "channels_last"
            else (None, 3, 7, None)
        )
        self.assertEqual(
            knn.max_pool(x, 2, 2, padding="same").shape,
            (
                (None, 4, None, 3)
                if data_format == "channels_last"
                else (None, 3, 4, None)
            ),
        )
        self.assertEqual(
            knn.max_pool(x, (2, 2), (2, 2), padding="same").shape,
            (
                (None, 4, None, 3)
                if data_format == "channels_last"
                else (None, 3, 4, None)
            ),
        )

    @pytest.mark.openvino_backend
    def test_average_pool(self):
        data_format = backend.config.image_data_format()
        if data_format == "channels_last":
            input_shape = (None, 8, 3)
        else:
            input_shape = (None, 3, 8)
        x = KerasTensor(input_shape)
        self.assertEqual(
            knn.average_pool(x, 2, 1).shape,
            (None, 7, 3) if data_format == "channels_last" else (None, 3, 7),
        )
        self.assertEqual(
            knn.average_pool(x, 2, 2, padding="same").shape,
            (None, 4, 3) if data_format == "channels_last" else (None, 3, 4),
        )

        if data_format == "channels_last":
            input_shape = (None, 8, None, 3)
        else:
            input_shape = (None, 3, 8, None)
        x = KerasTensor(input_shape)
        self.assertEqual(
            knn.average_pool(x, 2, 1).shape,
            (
                (None, 7, None, 3)
                if data_format == "channels_last"
                else (None, 3, 7, None)
            ),
        )
        self.assertEqual(
            knn.average_pool(x, 2, 2, padding="same").shape,
            (
                (None, 4, None, 3)
                if data_format == "channels_last"
                else (None, 3, 4, None)
            ),
        )
        self.assertEqual(
            knn.average_pool(x, (2, 2), (2, 2), padding="same").shape,
            (
                (None, 4, None, 3)
                if data_format == "channels_last"
                else (None, 3, 4, None)
            ),
        )

    @pytest.mark.openvino_backend
    def test_multi_hot(self):
        x = KerasTensor([None, 3, 1])
        self.assertEqual(knn.multi_hot(x, 5).shape, (None, 1, 5))
        self.assertEqual(knn.multi_hot(x, 5, 1).shape, (None, 3, 1))
        self.assertEqual(knn.multi_hot(x, 5, 2).shape, (None, 5, 1))
        self.assertSparse(knn.multi_hot(x, 5, sparse=True))

    @parameterized.named_parameters(
        named_product(dtype=["float32", "int32", "bool"], sparse=[False, True])
    )
    def test_multi_hot_dtype(self, dtype, sparse):
        if sparse and not backend.SUPPORTS_SPARSE_TENSORS:
            pytest.skip("Backend does not support sparse tensors")

        x = np.arange(5)
        out = knn.multi_hot(x, 5, axis=0, dtype=dtype, sparse=sparse)
        self.assertEqual(backend.standardize_dtype(out.dtype), dtype)
        self.assertSparse(out, sparse)

    @pytest.mark.openvino_backend
    def test_conv(self):
        data_format = backend.config.image_data_format()
        # Test 1D conv.
        if data_format == "channels_last":
            input_shape = (None, 20, 3)
        else:
            input_shape = (None, 3, 20)
        inputs_1d = KerasTensor(input_shape)
        kernel = KerasTensor([4, 3, 2])
        for padding in ["valid", "VALID"]:
            self.assertEqual(
                knn.conv(inputs_1d, kernel, 1, padding=padding).shape,
                (
                    (None, 17, 2)
                    if data_format == "channels_last"
                    else (None, 2, 17)
                ),
            )
        for padding in ["same", "SAME"]:
            self.assertEqual(
                knn.conv(inputs_1d, kernel, 1, padding=padding).shape,
                (
                    (None, 20, 2)
                    if data_format == "channels_last"
                    else (None, 2, 20)
                ),
            )
        self.assertEqual(
            knn.conv(inputs_1d, kernel, (2,), dilation_rate=2).shape,
            (None, 7, 2) if data_format == "channels_last" else (None, 2, 7),
        )

        # Test 2D conv.
        if data_format == "channels_last":
            input_shape = (None, 10, None, 3)
        else:
            input_shape = (None, 3, 10, None)
        inputs_2d = KerasTensor(input_shape)
        kernel = KerasTensor([2, 2, 3, 2])
        for padding in ["valid", "VALID"]:
            self.assertEqual(
                knn.conv(inputs_2d, kernel, 1, padding=padding).shape,
                (
                    (None, 9, None, 2)
                    if data_format == "channels_last"
                    else (None, 2, 9, None)
                ),
            )
        for padding in ["same", "SAME"]:
            self.assertEqual(
                knn.conv(inputs_2d, kernel, 1, padding=padding).shape,
                (
                    (None, 10, None, 2)
                    if data_format == "channels_last"
                    else (None, 2, 10, None)
                ),
            )
        self.assertEqual(
            knn.conv(inputs_2d, kernel, (2, 1), dilation_rate=(2, 1)).shape,
            (
                (None, 4, None, 2)
                if data_format == "channels_last"
                else (None, 2, 4, None)
            ),
        )

        # Test 2D conv - H, W specified
        if data_format == "channels_last":
            input_shape = (None, 10, 10, 3)
        else:
            input_shape = (None, 3, 10, 10)
        inputs_2d = KerasTensor(input_shape)
        kernel = KerasTensor([2, 2, 3, 2])
        for padding in ["valid", "VALID"]:
            self.assertEqual(
                knn.conv(inputs_2d, kernel, 1, padding=padding).shape,
                (
                    (None, 9, 9, 2)
                    if data_format == "channels_last"
                    else (None, 2, 9, 9)
                ),
            )
        for padding in ["same", "SAME"]:
            self.assertEqual(
                knn.conv(inputs_2d, kernel, 1, padding=padding).shape,
                (
                    (None, 10, 10, 2)
                    if data_format == "channels_last"
                    else (None, 2, 10, 10)
                ),
            )
        self.assertEqual(
            knn.conv(inputs_2d, kernel, (2, 1), dilation_rate=(2, 1)).shape,
            (
                (None, 4, 9, 2)
                if data_format == "channels_last"
                else (None, 2, 4, 9)
            ),
        )

        # Test 3D conv.
        if data_format == "channels_last":
            input_shape = (None, 8, None, 8, 3)
        else:
            input_shape = (None, 3, 8, None, 8)
        inputs_3d = KerasTensor(input_shape)
        kernel = KerasTensor([3, 3, 3, 3, 2])
        for padding in ["valid", "VALID"]:
            self.assertEqual(
                knn.conv(inputs_3d, kernel, 1, padding=padding).shape,
                (
                    (None, 6, None, 6, 2)
                    if data_format == "channels_last"
                    else (None, 2, 6, None, 6)
                ),
            )
        for padding in ["same", "SAME"]:
            self.assertEqual(
                knn.conv(inputs_3d, kernel, (2, 1, 2), padding=padding).shape,
                (
                    (None, 4, None, 4, 2)
                    if data_format == "channels_last"
                    else (None, 2, 4, None, 4)
                ),
            )
        self.assertEqual(
            knn.conv(
                inputs_3d, kernel, 1, padding="valid", dilation_rate=(1, 2, 2)
            ).shape,
            (
                (None, 6, None, 4, 2)
                if data_format == "channels_last"
                else (None, 2, 6, None, 4)
            ),
        )

    @pytest.mark.openvino_backend
    def test_depthwise_conv(self):
        data_format = backend.config.image_data_format()
        # Test 1D depthwise conv.
        if data_format == "channels_last":
            input_shape = (None, 20, 3)
        else:
            input_shape = (None, 3, 20)
        inputs_1d = KerasTensor(input_shape)
        kernel = KerasTensor([4, 3, 1])
        for padding in ["valid", "VALID"]:
            self.assertEqual(
                knn.depthwise_conv(inputs_1d, kernel, 1, padding=padding).shape,
                (
                    (None, 17, 3)
                    if data_format == "channels_last"
                    else (None, 3, 17)
                ),
            )
        for padding in ["same", "SAME"]:
            self.assertEqual(
                knn.depthwise_conv(
                    inputs_1d, kernel, (1,), padding=padding
                ).shape,
                (
                    (None, 20, 3)
                    if data_format == "channels_last"
                    else (None, 3, 20)
                ),
            )
        self.assertEqual(
            knn.depthwise_conv(inputs_1d, kernel, 2, dilation_rate=2).shape,
            (None, 7, 3) if data_format == "channels_last" else (None, 3, 7),
        )

        # Test 2D depthwise conv.
        if data_format == "channels_last":
            input_shape = (None, 10, 10, 3)
        else:
            input_shape = (None, 3, 10, 10)
        inputs_2d = KerasTensor(input_shape)
        kernel = KerasTensor([2, 2, 3, 1])
        for padding in ["valid", "VALID"]:
            self.assertEqual(
                knn.depthwise_conv(inputs_2d, kernel, 1, padding=padding).shape,
                (
                    (None, 9, 9, 3)
                    if data_format == "channels_last"
                    else (None, 3, 9, 9)
                ),
            )
        for padding in ["same", "SAME"]:
            self.assertEqual(
                knn.depthwise_conv(
                    inputs_2d, kernel, (1, 2), padding=padding
                ).shape,
                (
                    (None, 10, 5, 3)
                    if data_format == "channels_last"
                    else (None, 3, 10, 5)
                ),
            )
        self.assertEqual(
            knn.depthwise_conv(inputs_2d, kernel, 2, dilation_rate=2).shape,
            (
                (None, 4, 4, 3)
                if data_format == "channels_last"
                else (None, 3, 4, 4)
            ),
        )
        self.assertEqual(
            knn.depthwise_conv(
                inputs_2d, kernel, 2, dilation_rate=(2, 1)
            ).shape,
            (
                (None, 4, 5, 3)
                if data_format == "channels_last"
                else (None, 3, 4, 5)
            ),
        )

    @pytest.mark.openvino_backend
    def test_separable_conv(self):
        data_format = backend.config.image_data_format()
        # Test 1D separable conv.
        if data_format == "channels_last":
            input_shape = (None, 20, 3)
        else:
            input_shape = (None, 3, 20)
        inputs_1d = KerasTensor(input_shape)
        kernel = KerasTensor([4, 3, 2])
        pointwise_kernel = KerasTensor([1, 6, 5])
        self.assertEqual(
            knn.separable_conv(
                inputs_1d, kernel, pointwise_kernel, 1, padding="valid"
            ).shape,
            (None, 17, 5) if data_format == "channels_last" else (None, 5, 17),
        )
        self.assertEqual(
            knn.separable_conv(
                inputs_1d, kernel, pointwise_kernel, 1, padding="same"
            ).shape,
            (None, 20, 5) if data_format == "channels_last" else (None, 5, 20),
        )
        self.assertEqual(
            knn.separable_conv(
                inputs_1d, kernel, pointwise_kernel, 2, dilation_rate=2
            ).shape,
            (None, 7, 5) if data_format == "channels_last" else (None, 5, 7),
        )

        # Test 2D separable conv.
        if data_format == "channels_last":
            input_shape = (None, 10, 10, 3)
        else:
            input_shape = (None, 3, 10, 10)
        inputs_2d = KerasTensor(input_shape)
        kernel = KerasTensor([2, 2, 3, 2])
        pointwise_kernel = KerasTensor([1, 1, 6, 5])
        self.assertEqual(
            knn.separable_conv(
                inputs_2d, kernel, pointwise_kernel, 1, padding="valid"
            ).shape,
            (
                (None, 9, 9, 5)
                if data_format == "channels_last"
                else (None, 5, 9, 9)
            ),
        )
        self.assertEqual(
            knn.separable_conv(
                inputs_2d, kernel, pointwise_kernel, (1, 2), padding="same"
            ).shape,
            (
                (None, 10, 5, 5)
                if data_format == "channels_last"
                else (None, 5, 10, 5)
            ),
        )
        self.assertEqual(
            knn.separable_conv(
                inputs_2d, kernel, pointwise_kernel, 2, dilation_rate=(2, 1)
            ).shape,
            (
                (None, 4, 5, 5)
                if data_format == "channels_last"
                else (None, 5, 4, 5)
            ),
        )

    @pytest.mark.openvino_backend
    def test_conv_transpose(self):
        data_format = backend.config.image_data_format()
        if data_format == "channels_last":
            input_shape = (None, 4, 3)
        else:
            input_shape = (None, 3, 4)
        inputs_1d = KerasTensor(input_shape)
        kernel = KerasTensor([2, 5, 3])
        self.assertEqual(
            knn.conv_transpose(inputs_1d, kernel, 2).shape,
            (None, 8, 5) if data_format == "channels_last" else (None, 5, 8),
        )
        self.assertEqual(
            knn.conv_transpose(inputs_1d, kernel, 2, padding="same").shape,
            (None, 8, 5) if data_format == "channels_last" else (None, 5, 8),
        )
        self.assertEqual(
            knn.conv_transpose(
                inputs_1d, kernel, 5, padding="valid", output_padding=4
            ).shape,
            (None, 21, 5) if data_format == "channels_last" else (None, 5, 21),
        )

        if data_format == "channels_last":
            input_shape = (None, 4, 4, 3)
        else:
            input_shape = (None, 3, 4, 4)
        inputs_2d = KerasTensor(input_shape)
        kernel = KerasTensor([2, 2, 5, 3])
        self.assertEqual(
            knn.conv_transpose(inputs_2d, kernel, 2).shape,
            (
                (None, 8, 8, 5)
                if data_format == "channels_last"
                else (None, 5, 8, 8)
            ),
        )
        self.assertEqual(
            knn.conv_transpose(inputs_2d, kernel, (2, 2), padding="same").shape,
            (
                (None, 8, 8, 5)
                if data_format == "channels_last"
                else (None, 5, 8, 8)
            ),
        )
        self.assertEqual(
            knn.conv_transpose(
                inputs_2d, kernel, (5, 5), padding="valid", output_padding=4
            ).shape,
            (
                (None, 21, 21, 5)
                if data_format == "channels_last"
                else (None, 5, 21, 21)
            ),
        )

    @pytest.mark.openvino_backend
    def test_one_hot(self):
        x = KerasTensor([None, 3, 1])
        self.assertEqual(knn.one_hot(x, 5).shape, (None, 3, 1, 5))
        self.assertEqual(knn.one_hot(x, 5, 1).shape, (None, 5, 3, 1))
        self.assertEqual(knn.one_hot(x, 5, 2).shape, (None, 3, 5, 1))
        self.assertSparse(knn.one_hot(x, 5, sparse=True))

    @parameterized.named_parameters(
        named_product(dtype=["float32", "int32", "bool"], sparse=[False, True])
    )
    def test_one_hot_dtype(self, dtype, sparse):
        if sparse and not backend.SUPPORTS_SPARSE_TENSORS:
            pytest.skip("Backend does not support sparse tensors")

        x = np.arange(5)
        out = knn.one_hot(x, 5, axis=0, dtype=dtype, sparse=sparse)
        self.assertEqual(backend.standardize_dtype(out.dtype), dtype)
        self.assertSparse(out, sparse)

    @pytest.mark.openvino_backend
    def test_moments(self):
        x = KerasTensor([None, 3, 4])
        self.assertEqual(knn.moments(x, axes=[0])[0].shape, (3, 4))
        self.assertEqual(knn.moments(x, axes=[0, 1])[0].shape, (4,))
        self.assertEqual(
            knn.moments(x, axes=[0, 1], keepdims=True)[0].shape, (1, 1, 4)
        )

        self.assertEqual(knn.moments(x, axes=[1])[0].shape, (None, 4))
        self.assertEqual(knn.moments(x, axes=[1, 2])[0].shape, (None,))
        self.assertEqual(
            knn.moments(x, axes=[1, 2], keepdims=True)[0].shape, (None, 1, 1)
        )

    @pytest.mark.openvino_backend
    def test_batch_normalization(self):
        x = KerasTensor([None, 3, 4])
        mean = KerasTensor([4])
        variance = KerasTensor([4])
        self.assertEqual(
            knn.batch_normalization(x, mean, variance, axis=-1).shape,
            (None, 3, 4),
        )

        x = KerasTensor([None, 3, 4, 5])
        self.assertEqual(
            knn.batch_normalization(x, mean, variance, axis=2).shape,
            (None, 3, 4, 5),
        )

        mean = KerasTensor([3])
        variance = KerasTensor([3])
        self.assertEqual(
            knn.batch_normalization(x, mean, variance, axis=1).shape,
            (None, 3, 4, 5),
        )

        # Test wrong offset shape
        self.assertRaisesRegex(
            ValueError,
            "`offset` must be a vector of length",
            knn.batch_normalization,
            KerasTensor([None, 3, 4, 5]),
            KerasTensor([5]),
            KerasTensor([5]),
            axis=-1,
            offset=KerasTensor([3]),
            scale=KerasTensor([5]),
        )

        # Test wrong scale shape
        self.assertRaisesRegex(
            ValueError,
            "`scale` must be a vector of length",
            knn.batch_normalization,
            KerasTensor([None, 3, 4, 5]),
            KerasTensor([5]),
            KerasTensor([5]),
            axis=-1,
            offset=KerasTensor([5]),
            scale=KerasTensor([3]),
        )

    @pytest.mark.openvino_backend
    def test_ctc_decode(self):
        # Test strategy="greedy"
        inputs = KerasTensor([None, 2, 3])
        sequence_lengths = KerasTensor([None])
        decoded, scores = knn.ctc_decode(inputs, sequence_lengths)
        self.assertEqual(decoded.shape, (1, None, 2))
        self.assertEqual(scores.shape, (None, 1))

        # Test strategy="beam_search"
        inputs = KerasTensor([None, 2, 3])
        sequence_lengths = KerasTensor([None])
        decoded, scores = knn.ctc_decode(
            inputs, sequence_lengths, strategy="beam_search", top_paths=2
        )
        self.assertEqual(decoded.shape, (2, None, 2))
        self.assertEqual(scores.shape, (None, 2))

    @pytest.mark.openvino_backend
    def test_normalize(self):
        x = KerasTensor([None, 2, 3])
        self.assertEqual(knn.normalize(x).shape, (None, 2, 3))

    @pytest.mark.openvino_backend
    def test_psnr(self):
        x1 = KerasTensor([None, 2, 3])
        x2 = KerasTensor([None, 5, 6])
        out = knn.psnr(x1, x2, max_val=224)
        self.assertEqual(out.shape, ())

    @pytest.mark.openvino_backend
    def test_dot_product_attention(self):
        query = KerasTensor([None, None, 8, 16])
        key = KerasTensor([None, None, 6, 16])
        value = KerasTensor([None, None, 6, 16])
        out = knn.dot_product_attention(query, key, value)
        self.assertEqual(out.shape, query.shape)


@pytest.mark.openvino_backend
class NNOpsStaticShapeTest(testing.TestCase):
    def test_relu(self):
        x = KerasTensor([1, 2, 3])
        self.assertEqual(knn.relu(x).shape, (1, 2, 3))

    def test_relu6(self):
        x = KerasTensor([1, 2, 3])
        self.assertEqual(knn.relu6(x).shape, (1, 2, 3))

    def test_sigmoid(self):
        x = KerasTensor([1, 2, 3])
        self.assertEqual(knn.sigmoid(x).shape, (1, 2, 3))

    def test_softplus(self):
        x = KerasTensor([1, 2, 3])
        self.assertEqual(knn.softplus(x).shape, (1, 2, 3))

    def test_softsign(self):
        x = KerasTensor([1, 2, 3])
        self.assertEqual(knn.softsign(x).shape, (1, 2, 3))

    def test_silu(self):
        x = KerasTensor([1, 2, 3])
        self.assertEqual(knn.silu(x).shape, (1, 2, 3))

    def test_log_sigmoid(self):
        x = KerasTensor([1, 2, 3])
        self.assertEqual(knn.log_sigmoid(x).shape, (1, 2, 3))

    def test_leaky_relu(self):
        x = KerasTensor([1, 2, 3])
        self.assertEqual(knn.leaky_relu(x).shape, (1, 2, 3))

    def test_hard_sigmoid(self):
        x = KerasTensor([1, 2, 3])
        self.assertEqual(knn.hard_sigmoid(x).shape, (1, 2, 3))

    def test_hard_silu(self):
        x = KerasTensor([1, 2, 3])
        self.assertEqual(knn.hard_silu(x).shape, (1, 2, 3))

    def test_elu(self):
        x = KerasTensor([1, 2, 3])
        self.assertEqual(knn.elu(x).shape, (1, 2, 3))

    def test_selu(self):
        x = KerasTensor([1, 2, 3])
        self.assertEqual(knn.selu(x).shape, (1, 2, 3))

    def test_gelu(self):
        x = KerasTensor([1, 2, 3])
        self.assertEqual(knn.gelu(x).shape, (1, 2, 3))

    def test_celu(self):
        x = KerasTensor([1, 2, 3])
        self.assertEqual(knn.celu(x).shape, (1, 2, 3))

    def test_glu(self):
        x = KerasTensor([1, 2, 3])
        self.assertEqual(knn.glu(x).shape, (1, 2, 3))

    def test_tanh_shrink(self):
        x = KerasTensor([1, 2, 3])
        self.assertEqual(knn.tanh_shrink(x).shape, (1, 2, 3))

    def test_hard_tanh(self):
        x = KerasTensor([1, 2, 3])
        self.assertEqual(knn.hard_tanh(x).shape, (1, 2, 3))

    def test_hard_shrink(self):
        x = KerasTensor([1, 2, 3])
        self.assertEqual(knn.hard_shrink(x).shape, (1, 2, 3))

    def test_threshold(self):
        x = KerasTensor([1, 2, 3])
        self.assertEqual(knn.threshold(x, 0, 0).shape, (1, 2, 3))

    def test_squareplus(self):
        x = KerasTensor([1, 2, 3])
        self.assertEqual(knn.squareplus(x).shape, (1, 2, 3))

    def test_soft_shrink(self):
        x = KerasTensor([1, 2, 3])
        self.assertEqual(knn.soft_shrink(x).shape, (1, 2, 3))

    def test_sparse_plus(self):
        x = KerasTensor([1, 2, 3])
        self.assertEqual(knn.sparse_plus(x).shape, (1, 2, 3))

    def test_softmax(self):
        x = KerasTensor([1, 2, 3])
        self.assertEqual(knn.softmax(x).shape, (1, 2, 3))
        self.assertEqual(knn.softmax(x, axis=1).shape, (1, 2, 3))
        self.assertEqual(knn.softmax(x, axis=-1).shape, (1, 2, 3))

    def test_log_softmax(self):
        x = KerasTensor([1, 2, 3])
        self.assertEqual(knn.log_softmax(x).shape, (1, 2, 3))
        self.assertEqual(knn.log_softmax(x, axis=1).shape, (1, 2, 3))
        self.assertEqual(knn.log_softmax(x, axis=-1).shape, (1, 2, 3))

    def test_sparsemax(self):
        x = KerasTensor([1, 2, 3])
        self.assertEqual(knn.sparsemax(x).shape, (1, 2, 3))

    def test_max_pool(self):
        data_format = backend.config.image_data_format()
        if data_format == "channels_last":
            input_shape = (1, 8, 3)
        else:
            input_shape = (1, 3, 8)
        x = KerasTensor(input_shape)
        self.assertEqual(
            knn.max_pool(x, 2, 1).shape,
            (1, 7, 3) if data_format == "channels_last" else (1, 3, 7),
        )
        self.assertEqual(
            knn.max_pool(x, 2, 2, padding="same").shape,
            (1, 4, 3) if data_format == "channels_last" else (1, 3, 4),
        )

        if data_format == "channels_last":
            input_shape = (1, 8, 8, 3)
        else:
            input_shape = (1, 3, 8, 8)
        x = KerasTensor(input_shape)
        self.assertEqual(
            knn.max_pool(x, 2, 1).shape,
            (1, 7, 7, 3) if data_format == "channels_last" else (1, 3, 7, 7),
        )
        self.assertEqual(
            knn.max_pool(x, 2, 2, padding="same").shape,
            (1, 4, 4, 3) if data_format == "channels_last" else (1, 3, 4, 4),
        )
        self.assertEqual(
            knn.max_pool(x, (2, 2), (2, 2), padding="same").shape,
            (1, 4, 4, 3) if data_format == "channels_last" else (1, 3, 4, 4),
        )

    def test_average_pool(self):
        data_format = backend.config.image_data_format()
        if data_format == "channels_last":
            input_shape = (1, 8, 3)
        else:
            input_shape = (1, 3, 8)
        x = KerasTensor(input_shape)
        self.assertEqual(
            knn.average_pool(x, 2, 1).shape,
            (1, 7, 3) if data_format == "channels_last" else (1, 3, 7),
        )
        self.assertEqual(
            knn.average_pool(x, 2, 2, padding="same").shape,
            (1, 4, 3) if data_format == "channels_last" else (1, 3, 4),
        )

        if data_format == "channels_last":
            input_shape = (1, 8, 8, 3)
        else:
            input_shape = (1, 3, 8, 8)
        x = KerasTensor(input_shape)
        self.assertEqual(
            knn.average_pool(x, 2, 1).shape,
            (1, 7, 7, 3) if data_format == "channels_last" else (1, 3, 7, 7),
        )
        self.assertEqual(
            knn.average_pool(x, 2, 2, padding="same").shape,
            (1, 4, 4, 3) if data_format == "channels_last" else (1, 3, 4, 4),
        )
        self.assertEqual(
            knn.average_pool(x, (2, 2), (2, 2), padding="same").shape,
            (1, 4, 4, 3) if data_format == "channels_last" else (1, 3, 4, 4),
        )

    def test_conv(self):
        data_format = backend.config.image_data_format()
        # Test 1D conv.
        if data_format == "channels_last":
            input_shape = (2, 20, 3)
        else:
            input_shape = (2, 3, 20)
        inputs_1d = KerasTensor(input_shape)
        kernel = KerasTensor([4, 3, 2])
        self.assertEqual(
            knn.conv(inputs_1d, kernel, 1, padding="valid").shape,
            (2, 17, 2) if data_format == "channels_last" else (2, 2, 17),
        )
        self.assertEqual(
            knn.conv(inputs_1d, kernel, 1, padding="same").shape,
            (2, 20, 2) if data_format == "channels_last" else (2, 2, 20),
        )
        self.assertEqual(
            knn.conv(inputs_1d, kernel, (2,), dilation_rate=2).shape,
            (2, 7, 2) if data_format == "channels_last" else (2, 2, 7),
        )

        # Test 2D conv.
        if data_format == "channels_last":
            input_shape = (2, 10, 10, 3)
        else:
            input_shape = (2, 3, 10, 10)
        inputs_2d = KerasTensor(input_shape)
        kernel = KerasTensor([2, 2, 3, 2])
        self.assertEqual(
            knn.conv(inputs_2d, kernel, 1, padding="valid").shape,
            (2, 9, 9, 2) if data_format == "channels_last" else (2, 2, 9, 9),
        )
        self.assertEqual(
            knn.conv(inputs_2d, kernel, 1, padding="same").shape,
            (
                (2, 10, 10, 2)
                if data_format == "channels_last"
                else (2, 2, 10, 10)
            ),
        )
        self.assertEqual(
            knn.conv(inputs_2d, kernel, (2, 1), dilation_rate=(2, 1)).shape,
            (2, 4, 9, 2) if data_format == "channels_last" else (2, 2, 4, 9),
        )

        # Test 3D conv.
        if data_format == "channels_last":
            input_shape = (2, 8, 8, 8, 3)
        else:
            input_shape = (2, 3, 8, 8, 8)
        inputs_3d = KerasTensor(input_shape)
        kernel = KerasTensor([3, 3, 3, 3, 2])
        self.assertEqual(
            knn.conv(inputs_3d, kernel, 1, padding="valid").shape,
            (
                (2, 6, 6, 6, 2)
                if data_format == "channels_last"
                else (2, 2, 6, 6, 6)
            ),
        )
        self.assertEqual(
            knn.conv(inputs_3d, kernel, (2, 1, 2), padding="same").shape,
            (
                (2, 4, 8, 4, 2)
                if data_format == "channels_last"
                else (2, 2, 4, 8, 4)
            ),
        )
        self.assertEqual(
            knn.conv(
                inputs_3d, kernel, 1, padding="valid", dilation_rate=(1, 2, 2)
            ).shape,
            (
                (2, 6, 4, 4, 2)
                if data_format == "channels_last"
                else (2, 2, 6, 4, 4)
            ),
        )

    def test_depthwise_conv(self):
        data_format = backend.config.image_data_format()
        # Test 1D depthwise conv.
        if data_format == "channels_last":
            input_shape = (2, 20, 3)
        else:
            input_shape = (2, 3, 20)
        inputs_1d = KerasTensor(input_shape)
        kernel = KerasTensor([4, 3, 1])
        self.assertEqual(
            knn.depthwise_conv(inputs_1d, kernel, 1, padding="valid").shape,
            (2, 17, 3) if data_format == "channels_last" else (2, 3, 17),
        )
        self.assertEqual(
            knn.depthwise_conv(inputs_1d, kernel, (1,), padding="same").shape,
            (2, 20, 3) if data_format == "channels_last" else (2, 3, 20),
        )
        self.assertEqual(
            knn.depthwise_conv(inputs_1d, kernel, 2, dilation_rate=2).shape,
            (2, 7, 3) if data_format == "channels_last" else (2, 3, 7),
        )

        # Test 2D depthwise conv.
        if data_format == "channels_last":
            input_shape = (2, 10, 10, 3)
        else:
            input_shape = (2, 3, 10, 10)
        inputs_2d = KerasTensor(input_shape)
        kernel = KerasTensor([2, 2, 3, 1])
        self.assertEqual(
            knn.depthwise_conv(inputs_2d, kernel, 1, padding="valid").shape,
            (2, 9, 9, 3) if data_format == "channels_last" else (2, 3, 9, 9),
        )
        self.assertEqual(
            knn.depthwise_conv(inputs_2d, kernel, (1, 2), padding="same").shape,
            (2, 10, 5, 3) if data_format == "channels_last" else (2, 3, 10, 5),
        )
        self.assertEqual(
            knn.depthwise_conv(inputs_2d, kernel, 2, dilation_rate=2).shape,
            (2, 4, 4, 3) if data_format == "channels_last" else (2, 3, 4, 4),
        )
        self.assertEqual(
            knn.depthwise_conv(
                inputs_2d, kernel, 2, dilation_rate=(2, 1)
            ).shape,
            (2, 4, 5, 3) if data_format == "channels_last" else (2, 3, 4, 5),
        )

    def test_separable_conv(self):
        data_format = backend.config.image_data_format()
        # Test 1D max pooling.
        if data_format == "channels_last":
            input_shape = (2, 20, 3)
        else:
            input_shape = (2, 3, 20)
        inputs_1d = KerasTensor(input_shape)
        kernel = KerasTensor([4, 3, 2])
        pointwise_kernel = KerasTensor([1, 6, 5])
        self.assertEqual(
            knn.separable_conv(
                inputs_1d, kernel, pointwise_kernel, 1, padding="valid"
            ).shape,
            (2, 17, 5) if data_format == "channels_last" else (2, 5, 17),
        )
        self.assertEqual(
            knn.separable_conv(
                inputs_1d, kernel, pointwise_kernel, 1, padding="same"
            ).shape,
            (2, 20, 5) if data_format == "channels_last" else (2, 5, 20),
        )
        self.assertEqual(
            knn.separable_conv(
                inputs_1d, kernel, pointwise_kernel, 2, dilation_rate=2
            ).shape,
            (2, 7, 5) if data_format == "channels_last" else (2, 5, 7),
        )

        # Test 2D separable conv.
        if data_format == "channels_last":
            input_shape = (2, 10, 10, 3)
        else:
            input_shape = (2, 3, 10, 10)
        inputs_2d = KerasTensor(input_shape)
        kernel = KerasTensor([2, 2, 3, 2])
        pointwise_kernel = KerasTensor([1, 1, 6, 5])
        self.assertEqual(
            knn.separable_conv(
                inputs_2d, kernel, pointwise_kernel, 1, padding="valid"
            ).shape,
            (2, 9, 9, 5) if data_format == "channels_last" else (2, 5, 9, 9),
        )
        self.assertEqual(
            knn.separable_conv(
                inputs_2d, kernel, pointwise_kernel, (1, 2), padding="same"
            ).shape,
            (2, 10, 5, 5) if data_format == "channels_last" else (2, 5, 10, 5),
        )
        self.assertEqual(
            knn.separable_conv(
                inputs_2d, kernel, pointwise_kernel, 2, dilation_rate=(2, 1)
            ).shape,
            (2, 4, 5, 5) if data_format == "channels_last" else (2, 5, 4, 5),
        )

    def test_conv_transpose(self):
        data_format = backend.config.image_data_format()
        if data_format == "channels_last":
            input_shape = (2, 4, 3)
        else:
            input_shape = (2, 3, 4)
        inputs_1d = KerasTensor(input_shape)
        kernel = KerasTensor([2, 5, 3])
        self.assertEqual(
            knn.conv_transpose(inputs_1d, kernel, 2).shape,
            (2, 8, 5) if data_format == "channels_last" else (2, 5, 8),
        )
        self.assertEqual(
            knn.conv_transpose(inputs_1d, kernel, 2, padding="same").shape,
            (2, 8, 5) if data_format == "channels_last" else (2, 5, 8),
        )
        self.assertEqual(
            knn.conv_transpose(
                inputs_1d, kernel, 5, padding="valid", output_padding=4
            ).shape,
            (2, 21, 5) if data_format == "channels_last" else (2, 5, 21),
        )

        if data_format == "channels_last":
            input_shape = (2, 4, 4, 3)
        else:
            input_shape = (2, 3, 4, 4)
        inputs_2d = KerasTensor(input_shape)
        kernel = KerasTensor([2, 2, 5, 3])
        self.assertEqual(
            knn.conv_transpose(inputs_2d, kernel, 2).shape,
            (2, 8, 8, 5) if data_format == "channels_last" else (2, 5, 8, 8),
        )
        self.assertEqual(
            knn.conv_transpose(inputs_2d, kernel, (2, 2), padding="same").shape,
            (2, 8, 8, 5) if data_format == "channels_last" else (2, 5, 8, 8),
        )
        self.assertEqual(
            knn.conv_transpose(
                inputs_2d, kernel, (5, 5), padding="valid", output_padding=4
            ).shape,
            (
                (2, 21, 21, 5)
                if data_format == "channels_last"
                else (2, 5, 21, 21)
            ),
        )

    def test_batched_and_unbatched_inputs_multi_hot(self):
        x = KerasTensor([2, 3, 1])
        unbatched_input = KerasTensor(
            [
                5,
            ]
        )
        self.assertEqual(knn.multi_hot(unbatched_input, 5, -1).shape, (5,))
        self.assertEqual(knn.multi_hot(x, 5).shape, (2, 1, 5))
        self.assertEqual(knn.multi_hot(x, 5, 1).shape, (2, 3, 1))
        self.assertEqual(knn.multi_hot(x, 5, 2).shape, (2, 5, 1))

    def test_one_hot(self):
        x = KerasTensor([2, 3, 1])
        self.assertEqual(knn.one_hot(x, 5).shape, (2, 3, 1, 5))
        self.assertEqual(knn.one_hot(x, 5, 1).shape, (2, 5, 3, 1))
        self.assertEqual(knn.one_hot(x, 5, 2).shape, (2, 3, 5, 1))
        self.assertSparse(knn.one_hot(x, 5, sparse=True))

    def test_binary_crossentropy(self):
        x1 = KerasTensor([2, 3, 1])
        x2 = KerasTensor([2, 3, 1])
        self.assertEqual(knn.binary_crossentropy(x1, x2).shape, (2, 3, 1))

    def test_categorical_crossentropy(self):
        x1 = KerasTensor([2, 3, 4])
        x2 = KerasTensor([2, 3, 4])
        self.assertEqual(knn.categorical_crossentropy(x1, x2).shape, (2, 3))

    def test_sparse_categorical_crossentropy(self):
        x1 = KerasTensor([2, 3], dtype="int32")
        x2 = KerasTensor([2, 3, 4])
        self.assertEqual(
            knn.sparse_categorical_crossentropy(x1, x2).shape, (2, 3)
        )

    def test_moments(self):
        x = KerasTensor([2, 3, 4])
        self.assertEqual(knn.moments(x, axes=[0])[0].shape, (3, 4))
        self.assertEqual(knn.moments(x, axes=[0, 1])[0].shape, (4,))
        self.assertEqual(
            knn.moments(x, axes=[0, 1], keepdims=True)[0].shape, (1, 1, 4)
        )

    def test_batch_normalization(self):
        x = KerasTensor([10, 3, 4])
        mean = KerasTensor([4])
        variance = KerasTensor([4])
        self.assertEqual(
            knn.batch_normalization(x, mean, variance, axis=-1).shape,
            (10, 3, 4),
        )

        x = KerasTensor([10, 3, 4, 5])
        self.assertEqual(
            knn.batch_normalization(x, mean, variance, axis=2).shape,
            (10, 3, 4, 5),
        )

        mean = KerasTensor([3])
        variance = KerasTensor([3])
        self.assertEqual(
            knn.batch_normalization(x, mean, variance, axis=1).shape,
            (10, 3, 4, 5),
        )

    def test_ctc_loss(self):
        x = KerasTensor([10, 3, 4])
        y = KerasTensor([10, 3], dtype="int32")
        x_lengths = KerasTensor([10], dtype="int32")
        y_lengths = KerasTensor([10], dtype="int32")
        self.assertEqual(knn.ctc_loss(x, y, x_lengths, y_lengths).shape, (10,))

    def test_ctc_decode(self):
        # Test strategy="greedy"
        inputs = KerasTensor([10, 2, 3])
        sequence_lengths = KerasTensor([10])
        decoded, scores = knn.ctc_decode(inputs, sequence_lengths)
        self.assertEqual(decoded.shape, (1, 10, 2))
        self.assertEqual(scores.shape, (10, 1))

        # Test strategy="beam_search"
        inputs = KerasTensor([10, 2, 3])
        sequence_lengths = KerasTensor([10])
        decoded, scores = knn.ctc_decode(
            inputs, sequence_lengths, strategy="beam_search", top_paths=2
        )
        self.assertEqual(decoded.shape, (2, 10, 2))
        self.assertEqual(scores.shape, (10, 2))

    def test_normalize(self):
        x = KerasTensor([1, 2, 3])
        self.assertEqual(knn.normalize(x).shape, (1, 2, 3))

    def test_psnr(self):
        x1 = KerasTensor([1, 2, 3])
        x2 = KerasTensor([5, 6, 7])
        out = knn.psnr(x1, x2, max_val=224)
        self.assertEqual(out.shape, ())

    def test_dot_product_attention(self):
        query = KerasTensor([2, 3, 8, 16])
        key = KerasTensor([2, 4, 6, 16])
        value = KerasTensor([2, 4, 6, 16])
        out = knn.dot_product_attention(query, key, value)
        self.assertEqual(out.shape, query.shape)


class NNOpsCorrectnessTest(testing.TestCase):
    @pytest.mark.openvino_backend
    def test_relu(self):
        x = np.array([-1, 0, 1, 2, 3], dtype=np.float32)
        self.assertAllClose(knn.relu(x), [0, 0, 1, 2, 3])

    @pytest.mark.openvino_backend
    def test_relu6(self):
        x = np.array([-1, 0, 1, 2, 3, 4, 5, 6, 7], dtype=np.float32)
        self.assertAllClose(knn.relu6(x), [0, 0, 1, 2, 3, 4, 5, 6, 6])

    @pytest.mark.openvino_backend
    def test_sigmoid(self):
        x = np.array([-1, 0, 1, 2, 3], dtype=np.float32)
        self.assertAllClose(
            knn.sigmoid(x), [0.26894143, 0.5, 0.7310586, 0.880797, 0.95257413]
        )

    @pytest.mark.openvino_backend
    def test_softplus(self):
        x = np.array([-1, 0, 1, 2, 3], dtype=np.float32)
        self.assertAllClose(
            knn.softplus(x),
            [0.31326166, 0.6931472, 1.3132616, 2.126928, 3.0485873],
        )

    @pytest.mark.openvino_backend
    def test_softsign(self):
        x = np.array([-1, 0, 1, 2, 3], dtype=np.float32)
        self.assertAllClose(knn.softsign(x), [-0.5, 0, 0.5, 0.6666667, 0.75])

    @pytest.mark.openvino_backend
    def test_silu(self):
        x = np.array([-1, 0, 1, 2, 3], dtype=np.float32)
        self.assertAllClose(
            knn.silu(x),
            [-0.26894143, 0, 0.7310586, 1.7615942, 2.8577223],
        )

    def test_log_sigmoid(self):
        x = np.array([-1, 0, 1, 2, 3], dtype=np.float32)
        self.assertAllClose(
            knn.log_sigmoid(x),
            [-1.3132616, -0.6931472, -0.31326166, -0.126928, -0.04858732],
        )

    @pytest.mark.openvino_backend
    def test_leaky_relu(self):
        x = np.array([-1, 0, 1, 2, 3], dtype=np.float32)
        self.assertAllClose(
            knn.leaky_relu(x),
            [-0.2, 0, 1, 2, 3],
        )

    @pytest.mark.openvino_backend
    def test_hard_sigmoid(self):
        x = np.array([-1, 0, 1, 2, 3], dtype=np.float32)
        self.assertAllClose(
            knn.hard_sigmoid(x),
            [0.33333334, 0.5, 0.6666667, 0.8333334, 1.0],
        )

    @pytest.mark.openvino_backend
    def test_hard_silu(self):
        x = np.array([-3, -2, -1, 0, 1, 2, 3], dtype=np.float32)
        self.assertAllClose(
            knn.hard_silu(x),
            [-0.0, -0.333333, -0.333333, 0.0, 0.6666667, 1.6666667, 3.0],
        )

    @pytest.mark.openvino_backend
    def test_elu(self):
        x = np.array([-1, 0, 1, 2, 3], dtype=np.float32)
        self.assertAllClose(
            knn.elu(x),
            [-0.63212055, 0, 1, 2, 3],
        )
        self.assertAllClose(
            knn.elu(x, alpha=0.5),
            [-0.31606027, 0, 1, 2, 3],
        )

    @pytest.mark.openvino_backend
    def test_selu(self):
        x = np.array([-1, 0, 1, 2, 3], dtype=np.float32)
        self.assertAllClose(
            knn.selu(x),
            [-1.1113307, 0.0, 1.050701, 2.101402, 3.152103],
        )

    @pytest.mark.openvino_backend
    def test_gelu(self):
        x = np.array([-1, 0, 1, 2, 3], dtype=np.float32)
        self.assertAllClose(
            knn.gelu(x),
            [-0.15880796, 0.0, 0.841192, 1.9545977, 2.9963627],
        )

    def test_celu(self):
        x = np.array([-1, 0, 1, 2, 3], dtype=np.float32)
        self.assertAllClose(
            knn.celu(x),
            [-0.63212055, 0.0, 1.0, 2.0, 3.0],
        )

    def test_glu(self):
        x = np.array([-1, 0, 1, 2, 3, 4], dtype=np.float32)
        self.assertAllClose(
            knn.glu(x),
            [-0.8807971, 0.0, 0.98201376],
        )

    def test_tanh_shrink(self):
        x = np.array([-1, 0, 1, 2, 3], dtype=np.float32)
        self.assertAllClose(
            knn.tanh_shrink(x),
            [-0.238406, 0.0, 0.238406, 1.035972, 2.004945],
        )

    def test_hard_tanh(self):
        x = np.array([-1, 0, 1, 2, 3], dtype=np.float32)
        self.assertAllClose(
            knn.hard_tanh(x),
            [-1.0, 0.0, 1.0, 1.0, 1.0],
        )

    def test_hard_shrink(self):
        x = np.array([-0.5, 0, 1, 2, 3], dtype=np.float32)
        self.assertAllClose(
            knn.hard_shrink(x),
            [0.0, 0.0, 1.0, 2.0, 3.0],
        )

    def test_threshold(self):
        x = np.array([-0.5, 0, 1, 2, 3], dtype=np.float32)
        self.assertAllClose(
            knn.threshold(x, 0, 0),
            [0.0, 0.0, 1.0, 2.0, 3.0],
        )

    def test_squareplus(self):
        x = np.array([-0.5, 0, 1, 2, 3], dtype=np.float32)
        self.assertAllClose(
            knn.squareplus(x),
            [0.780776, 1.0, 1.618034, 2.414214, 3.302776],
        )

    def test_soft_shrink(self):
        x = np.array([-0.5, 0, 1, 2, 3], dtype=np.float32)
        self.assertAllClose(
            knn.soft_shrink(x),
            [0.0, 0.0, 0.5, 1.5, 2.5],
        )

    def test_sparse_plus(self):
        x = np.array([-0.5, 0, 1, 2, 3], dtype=np.float32)
        self.assertAllClose(
            knn.sparse_plus(x),
            [0.0625, 0.25, 1.0, 2.0, 3.0],
        )

    @pytest.mark.openvino_backend
    def test_softmax(self):
        x = np.array([[1, 2, 3], [1, 2, 3]], dtype=np.float32)
        self.assertAllClose(
            knn.softmax(x, axis=None),  # Reduce on all axes.
            [[0.045015, 0.122364, 0.33262], [0.045015, 0.122364, 0.33262]],
        )
        self.assertAllClose(
            knn.softmax(x, axis=0),
            [[0.5, 0.5, 0.5], [0.5, 0.5, 0.5]],
        )
        self.assertAllClose(
            knn.softmax(x, axis=-1),
            [
                [0.09003057, 0.24472848, 0.66524094],
                [0.09003057, 0.24472848, 0.66524094],
            ],
        )
        self.assertAllClose(
            knn.softmax(x),  # Default axis should be -1.
            [
                [0.09003057, 0.24472848, 0.66524094],
                [0.09003057, 0.24472848, 0.66524094],
            ],
        )

    def test_softmax_correctness_with_axis_tuple(self):
        input = np.array([[[1.0, 2.0], [3.0, 4.0]], [[5.0, 6.0], [7.0, 8.0]]])
        combination = combinations(range(3), 2)
        for axis in list(combination):
            result = keras.ops.nn.softmax(input, axis=axis)
            normalized_sum_by_axis = np.sum(
                ops.convert_to_numpy(result), axis=axis
            )
            self.assertAllClose(normalized_sum_by_axis, 1.0)

    @pytest.mark.openvino_backend
    def test_log_softmax(self):
        x = np.array([[1, 2, 3], [1, 2, 3]], dtype=np.float32)
        self.assertAllClose(
            knn.log_softmax(x, axis=None),  # Reduce on all axes.
            [
                [-3.100753, -2.100753, -1.100753],
                [-3.100753, -2.100753, -1.100753],
            ],
        )
        self.assertAllClose(
            knn.log_softmax(x, axis=0),
            [
                [-0.693147, -0.693147, -0.693147],
                [-0.693147, -0.693147, -0.693147],
            ],
        )
        self.assertAllClose(
            knn.log_softmax(x, axis=-1),
            [
                [-2.407606, -1.407606, -0.407606],
                [-2.407606, -1.407606, -0.407606],
            ],
        )
        self.assertAllClose(
            knn.log_softmax(x),  # Default axis should be -1.
            [
                [-2.407606, -1.407606, -0.407606],
                [-2.407606, -1.407606, -0.407606],
            ],
        )

    def test_log_softmax_correctness_with_axis_tuple(self):
        input = np.array([[[1.0, 2.0], [3.0, 4.0]], [[5.0, 6.0], [7.0, 8.0]]])
        combination = combinations(range(3), 2)
        for axis in list(combination):
            result = keras.ops.nn.log_softmax(input, axis=axis)
            normalized_sum_by_axis = np.sum(
                np.exp(ops.convert_to_numpy(result)), axis=axis
            )
            self.assertAllClose(normalized_sum_by_axis, 1.0)

    def test_sparsemax(self):
        x = np.array([-0.5, 0, 1, 2, 3], dtype=np.float32)
        self.assertAllClose(
            knn.sparsemax(x),
            [0.0, 0.0, 0.0, 0.0, 1.0],
        )

    def test_max_pool(self):
        data_format = backend.config.image_data_format()
        # Test 1D max pooling.
        if data_format == "channels_last":
            input_shape = (2, 20, 3)
        else:
            input_shape = (2, 3, 20)
        x = np.arange(120, dtype=float).reshape(input_shape)
        self.assertAllClose(
            knn.max_pool(x, 2, 1, padding="valid"),
            np_maxpool1d(x, 2, 1, padding="valid", data_format=data_format),
        )
        self.assertAllClose(
            knn.max_pool(x, 2, 2, padding="same"),
            np_maxpool1d(x, 2, 2, padding="same", data_format=data_format),
        )

        # Test 2D max pooling.
        if data_format == "channels_last":
            input_shape = (2, 10, 9, 3)
        else:
            input_shape = (2, 3, 10, 9)
        x = np.arange(540, dtype=float).reshape(input_shape)
        self.assertAllClose(
            knn.max_pool(x, 2, 1, padding="valid"),
            np_maxpool2d(x, 2, 1, padding="valid", data_format=data_format),
        )
        self.assertAllClose(
            knn.max_pool(x, 2, (2, 1), padding="same"),
            np_maxpool2d(x, 2, (2, 1), padding="same", data_format=data_format),
        )

    def test_average_pool_valid_padding(self):
        data_format = backend.config.image_data_format()
        # Test 1D average pooling.
        if data_format == "channels_last":
            input_shape = (2, 20, 3)
        else:
            input_shape = (2, 3, 20)
        x = np.arange(120, dtype=float).reshape(input_shape)
        self.assertAllClose(
            knn.average_pool(x, 2, 1, padding="valid"),
            np_avgpool1d(x, 2, 1, padding="valid", data_format=data_format),
        )

        # Test 2D average pooling.
        if data_format == "channels_last":
            input_shape = (2, 10, 9, 3)
        else:
            input_shape = (2, 3, 10, 9)
        x = np.arange(540, dtype=float).reshape(input_shape)
        self.assertAllClose(
            knn.average_pool(x, 2, 1, padding="valid"),
            np_avgpool2d(x, 2, 1, padding="valid", data_format=data_format),
        )

    def test_average_pool_same_padding(self):
        data_format = backend.config.image_data_format()
        # Test 1D average pooling.
        if data_format == "channels_last":
            input_shape = (2, 20, 3)
        else:
            input_shape = (2, 3, 20)
        x = np.arange(120, dtype=float).reshape(input_shape)

        self.assertAllClose(
            knn.average_pool(x, 2, 2, padding="same"),
            np_avgpool1d(x, 2, 2, padding="same", data_format=data_format),
        )

        # Test 2D average pooling.
        if data_format == "channels_last":
            input_shape = (2, 10, 9, 3)
        else:
            input_shape = (2, 3, 10, 9)
        x = np.arange(540, dtype=float).reshape(input_shape)
        self.assertAllClose(
            knn.average_pool(x, 2, (2, 1), padding="same"),
            np_avgpool2d(x, 2, (2, 1), padding="same", data_format=data_format),
        )

    @parameterized.product(
        strides=(1, 2, 3),
        padding=("valid", "same"),
        dilation_rate=(1, 2),
    )
    @pytest.mark.openvino_backend
    def test_conv_1d(self, strides, padding, dilation_rate):
        if strides > 1 and dilation_rate > 1:
            pytest.skip("Unsupported configuration")

        if backend.config.image_data_format() == "channels_last":
            input_shape = (2, 20, 3)
        else:
            input_shape = (2, 3, 20)
        inputs_1d = np.arange(120, dtype=float).reshape(input_shape)
        kernel = np.arange(24, dtype=float).reshape([4, 3, 2])

        outputs = knn.conv(
            inputs_1d,
            kernel,
            strides=strides,
            padding=padding,
            dilation_rate=dilation_rate,
        )
        expected = np_conv1d(
            inputs_1d,
            kernel,
            bias_weights=np.zeros((2,)),
            strides=strides,
            padding=padding.lower(),
            data_format=backend.config.image_data_format(),
            dilation_rate=dilation_rate,
            groups=1,
        )
        self.assertAllClose(outputs, expected)

    @parameterized.product(strides=(1, 2, (1, 2)), padding=("valid", "same"))
    @pytest.mark.openvino_backend
    def test_conv_2d(self, strides, padding):
        if backend.config.image_data_format() == "channels_last":
            input_shape = (2, 10, 10, 3)
        else:
            input_shape = (2, 3, 10, 10)
        inputs_2d = np.arange(600, dtype=float).reshape(input_shape)
        kernel = np.arange(24, dtype=float).reshape([2, 2, 3, 2])

        outputs = knn.conv(inputs_2d, kernel, strides, padding=padding)
        expected = np_conv2d(
            inputs_2d,
            kernel,
            bias_weights=np.zeros((2,)),
            strides=strides,
            padding=padding,
            data_format=backend.config.image_data_format(),
            dilation_rate=1,
            groups=1,
        )
        self.assertAllClose(outputs, expected)

    @parameterized.product(strides=(1, 2), dilation_rate=(1, (2, 1)))
    @pytest.mark.openvino_backend
    def test_conv_2d_group_2(self, strides, dilation_rate):
        if (
            backend.backend() == "tensorflow"
            and strides == 2
            and dilation_rate == (2, 1)
        ):
            # This case is not supported by the TF backend.
            return
        if backend.config.image_data_format() == "channels_last":
            input_shape = (2, 10, 10, 4)
        else:
            input_shape = (2, 4, 10, 10)
        inputs_2d = np.ones(input_shape)
        kernel = np.ones([2, 2, 2, 6])
        outputs = knn.conv(
            inputs_2d,
            kernel,
            strides,
            padding="same",
            dilation_rate=dilation_rate,
        )
        expected = np_conv2d(
            inputs_2d,
            kernel,
            bias_weights=np.zeros((6,)),
            strides=strides,
            padding="same",
            data_format=backend.config.image_data_format(),
            dilation_rate=dilation_rate,
            groups=1,
        )
        self.assertAllClose(outputs, expected)

    @parameterized.product(
        strides=(1, (1, 1, 1), 2),
        padding=("valid", "same"),
        data_format=("channels_first", "channels_last"),
    )
    @pytest.mark.openvino_backend
    def test_conv_3d(self, strides, padding, data_format):
        if data_format == "channels_last":
            input_shape = (2, 8, 8, 8, 3)
        else:
            input_shape = (2, 3, 8, 8, 8)
        inputs_3d = np.arange(3072, dtype=float).reshape(input_shape)
        kernel = np.arange(162, dtype=float).reshape([3, 3, 3, 3, 2])

        outputs = knn.conv(
            inputs_3d, kernel, strides, padding=padding, data_format=data_format
        )
        expected = np_conv3d(
            inputs_3d,
            kernel,
            bias_weights=np.zeros((2,)),
            strides=strides,
            padding=padding,
            data_format=data_format,
            dilation_rate=1,
            groups=1,
        )
        self.assertAllClose(outputs, expected, rtol=1e-5, atol=1e-5)

        # Test for tracing error on tensorflow backend.
        if backend.backend() == "tensorflow":
            import tensorflow as tf

            @tf.function
            def conv(x):
                return knn.conv(
                    x, kernel, strides, padding=padding, data_format=data_format
                )

            outputs = conv(inputs_3d)
            self.assertAllClose(outputs, expected, rtol=1e-5, atol=1e-5)

    @parameterized.product(
        strides=(1, (1, 1), (2, 2)),
        padding=("valid", "same"),
        dilation_rate=(1, (2, 2)),
    )
    @pytest.mark.openvino_backend
    def test_depthwise_conv_2d(self, strides, padding, dilation_rate):
        if (
            backend.backend() == "tensorflow"
            and strides == (2, 2)
            and dilation_rate == (2, 2)
        ):
            # This case is not supported by the TF backend.
            return
        print(strides, padding, dilation_rate)
        if backend.config.image_data_format() == "channels_last":
            input_shape = (2, 10, 10, 3)
        else:
            input_shape = (2, 3, 10, 10)
        inputs_2d = np.arange(600, dtype=float).reshape(input_shape)
        kernel = np.arange(24, dtype=float).reshape([2, 2, 3, 2])

        outputs = knn.depthwise_conv(
            inputs_2d,
            kernel,
            strides,
            padding=padding,
            dilation_rate=dilation_rate,
        )
        expected = np_depthwise_conv2d(
            inputs_2d,
            kernel,
            bias_weights=np.zeros((6,)),
            strides=strides,
            padding=padding,
            data_format=backend.config.image_data_format(),
            dilation_rate=dilation_rate,
        )
        self.assertAllClose(outputs, expected)

    @parameterized.product(
        strides=(1, 2),
        padding=("valid", "same"),
        dilation_rate=(1, (2, 2)),
    )
    def test_separable_conv_2d(self, strides, padding, dilation_rate):
        if (
            backend.backend() == "tensorflow"
            and strides == 2
            and dilation_rate == (2, 2)
        ):
            # This case is not supported by the TF backend.
            return
        # Test 2D conv.
        if backend.config.image_data_format() == "channels_last":
            input_shape = (2, 10, 10, 3)
        else:
            input_shape = (2, 3, 10, 10)
        inputs_2d = np.arange(600, dtype=float).reshape(input_shape)
        depthwise_kernel = np.arange(24, dtype=float).reshape([2, 2, 3, 2])
        pointwise_kernel = np.arange(72, dtype=float).reshape([1, 1, 6, 12])

        outputs = knn.separable_conv(
            inputs_2d,
            depthwise_kernel,
            pointwise_kernel,
            strides,
            padding=padding,
            dilation_rate=dilation_rate,
        )
        # Depthwise followed by pointwise conv
        expected_depthwise = np_depthwise_conv2d(
            inputs_2d,
            depthwise_kernel,
            np.zeros(6),
            strides=strides,
            padding=padding,
            data_format=backend.config.image_data_format(),
            dilation_rate=dilation_rate,
        )
        expected = np_conv2d(
            expected_depthwise,
            pointwise_kernel,
            np.zeros(6 * 12),
            strides=1,
            padding=padding,
            data_format=backend.config.image_data_format(),
            dilation_rate=dilation_rate,
            groups=1,
        )
        self.assertAllClose(outputs, expected)

    @parameterized.product(padding=("valid", "same"))
    def test_conv_transpose_1d(self, padding):
        if backend.config.image_data_format() == "channels_last":
            input_shape = (2, 4, 3)
        else:
            input_shape = (2, 3, 4)
        inputs_1d = np.arange(24, dtype=float).reshape(input_shape)
        kernel = np.arange(30, dtype=float).reshape([2, 5, 3])
        outputs = knn.conv_transpose(inputs_1d, kernel, 2, padding=padding)
        expected = np_conv1d_transpose(
            inputs_1d,
            kernel,
            bias_weights=np.zeros(5),
            strides=2,
            output_padding=None,
            padding=padding,
            data_format=backend.config.image_data_format(),
            dilation_rate=1,
        )
        self.assertAllClose(outputs, expected)

    @parameterized.product(strides=(2, (2, 2)), padding=("valid", "same"))
    def test_conv_transpose_2d(self, strides, padding):
        if backend.config.image_data_format() == "channels_last":
            input_shape = (2, 4, 4, 3)
        else:
            input_shape = (2, 3, 4, 4)
        inputs_2d = np.arange(96, dtype=float).reshape(input_shape)
        kernel = np.arange(60, dtype=float).reshape([2, 2, 5, 3])

        outputs = knn.conv_transpose(
            inputs_2d, kernel, strides, padding=padding
        )
        expected = np_conv2d_transpose(
            inputs_2d,
            kernel,
            bias_weights=np.zeros(5),
            strides=strides,
            output_padding=None,
            padding=padding,
            data_format=backend.config.image_data_format(),
            dilation_rate=1,
        )
        self.assertAllClose(outputs, expected)

    @parameterized.named_parameters(
        [
            {"testcase_name": "dense", "sparse": False},
            {"testcase_name": "sparse", "sparse": True},
        ]
    )
    def test_one_hot(self, sparse):
        if sparse and not backend.SUPPORTS_SPARSE_TENSORS:
            pytest.skip("Backend does not support sparse tensors")
        # Test 1D one-hot.
        indices_1d = np.array([0, 1, 2, 3])
        output_1d = knn.one_hot(indices_1d, 4, sparse=sparse)
        self.assertAllClose(output_1d, np.eye(4)[indices_1d])
        self.assertSparse(output_1d, sparse)
        output_1d = knn.one_hot(indices_1d, 4, axis=0, sparse=sparse)
        self.assertAllClose(output_1d, np.eye(4)[indices_1d])
        self.assertSparse(output_1d, sparse)

        # Test 1D list one-hot.
        indices_1d = [0, 1, 2, 3]
        output_1d = knn.one_hot(indices_1d, 4, sparse=sparse)
        self.assertAllClose(output_1d, np.eye(4)[indices_1d])
        self.assertSparse(output_1d, sparse)
        output_1d = knn.one_hot(indices_1d, 4, axis=0, sparse=sparse)
        self.assertAllClose(output_1d, np.eye(4)[indices_1d])
        self.assertSparse(output_1d, sparse)

        # Test 2D one-hot.
        indices_2d = np.array([[0, 1], [2, 3]])
        output_2d = knn.one_hot(indices_2d, 4, sparse=sparse)
        self.assertAllClose(output_2d, np.eye(4)[indices_2d])
        self.assertSparse(output_2d, sparse)
        output_2d = knn.one_hot(indices_2d, 4, axis=2, sparse=sparse)
        self.assertAllClose(output_2d, np.eye(4)[indices_2d])
        self.assertSparse(output_2d, sparse)
        output_2d = knn.one_hot(indices_2d, 4, axis=1, sparse=sparse)
        self.assertAllClose(
            output_2d, np.transpose(np.eye(4)[indices_2d], (0, 2, 1))
        )
        self.assertSparse(output_2d, sparse)

        # Test 1D one-hot with 1 extra dimension.
        indices_1d = np.array([[0], [1], [2], [3]])
        output_1d = knn.one_hot(indices_1d, 4, sparse=sparse)
        self.assertAllClose(output_1d, np.eye(4)[indices_1d])
        self.assertSparse(output_1d, sparse)
        output_1d = knn.one_hot(indices_1d, 4, axis=0, sparse=sparse)
        self.assertAllClose(output_1d, np.eye(4)[indices_1d].swapaxes(1, 2))
        self.assertSparse(output_1d, sparse)

        # Test 1D one-hot with negative inputs
        indices_1d = np.array([0, -1, -1, 3])
        output_1d = knn.one_hot(indices_1d, 4, sparse=sparse)
        self.assertAllClose(
            output_1d,
            np.array(
                [
                    [1, 0, 0, 0],
                    [0, 0, 0, 0],
                    [0, 0, 0, 0],
                    [0, 0, 0, 1],
                ],
                dtype=np.float32,
            ),
        )
        self.assertSparse(output_1d, sparse)

    def test_binary_crossentropy(self):
        # Test with from_logits=False
        target = np.array([[0.1], [0.9], [0.2], [1.0]])
        output = np.array([[0.1], [0.2], [0.3], [0.4]])
        result = knn.binary_crossentropy(target, output, from_logits=False)
        self.assertAllClose(
            result,
            np.array([[0.32508277], [1.47080801], [0.52613434], [0.91629048]]),
        )

        # Test with from_logits=True
        target = np.array([[0.1], [0.9], [0.2], [1.0]])
        output = np.array([[0.1], [0.2], [0.3], [0.4]])
        result = knn.binary_crossentropy(target, output, from_logits=True)
        self.assertAllClose(
            result,
            np.array([[0.73439666], [0.61813887], [0.79435524], [0.51301525]]),
        )

        # Test with output clipping
        target = np.array([[0.1], [0.9], [0.2], [1.0]])
        output = np.array([[0.99], [-0.2], [0.9], [-0.4]])
        result = knn.binary_crossentropy(target, output, from_logits=True)
        self.assertAllClose(
            result,
            np.array([[1.206961], [0.778139], [1.061154], [0.913015]]),
        )

    def test_categorical_crossentropy(self):
        target = np.array(
            [
                [0.33008796, 0.0391289, 0.9503603],
                [0.80376694, 0.92363342, 0.19147756],
            ]
        )
        output = np.array(
            [
                [0.23446431, 0.35822914, 0.06683268],
                [0.3413979, 0.05420256, 0.81619654],
            ]
        )

        # Test from_logits=False
        result = knn.categorical_crossentropy(
            target, output, from_logits=False, axis=-1
        )
        self.assertAllClose(result, np.array([2.54095299, 3.96374412]))

        # Test axis
        result = knn.categorical_crossentropy(
            target, output, from_logits=False, axis=0
        )
        self.assertAllClose(
            result, np.array([0.71683073, 1.87988172, 2.46810762])
        )

        # Test from_logits=True
        result = knn.categorical_crossentropy(
            target, output, from_logits=True, axis=-1
        )
        self.assertAllClose(result, np.array([1.59419954, 2.49880593]))

        # Test with output clipping
        output = np.array(
            [
                [1.23446431, -0.35822914, 1.06683268],
                [0.3413979, -0.05420256, 0.81619654],
            ]
        )
        result = knn.categorical_crossentropy(
            target, output, from_logits=True, axis=-1
        )
        self.assertAllClose(result, np.array([1.16825923, 2.55436813]))

    def test_sparse_categorical_crossentropy(self):
        target = np.array([0, 1, 2])
        output = np.array(
            [[0.9, 0.05, 0.05], [0.05, 0.89, 0.06], [0.05, 0.01, 0.94]]
        )
        result = knn.sparse_categorical_crossentropy(target, output)
        self.assertAllClose(result, [0.105361, 0.116534, 0.061875])

        output = np.array([[8.0, 1.0, 1.0], [0.0, 9.0, 1.0], [2.0, 3.0, 5.0]])
        result = knn.sparse_categorical_crossentropy(
            target, output, from_logits=True
        )
        self.assertAllClose(result, [0.001822, 0.000459, 0.169846])

    @parameterized.named_parameters(
        [
            {"testcase_name": "dense", "sparse": False},
            {"testcase_name": "sparse", "sparse": True},
        ]
    )
    def test_multi_hot(self, sparse):
        if sparse and not backend.SUPPORTS_SPARSE_TENSORS:
            pytest.skip("Backend does not support sparse tensors")

        # Test 1D multi-hot.
        indices_1d = np.array([0, 1, 2, 3])
        expected_output_1d = np.array([1, 1, 1, 1])
        output_1d = knn.multi_hot(indices_1d, 4, sparse=sparse)
        self.assertAllClose(output_1d, expected_output_1d)
        self.assertSparse(output_1d, sparse)

        # Test 2D multi-hot.
        indices_2d = np.array([[0, 1], [2, 3]])
        expected_output_2d = np.array([[1, 1, 0, 0], [0, 0, 1, 1]])
        output_2d = knn.multi_hot(indices_2d, 4, sparse=sparse)
        self.assertAllClose(output_2d, expected_output_2d)
        self.assertSparse(output_2d, sparse)

        # Test 1D multi-hot with negative inputs
        indices_1d = np.array([0, -1, -1, 3])
        expected_output_1d = np.array([1, 0, 0, 1])
        output_1d = knn.multi_hot(indices_1d, 4, sparse=sparse)
        self.assertAllClose(output_1d, expected_output_1d)
        self.assertSparse(output_1d, sparse)

    def test_moments(self):
        # Test 1D moments
        x = np.array([0, 1, 2, 3, 4, 100, -200]).astype(np.float32)
        mean, variance = knn.moments(x, axes=[0])
        self.assertAllClose(mean, np.mean(x), atol=1e-5, rtol=1e-5)
        self.assertAllClose(variance, np.var(x), atol=1e-5, rtol=1e-5)

        # Test batch statistics for 4D moments (batch, height, width, channels)
        x = np.random.uniform(size=(2, 28, 28, 3)).astype(np.float32)
        mean, variance = knn.moments(x, axes=[0])
        self.assertAllClose(mean, np.mean(x, axis=0), atol=1e-5, rtol=1e-5)
        self.assertAllClose(variance, np.var(x, axis=0), atol=1e-5, rtol=1e-5)

        # Test global statistics for 4D moments (batch, height, width, channels)
        x = np.random.uniform(size=(2, 28, 28, 3)).astype(np.float32)
        mean, variance = knn.moments(x, axes=[0, 1, 2])
        expected_mean = np.mean(x, axis=(0, 1, 2))
        expected_variance = np.var(x, axis=(0, 1, 2))
        self.assertAllClose(mean, expected_mean, atol=1e-5, rtol=1e-5)
        self.assertAllClose(variance, expected_variance, atol=1e-5, rtol=1e-5)

        # Test keepdims
        x = np.random.uniform(size=(2, 28, 28, 3)).astype(np.float32)
        mean, variance = knn.moments(x, axes=[0, 1, 2], keepdims=True)
        expected_mean = np.mean(x, axis=(0, 1, 2), keepdims=True)
        expected_variance = np.var(x, axis=(0, 1, 2), keepdims=True)
        self.assertAllClose(mean, expected_mean, atol=1e-5, rtol=1e-5)
        self.assertAllClose(variance, expected_variance, atol=1e-5, rtol=1e-5)

        # Test float16 which causes overflow
        x = np.array(
            [-741.0, 353.2, 1099.0, -1807.0, 502.8, -83.4, 333.5, -130.9],
            dtype=np.float16,
        )
        mean, variance = knn.moments(x, axes=[0])
        expected_mean = np.mean(x.astype(np.float32)).astype(np.float16)
        # the output variance is clipped to the max value of np.float16 because
        # it is overflowed
        expected_variance = np.finfo(np.float16).max
        self.assertAllClose(mean, expected_mean, atol=1e-5, rtol=1e-5)
        self.assertAllClose(variance, expected_variance, atol=1e-5, rtol=1e-5)

    @pytest.mark.skipif(
        backend.backend() != "tensorflow",
        reason="synchronized=True only implemented for TF backend",
    )
    def test_moments_sync(self):
        # Test batch statistics for 4D moments (batch, height, width, channels)
        x = np.random.uniform(size=(2, 28, 28, 3)).astype(np.float32)
        mean, variance = knn.moments(x, axes=[0], synchronized=True)
        self.assertAllClose(mean, np.mean(x, axis=0), atol=1e-5, rtol=1e-5)
        self.assertAllClose(variance, np.var(x, axis=0), atol=1e-5, rtol=1e-5)

        # Test global statistics for 4D moments (batch, height, width, channels)
        x = np.random.uniform(size=(2, 28, 28, 3)).astype(np.float32)
        mean, variance = knn.moments(x, axes=[0, 1, 2], synchronized=True)
        expected_mean = np.mean(x, axis=(0, 1, 2))
        expected_variance = np.var(x, axis=(0, 1, 2))
        self.assertAllClose(mean, expected_mean, atol=1e-5, rtol=1e-5)
        self.assertAllClose(variance, expected_variance, atol=1e-5, rtol=1e-5)

        # Test keepdims
        x = np.random.uniform(size=(2, 28, 28, 3)).astype(np.float32)
        mean, variance = knn.moments(
            x, axes=[0, 1, 2], keepdims=True, synchronized=True
        )
        expected_mean = np.mean(x, axis=(0, 1, 2), keepdims=True)
        expected_variance = np.var(x, axis=(0, 1, 2), keepdims=True)
        self.assertAllClose(mean, expected_mean, atol=1e-5, rtol=1e-5)
        self.assertAllClose(variance, expected_variance, atol=1e-5, rtol=1e-5)

    @parameterized.product(dtype=["float16", "float32"])
    @pytest.mark.skipif(
        backend.backend() != "tensorflow",
        reason="synchronized=True only implemented for TF backend",
    )
    def test_moments_sync_with_distribution_strategy(self, dtype):
        from tensorflow.python.eager import context

        from keras.src.utils.module_utils import tensorflow as tf

        context._reset_context()

        # Config 2 CPUs for testing.
        logical_cpus = tf.config.list_logical_devices("CPU")
        if len(logical_cpus) == 1:
            from tensorflow.python.eager import context

            context._reset_context()
            tf.config.set_logical_device_configuration(
                tf.config.list_physical_devices("CPU")[0],
                [
                    tf.config.LogicalDeviceConfiguration(),
                    tf.config.LogicalDeviceConfiguration(),
                ],
            )

        @tf.function()
        def test_on_moments(inputs):
            return knn.moments(
                inputs, axes=-1, keepdims=True, synchronized=True
            )

        # Test output of moments.
        inputs = tf.constant([5.0, 9.0, 1.0, 3.0], dtype=dtype)
        strategy = tf.distribute.MirroredStrategy(["CPU:0", "CPU:1"])
        with strategy.scope():
            mean, variance = strategy.run(test_on_moments, args=(inputs,))
            self.assertEqual(mean.values[0], 4.5)
            self.assertEqual(variance.values[0], 8.75)
            self.assertEqual(variance.values[0], 8.75)

        context._reset_context()

    @pytest.mark.openvino_backend
    def test_batch_normalization(self):
        x = np.array([[0.1, 0.2, 0.3], [0.4, 0.5, 0.6]])
        mean = np.array([0.2, 0.3, 0.4])
        variance = np.array([4.0, 16.0, 64.0])
        output = knn.batch_normalization(
            x,
            mean,
            variance,
            axis=-1,
            offset=np.array([5.0, 10.0, 15.0]),
            scale=np.array([10.0, 20.0, 30.0]),
            epsilon=1e-7,
        )
        expected_output = np.array([[4.5, 9.5, 14.625], [6.0, 11.0, 15.75]])
        self.assertAllClose(output, expected_output)

        output = knn.batch_normalization(
            x,
            mean,
            variance,
            axis=1,
            epsilon=1e-7,
        )
        expected_output = np.array(
            [[-0.05, -0.025, -0.0125], [0.1, 0.05, 0.025]]
        )
        self.assertAllClose(output, expected_output)

        output = knn.batch_normalization(
            np.random.uniform(size=[2, 3, 3, 5]),
            np.random.uniform(size=[5]),
            np.random.uniform(size=[5]),
            axis=3,
            offset=np.random.uniform(size=[5]),
            scale=np.random.uniform(size=[5]),
        )
        self.assertEqual(tuple(output.shape), (2, 3, 3, 5))

    def test_ctc_loss(self):
        labels = np.array([[1, 2, 1], [1, 2, 2]])
        outputs = np.array(
            [
                [[0.4, 0.8, 0.4], [0.2, 0.8, 0.3], [0.9, 0.4, 0.5]],
                [[0.4, 0.8, 0.4], [0.2, 0.3, 0.3], [0.4, 0.3, 0.2]],
            ]
        )

        label_length = np.array([3, 2])
        output_length = np.array([3, 2])

        result = knn.ctc_loss(labels, outputs, label_length, output_length)
        self.assertAllClose(result, np.array([3.4411672, 1.91680186]))

    def test_ctc_decode(self):
        inputs = np.array(
            [
                [
                    [0.1, 0.4, 0.2, 0.4],
                    [0.3, -0.3, 0.4, 0.2],
                    [0.3, 0.2, 0.4, 0.3],
                ],
                [
                    [0.7, 0.4, 0.3, 0.2],
                    [0.3, 0.3, 0.4, 0.1],
                    [0.6, -0.1, 0.1, 0.5],
                ],
                [
                    [0.1, 0.4, 0.2, 0.7],
                    [0.3, 0.3, -0.2, 0.7],
                    [0.3, 0.2, 0.4, 0.1],
                ],
            ]
        )
        labels = np.array([[1, 2, -1], [2, -1, -1], [3, -1, -1]])
        score_labels = np.array([[-1.2], [-1.7], [-0.7]])
        repeated_labels = np.array([[1, 2, 2], [2, -1, -1], [3, -1, -1]])

        # Test strategy="greedy" and merge_repeated=True
        (decoded,), scores = knn.ctc_decode(
            inputs,
            sequence_lengths=[3, 3, 1],
            strategy="greedy",
            mask_index=0,
        )
        self.assertAllClose(decoded, labels)
        self.assertAllClose(scores, score_labels)

        # Test strategy="greedy" and merge_repeated=False
        (decoded,), scores = knn.ctc_decode(
            inputs,
            sequence_lengths=[3, 3, 1],
            strategy="greedy",
            merge_repeated=False,
            mask_index=0,
        )
        self.assertAllClose(decoded, repeated_labels)
        self.assertAllClose(scores, score_labels)

        if backend.backend() == "torch":
            self.skipTest("torch doesn't support 'beam_search' strategy")

        labels = np.array(
            [
                [[1, 2, -1], [2, -1, -1], [3, -1, -1]],
                [[2, -1, -1], [3, -1, -1], [1, -1, -1]],
            ]
        )
        score_labels = np.array(
            [
                [-2.426537, -2.435596],
                [-2.127681, -2.182338],
                [-1.063386, -1.363386],
            ]
        )
        beam_width = 4
        top_paths = 2

        # Test strategy="beam_search"
        decoded, scores = knn.ctc_decode(
            inputs,
            sequence_lengths=[3, 3, 1],
            strategy="beam_search",
            beam_width=beam_width,
            top_paths=top_paths,
            mask_index=0,
        )
        self.assertAllClose(decoded, labels)
        self.assertAllClose(scores, score_labels)

    def test_normalize(self):
        x = np.array([[1, 2, 3], [1, 2, 3]], dtype=np.float32)
        self.assertAllClose(
            knn.normalize(x, axis=None),
            [
                [0.18898225, 0.3779645, 0.56694674],
                [0.18898225, 0.3779645, 0.56694674],
            ],
        )
        self.assertAllClose(
            knn.normalize(x, axis=0),
            [
                [0.70710677, 0.70710677, 0.70710677],
                [0.70710677, 0.70710677, 0.70710677],
            ],
        )
        self.assertAllClose(
            knn.normalize(x, axis=-1),
            [
                [0.26726124, 0.53452247, 0.8017837],
                [0.26726124, 0.53452247, 0.8017837],
            ],
        )
        self.assertAllClose(
            knn.normalize(x, order=3),
            [
                [0.30285344, 0.6057069, 0.9085603],
                [0.30285344, 0.6057069, 0.9085603],
            ],
        )

        # linalg.norm(x, ...) < epsilon
        x = np.array([[1e-6, 1e-8]], dtype=np.float32)
        self.assertAllClose(
            knn.normalize(x, axis=-1, order=2, epsilon=1e-5),
            [[1e-1, 1e-3]],
        )

    def test_psnr(self):
        x1 = np.array([[0.1, 0.2, 0.3], [0.4, 0.5, 0.6]])
        x2 = np.array([[0.2, 0.2, 0.3], [0.4, 0.6, 0.6]])
        max_val = 1.0
        expected_psnr_1 = 20 * np.log10(max_val) - 10 * np.log10(
            np.mean(np.square(x1 - x2))
        )
        psnr_1 = knn.psnr(x1, x2, max_val)
        self.assertAlmostEqual(psnr_1, expected_psnr_1)

        x3 = np.array([[0.1, 0.2, 0.3], [0.4, 0.5, 0.6]])
        x4 = np.array([[0.1, 0.2, 0.3], [0.4, 0.5, 0.6]])
        max_val = 1.0
        expected_psnr_2 = 20 * np.log10(max_val) - 10 * np.log10(
            np.mean(np.square(x3 - x4))
        )
        psnr_2 = knn.psnr(x3, x4, max_val)
        self.assertAlmostEqual(psnr_2, expected_psnr_2)

    @parameterized.named_parameters(
        named_product(
            bias=(None, True),
            scale=(None, 1.0),
            mask_and_is_causal=((None, False), (True, False), (None, True)),
            flash_attention=(None, True, False),
        )
    )
    def test_dot_product_attention(
        self, bias, scale, mask_and_is_causal, flash_attention
    ):
        mask, is_causal = mask_and_is_causal
        query_shape = (2, 3, 4, 8)
        key_shape = (2, 3, 4, 8)
        bias_shape = (2, 4, 3, 3)
        query = np.arange(math.prod(query_shape), dtype=float).reshape(
            query_shape
        )
        key = np.arange(math.prod(key_shape), dtype=float).reshape(key_shape)
        value = np.arange(math.prod(key_shape), dtype=float).reshape(key_shape)
        if mask is not None:
            mask = np.tril(np.ones((3, 3))).astype("bool")
            mask = mask[None, None, ...]
            mask = np.tile(mask, (2, 4, 1, 1))
        if bias is not None:
            if backend.backend() == "torch":
                self.skipTest(
                    "torch does not support `bias` with `dot_product_attention`"
                )
            bias = np.arange(math.prod(bias_shape), dtype=float).reshape(
                bias_shape
            )

        if flash_attention:
            if backend.backend() in ("tensorflow", "numpy"):
                self.skipTest(
                    "Flash attention is not supported in tensorflow and numpy "
                    "backends."
                )
            elif backend.backend() == "torch":
                import torch

                if mask is not None:
                    self.skipTest(
                        "Flash attention doesn't support `mask=None` in torch "
                        "backend."
                    )
                if not torch.cuda.is_available():
                    self.skipTest(
                        "Flash attention must be run on CUDA in torch backend."
                    )
                cuda_compute_capability = tuple(
                    int(x) for x in torch.cuda.get_device_capability()
                )
                if cuda_compute_capability < (8, 0):
                    self.skipTest(
                        "Flash attention must be run on CUDA compute "
                        "capability >= 8.0 in torch backend."
                    )
            elif backend.backend() == "jax":
                import jax
                from jax._src import xla_bridge

                if "cuda" not in xla_bridge.get_backend().platform_version:
                    self.skipTest(
                        "Flash attention must be run on CUDA in jax backend."
                    )
                d, *_ = jax.local_devices(backend="gpu")
                cuda_compute_capability = tuple(
                    int(x) for x in d.compute_capability.split(".")
                )
                if cuda_compute_capability < (8, 0):
                    self.skipTest(
                        "Flash attention must be run on CUDA compute "
                        "capability >= 8.0 in jax backend."
                    )

            # Flash attention only supports float16 and bfloat16. We multiply
            # 0.1 to avoid overflow.
            query = (query * 0.1).astype("float16")
            key = (key * 0.1).astype("float16")
            value = (value * 0.1).astype("float16")
            if bias is not None:
                bias = (bias * 0.1).astype("float16")

        outputs = knn.dot_product_attention(
            query,
            key,
            value,
            bias=bias,
            mask=mask,
            scale=scale,
            is_causal=is_causal,
            flash_attention=flash_attention,
        )

        expected = _dot_product_attention(
            query,
            key,
            value,
            bias=bias,
            mask=mask,
            scale=scale,
            is_causal=is_causal,
        )
        self.assertAllClose(
            outputs, expected, atol=1e-3 if flash_attention else 1e-6
        )


class NNOpsDtypeTest(testing.TestCase):
    """Test the dtype to verify that the behavior matches JAX."""

    FLOAT_DTYPES = dtypes.FLOAT_TYPES

    def setUp(self):
        from jax.experimental import enable_x64

        self.jax_enable_x64 = enable_x64()
        self.jax_enable_x64.__enter__()
        return super().setUp()

    def tearDown(self) -> None:
        self.jax_enable_x64.__exit__(None, None, None)
        return super().tearDown()

    @parameterized.named_parameters(named_product(dtype=FLOAT_DTYPES))
    @pytest.mark.openvino_backend
    def test_elu(self, dtype):
        import jax.nn as jnn
        import jax.numpy as jnp

        x = knp.ones((), dtype=dtype)
        x_jax = jnp.ones((), dtype=dtype)
        expected_dtype = standardize_dtype(jnn.elu(x_jax).dtype)

        self.assertEqual(
            standardize_dtype(knn.elu(x).dtype),
            expected_dtype,
        )
        self.assertEqual(
            standardize_dtype(knn.Elu().symbolic_call(x).dtype),
            expected_dtype,
        )

    @parameterized.named_parameters(named_product(dtype=FLOAT_DTYPES))
    @pytest.mark.openvino_backend
    def test_gelu(self, dtype):
        import jax.nn as jnn
        import jax.numpy as jnp

        x = knp.ones((), dtype=dtype)
        x_jax = jnp.ones((), dtype=dtype)

        # approximate = True
        expected_dtype = standardize_dtype(jnn.gelu(x_jax).dtype)

        self.assertEqual(
            standardize_dtype(knn.gelu(x).dtype),
            expected_dtype,
        )
        self.assertEqual(
            standardize_dtype(knn.Gelu().symbolic_call(x).dtype),
            expected_dtype,
        )
        # approximate = False
        expected_dtype = standardize_dtype(jnn.gelu(x_jax, False).dtype)

        self.assertEqual(
            standardize_dtype(knn.gelu(x, False).dtype),
            expected_dtype,
        )
        self.assertEqual(
            standardize_dtype(knn.Gelu(False).symbolic_call(x).dtype),
            expected_dtype,
        )

    @parameterized.named_parameters(named_product(dtype=FLOAT_DTYPES))
    def test_celu(self, dtype):
        import jax.nn as jnn
        import jax.numpy as jnp

        x = knp.ones((), dtype=dtype)
        x_jax = jnp.ones((), dtype=dtype)
        expected_dtype = standardize_dtype(jnn.celu(x_jax).dtype)

        self.assertEqual(
            standardize_dtype(knn.celu(x).dtype),
            expected_dtype,
        )
        self.assertEqual(
            standardize_dtype(knn.Celu().symbolic_call(x).dtype),
            expected_dtype,
        )

    @parameterized.named_parameters(named_product(dtype=FLOAT_DTYPES))
    def test_tanh_shrink(self, dtype):
        import torch
        import torch.nn.functional as tnn

        x = knp.ones((1), dtype=dtype)
        x_torch = torch.ones(1, dtype=getattr(torch, dtype))
        expected_dtype = standardize_dtype(tnn.tanhshrink(x_torch).dtype)

        self.assertEqual(
            standardize_dtype(knn.tanh_shrink(x).dtype),
            expected_dtype,
        )
        self.assertEqual(
            standardize_dtype(knn.TanhShrink().symbolic_call(x).dtype),
            expected_dtype,
        )

    @parameterized.named_parameters(named_product(dtype=FLOAT_DTYPES))
    def test_hard_tanh(self, dtype):
        import jax.nn as jnn
        import jax.numpy as jnp

        x = knp.ones((), dtype=dtype)
        x_jax = jnp.ones((), dtype=dtype)
        expected_dtype = standardize_dtype(jnn.hard_tanh(x_jax).dtype)

        self.assertEqual(
            standardize_dtype(knn.hard_tanh(x).dtype),
            expected_dtype,
        )
        self.assertEqual(
            standardize_dtype(knn.HardTanh().symbolic_call(x).dtype),
            expected_dtype,
        )

    @parameterized.named_parameters(named_product(dtype=FLOAT_DTYPES))
    def test_hard_shrink(self, dtype):
        import torch
        import torch.nn.functional as tnn

        x = knp.ones((1), dtype=dtype)
        x_torch = torch.ones(1, dtype=getattr(torch, dtype))
        expected_dtype = standardize_dtype(tnn.hardshrink(x_torch).dtype)

        self.assertEqual(
            standardize_dtype(knn.hard_shrink(x).dtype),
            expected_dtype,
        )
        self.assertEqual(
            standardize_dtype(knn.HardShrink().symbolic_call(x).dtype),
            expected_dtype,
        )

    @parameterized.named_parameters(named_product(dtype=FLOAT_DTYPES))
    def test_threshold(self, dtype):
        import torch
        import torch.nn.functional as tnn

        x = knp.ones((1), dtype=dtype)
        x_torch = torch.ones(1, dtype=getattr(torch, dtype))
        expected_dtype = standardize_dtype(tnn.threshold(x_torch, 0, 0).dtype)

        self.assertEqual(
            standardize_dtype(knn.threshold(x, 0, 0).dtype),
            expected_dtype,
        )
        self.assertEqual(
            standardize_dtype(knn.Threshold(0, 0).symbolic_call(x).dtype),
            expected_dtype,
        )

    @parameterized.named_parameters(named_product(dtype=FLOAT_DTYPES))
    def test_soft_shrink(self, dtype):
        import torch
        import torch.nn.functional as tnn

        x = knp.ones((1), dtype=dtype)
        x_torch = torch.ones(1, dtype=getattr(torch, dtype))
        expected_dtype = standardize_dtype(tnn.softshrink(x_torch).dtype)

        self.assertEqual(
            standardize_dtype(knn.soft_shrink(x).dtype),
            expected_dtype,
        )
        self.assertEqual(
            standardize_dtype(knn.SoftShrink().symbolic_call(x).dtype),
            expected_dtype,
        )

    @parameterized.named_parameters(named_product(dtype=FLOAT_DTYPES))
    def test_sparse_plus(self, dtype):
        import jax.nn as jnn
        import jax.numpy as jnp

        x = knp.ones((), dtype=dtype)
        x_jax = jnp.ones((), dtype=dtype)
        expected_dtype = standardize_dtype(jnn.sparse_plus(x_jax).dtype)

        self.assertEqual(
            standardize_dtype(knn.sparse_plus(x).dtype),
            expected_dtype,
        )
        self.assertEqual(
            standardize_dtype(knn.SparsePlus().symbolic_call(x).dtype),
            expected_dtype,
        )

    @parameterized.named_parameters(named_product(dtype=FLOAT_DTYPES))
    def test_glu(self, dtype):
        import jax.nn as jnn
        import jax.numpy as jnp

        if dtype == "bfloat16":
            self.skipTest("Weirdness with numpy")

        x = knp.ones((2), dtype=dtype)
        x_jax = jnp.ones((2), dtype=dtype)
        expected_dtype = standardize_dtype(jnn.glu(x_jax).dtype)

        self.assertEqual(
            standardize_dtype(knn.glu(x).dtype),
            expected_dtype,
        )
        self.assertEqual(
            standardize_dtype(knn.Glu().symbolic_call(x).dtype),
            expected_dtype,
        )

    @parameterized.named_parameters(named_product(dtype=FLOAT_DTYPES))
    def test_squareplus(self, dtype):
        import jax.nn as jnn
        import jax.numpy as jnp

        if dtype == "bfloat16":
            self.skipTest("Weirdness with numpy")

        x = knp.ones((2), dtype=dtype)
        x_jax = jnp.ones((2), dtype=dtype)
        expected_dtype = standardize_dtype(jnn.squareplus(x_jax).dtype)

        self.assertEqual(
            standardize_dtype(knn.squareplus(x).dtype),
            expected_dtype,
        )
        self.assertEqual(
            standardize_dtype(knn.Squareplus().symbolic_call(x).dtype),
            expected_dtype,
        )

    @parameterized.named_parameters(named_product(dtype=FLOAT_DTYPES))
    @pytest.mark.openvino_backend
    def test_hard_sigmoid(self, dtype):
        import jax.nn as jnn
        import jax.numpy as jnp

        x = knp.ones((), dtype=dtype)
        x_jax = jnp.ones((), dtype=dtype)
        expected_dtype = standardize_dtype(jnn.hard_sigmoid(x_jax).dtype)

        self.assertEqual(
            standardize_dtype(knn.hard_sigmoid(x).dtype),
            expected_dtype,
        )
        self.assertEqual(
            standardize_dtype(knn.HardSigmoid().symbolic_call(x).dtype),
            expected_dtype,
        )

    @parameterized.named_parameters(named_product(dtype=FLOAT_DTYPES))
    @pytest.mark.openvino_backend
    def test_hard_silu(self, dtype):
        import jax.nn as jnn
        import jax.numpy as jnp

        x = knp.ones((), dtype=dtype)
        x_jax = jnp.ones((), dtype=dtype)
        expected_dtype = standardize_dtype(jnn.hard_silu(x_jax).dtype)

        self.assertEqual(
            standardize_dtype(knn.hard_silu(x).dtype),
            expected_dtype,
        )
        self.assertEqual(
            standardize_dtype(knn.HardSilu().symbolic_call(x).dtype),
            expected_dtype,
        )

    @parameterized.named_parameters(named_product(dtype=FLOAT_DTYPES))
    @pytest.mark.openvino_backend
    def test_leaky_relu(self, dtype):
        import jax.nn as jnn
        import jax.numpy as jnp

        x = knp.ones((), dtype=dtype)
        x_jax = jnp.ones((), dtype=dtype)
        expected_dtype = standardize_dtype(jnn.leaky_relu(x_jax).dtype)

        self.assertEqual(
            standardize_dtype(knn.leaky_relu(x).dtype),
            expected_dtype,
        )
        self.assertEqual(
            standardize_dtype(knn.LeakyRelu().symbolic_call(x).dtype),
            expected_dtype,
        )

    @parameterized.named_parameters(named_product(dtype=FLOAT_DTYPES))
    def test_log_sigmoid(self, dtype):
        import jax.nn as jnn
        import jax.numpy as jnp

        x = knp.ones((), dtype=dtype)
        x_jax = jnp.ones((), dtype=dtype)
        expected_dtype = standardize_dtype(jnn.log_sigmoid(x_jax).dtype)

        self.assertEqual(
            standardize_dtype(knn.log_sigmoid(x).dtype),
            expected_dtype,
        )
        self.assertEqual(
            standardize_dtype(knn.LogSigmoid().symbolic_call(x).dtype),
            expected_dtype,
        )

    @parameterized.named_parameters(named_product(dtype=FLOAT_DTYPES))
    @pytest.mark.openvino_backend
    def test_log_softmax(self, dtype):
        import jax.nn as jnn
        import jax.numpy as jnp

        x = knp.ones((10,), dtype=dtype)
        x_jax = jnp.ones((10,), dtype=dtype)
        expected_dtype = standardize_dtype(jnn.log_softmax(x_jax).dtype)

        self.assertEqual(
            standardize_dtype(knn.log_softmax(x).dtype),
            expected_dtype,
        )
        self.assertEqual(
            standardize_dtype(knn.LogSoftmax().symbolic_call(x).dtype),
            expected_dtype,
        )

    @parameterized.named_parameters(named_product(dtype=FLOAT_DTYPES))
    @pytest.mark.openvino_backend
    def test_relu(self, dtype):
        import jax.nn as jnn
        import jax.numpy as jnp

        x = knp.ones((), dtype=dtype)
        x_jax = jnp.ones((), dtype=dtype)
        expected_dtype = standardize_dtype(jnn.relu(x_jax).dtype)

        self.assertEqual(
            standardize_dtype(knn.relu(x).dtype),
            expected_dtype,
        )
        self.assertEqual(
            standardize_dtype(knn.Relu().symbolic_call(x).dtype),
            expected_dtype,
        )

    @parameterized.named_parameters(named_product(dtype=FLOAT_DTYPES))
    @pytest.mark.openvino_backend
    def test_relu6(self, dtype):
        import jax.nn as jnn
        import jax.numpy as jnp

        x = knp.ones((), dtype=dtype)
        x_jax = jnp.ones((), dtype=dtype)
        expected_dtype = standardize_dtype(jnn.relu6(x_jax).dtype)

        self.assertEqual(
            standardize_dtype(knn.relu6(x).dtype),
            expected_dtype,
        )
        self.assertEqual(
            standardize_dtype(knn.Relu6().symbolic_call(x).dtype),
            expected_dtype,
        )

    @parameterized.named_parameters(named_product(dtype=FLOAT_DTYPES))
    @pytest.mark.openvino_backend
    def test_selu(self, dtype):
        import jax.nn as jnn
        import jax.numpy as jnp

        x = knp.ones((), dtype=dtype)
        x_jax = jnp.ones((), dtype=dtype)
        expected_dtype = standardize_dtype(jnn.selu(x_jax).dtype)

        self.assertEqual(
            standardize_dtype(knn.selu(x).dtype),
            expected_dtype,
        )
        self.assertEqual(
            standardize_dtype(knn.Selu().symbolic_call(x).dtype),
            expected_dtype,
        )

    @parameterized.named_parameters(named_product(dtype=FLOAT_DTYPES))
    @pytest.mark.openvino_backend
    def test_sigmoid(self, dtype):
        import jax.nn as jnn
        import jax.numpy as jnp

        x = knp.ones((), dtype=dtype)
        x_jax = jnp.ones((), dtype=dtype)
        expected_dtype = standardize_dtype(jnn.sigmoid(x_jax).dtype)

        self.assertEqual(
            standardize_dtype(knn.sigmoid(x).dtype),
            expected_dtype,
        )
        self.assertEqual(
            standardize_dtype(knn.Sigmoid().symbolic_call(x).dtype),
            expected_dtype,
        )

    @parameterized.named_parameters(named_product(dtype=FLOAT_DTYPES))
    @pytest.mark.openvino_backend
    def test_silu(self, dtype):
        import jax.nn as jnn
        import jax.numpy as jnp

        x = knp.ones((), dtype=dtype)
        x_jax = jnp.ones((), dtype=dtype)
        expected_dtype = standardize_dtype(jnn.silu(x_jax).dtype)

        self.assertEqual(
            standardize_dtype(knn.silu(x).dtype),
            expected_dtype,
        )
        self.assertEqual(
            standardize_dtype(knn.Silu().symbolic_call(x).dtype),
            expected_dtype,
        )

    @parameterized.named_parameters(named_product(dtype=FLOAT_DTYPES))
    @pytest.mark.openvino_backend
    def test_softplus(self, dtype):
        import jax.nn as jnn
        import jax.numpy as jnp

        x = knp.ones((), dtype=dtype)
        x_jax = jnp.ones((), dtype=dtype)
        expected_dtype = standardize_dtype(jnn.softplus(x_jax).dtype)

        self.assertEqual(
            standardize_dtype(knn.softplus(x).dtype),
            expected_dtype,
        )
        self.assertEqual(
            standardize_dtype(knn.Softplus().symbolic_call(x).dtype),
            expected_dtype,
        )

    @parameterized.named_parameters(named_product(dtype=FLOAT_DTYPES))
    @pytest.mark.openvino_backend
    def test_softmax(self, dtype):
        import jax.nn as jnn
        import jax.numpy as jnp

        x = knp.ones((10,), dtype=dtype)
        x_jax = jnp.ones((10,), dtype=dtype)
        expected_dtype = standardize_dtype(jnn.softmax(x_jax).dtype)

        self.assertEqual(
            standardize_dtype(knn.softmax(x).dtype),
            expected_dtype,
        )
        self.assertEqual(
            standardize_dtype(knn.Softmax().symbolic_call(x).dtype),
            expected_dtype,
        )

    @parameterized.named_parameters(named_product(dtype=FLOAT_DTYPES))
    @pytest.mark.openvino_backend
    def test_softsign(self, dtype):
        import jax.nn as jnn
        import jax.numpy as jnp

        x = knp.ones((), dtype=dtype)
        x_jax = jnp.ones((), dtype=dtype)
        expected_dtype = standardize_dtype(jnn.soft_sign(x_jax).dtype)

        self.assertEqual(
            standardize_dtype(knn.softsign(x).dtype),
            expected_dtype,
        )
        self.assertEqual(
            standardize_dtype(knn.Softsign().symbolic_call(x).dtype),
            expected_dtype,
        )

    @parameterized.named_parameters(named_product(dtype=FLOAT_DTYPES))
    def test_ctc_loss(self, dtype):
        labels = knp.array([[1, 2, 1]], dtype="int32")
        outputs = knp.array(
            [[[0.4, 0.8, 0.4], [0.2, 0.8, 0.3], [0.9, 0.4, 0.5]]], dtype=dtype
        )
        label_length = knp.array([3])
        output_length = knp.array([3])
        expected_dtype = (
            "float32" if dtype in ("float16", "bfloat16") else dtype
        )

        self.assertEqual(
            standardize_dtype(
                knn.ctc_loss(labels, outputs, label_length, output_length).dtype
            ),
            expected_dtype,
        )
        self.assertEqual(
            standardize_dtype(
                knn.CTCLoss()
                .symbolic_call(labels, outputs, label_length, output_length)
                .dtype
            ),
            expected_dtype,
        )

    @parameterized.named_parameters(named_product(dtype=FLOAT_DTYPES))
    def test_ctc_decode(self, dtype):
        inputs = knp.array(
            [[[0.4, 0.8, 0.4], [0.2, 0.8, 0.3], [0.9, 0.4, 0.5]]], dtype=dtype
        )
        sequence_length = knp.array([3])
        expected_dtype = backend.result_type(dtype, "float32")

        # Test strategy="greedy"
        decoded, scores = knn.ctc_decode(
            inputs, sequence_length, strategy="greedy"
        )
        self.assertEqual(standardize_dtype(decoded.dtype), "int32")
        self.assertEqual(standardize_dtype(scores.dtype), expected_dtype)
        decoded, scores = knn.CTCDecode(strategy="greedy").symbolic_call(
            inputs, sequence_length
        )
        self.assertEqual(standardize_dtype(decoded.dtype), "int32")
        self.assertEqual(standardize_dtype(scores.dtype), expected_dtype)

        if backend.backend() == "torch":
            self.skipTest("torch doesn't support 'beam_search' strategy")

        # Test strategy="beam_search"
        decoded, scores = knn.ctc_decode(
            inputs, sequence_length, strategy="beam_search"
        )
        self.assertEqual(standardize_dtype(decoded.dtype), "int32")
        self.assertEqual(standardize_dtype(scores.dtype), expected_dtype)
        decoded, scores = knn.CTCDecode(strategy="beam_search").symbolic_call(
            inputs, sequence_length
        )
        self.assertEqual(standardize_dtype(decoded.dtype), "int32")
        self.assertEqual(standardize_dtype(scores.dtype), expected_dtype)

    @parameterized.named_parameters(named_product(dtype=FLOAT_DTYPES))
    def test_dot_product_attention(self, dtype):
        # TODO: Get expected output from jax if `jax.nn.dot_product_attention`
        # is available.
        query = knp.ones((2, 3, 3, 8), dtype=dtype)
        key = knp.ones((2, 3, 3, 8), dtype=dtype)
        value = knp.ones((2, 3, 3, 8), dtype=dtype)
        expected_dtype = dtype

        self.assertDType(
            knn.dot_product_attention(query, key, value), expected_dtype
        )
        self.assertDType(
            knn.DotProductAttention().symbolic_call(query, key, value),
            expected_dtype,
        )


class NNOpsBehaviorTest(testing.TestCase):
    def test_logit_recovery_binary_crossentropy(self):
        layer = layers.Dense(
            4, activation="sigmoid", use_bias=False, kernel_initializer="ones"
        )
        loss = losses.BinaryCrossentropy()
        x = np.array([[1.4, 1.6, 0.8]])
        y = np.array([[0.2, 0.6, 0.1, 0.3]])
        loss_value = loss(y, layer(x))
        self.assertAllClose(loss_value, 2.682124)

        model = models.Sequential([layer])
        model.compile(loss="binary_crossentropy", optimizer="sgd")
        out = model.evaluate(x, y)
        self.assertAllClose(out, 2.682124)

    @pytest.mark.openvino_backend
    def test_softmax_on_axis_with_size_one_warns(self):
        x = np.array([[1.0]])
        # Applying softmax on the second axis, which has size 1
        axis = 1

        # Expected warning message
        expected_warning_regex = (
            r"You are using a softmax over axis 1 "
            r"of a tensor of shape \(1, 1\)\. This axis "
            r"has size 1\. The softmax operation will always return "
            r"the value 1, which is likely not what you intended\. "
            r"Did you mean to use a sigmoid instead\?"
        )

        with self.assertWarnsRegex(UserWarning, expected_warning_regex):
            knn.softmax(x, axis)

    @pytest.mark.openvino_backend
    def test_normalize_order_validation(self):
        # Test with a non-integer order
        with self.assertRaisesRegex(
            ValueError, "Argument `order` must be an int >= 1"
        ):
            knn.normalize(np.array([1, 2, 3]), order="a")

        # Test with a negative integer
        with self.assertRaisesRegex(
            ValueError, "Argument `order` must be an int >= 1"
        ):
            knn.normalize(np.array([1, 2, 3]), order=-1)

        # Test with zero
        with self.assertRaisesRegex(
            ValueError, "Argument `order` must be an int >= 1"
        ):
            knn.normalize(np.array([1, 2, 3]), order=0)

        # Test with a floating-point number
        with self.assertRaisesRegex(
            ValueError, "Argument `order` must be an int >= 1"
        ):
            knn.normalize(np.array([1, 2, 3]), order=2.5)

    @pytest.mark.openvino_backend
    def test_check_shape_first_dim_mismatch(self):
        name1, shape1 = "labels", (2, 3)
        name2, shape2 = "logits", (3, 4, 5)
        ctc_loss_instance = knn.CTCLoss(mask_index=-1)
        with self.assertRaisesRegex(
            ValueError, "must have the same first dimension"
        ):
            ctc_loss_instance._check_shape_first_dim(
                name1, shape1, name2, shape2
            )

    def test_invalid_strategy_ctc_decode(self):
        inputs = np.array(
            [
                [
                    [0.1, 0.4, 0.2, 0.4],
                    [0.3, 0.3, 0.4, 0.2],
                    [0.3, 0.2, 0.4, 0.3],
                ]
            ]
        )
        beam_width = 4
        top_paths = 2
        with self.assertRaisesRegex(ValueError, "Invalid strategy"):
            knn.ctc_decode(
                inputs,
                sequence_lengths=[3, 3, 1],
                strategy="invalid",
                beam_width=beam_width,
                top_paths=top_paths,
            )<|MERGE_RESOLUTION|>--- conflicted
+++ resolved
@@ -178,14 +178,11 @@
         x = KerasTensor([None, 2, 3])
         self.assertEqual(knn.hard_shrink(x).shape, (None, 2, 3))
 
-<<<<<<< HEAD
-    @pytest.mark.openvino_backend
-=======
     def test_threshld(self):
         x = KerasTensor([None, 2, 3])
         self.assertEqual(knn.threshold(x, 0, 0).shape, (None, 2, 3))
 
->>>>>>> dbf9878e
+    @pytest.mark.openvino_backend
     def test_squareplus(self):
         x = KerasTensor([None, 2, 3])
         self.assertEqual(knn.squareplus(x).shape, (None, 2, 3))
@@ -231,14 +228,11 @@
         self.assertEqual(knn.log_softmax(x, axis=1).shape, (None, 2, 3))
         self.assertEqual(knn.log_softmax(x, axis=-1).shape, (None, 2, 3))
 
-<<<<<<< HEAD
-    @pytest.mark.openvino_backend
-=======
     def test_sparsemax(self):
         x = KerasTensor([None, 2, 3])
         self.assertEqual(knn.sparsemax(x).shape, (None, 2, 3))
 
->>>>>>> dbf9878e
+    @pytest.mark.openvino_backend
     def test_max_pool(self):
         data_format = backend.config.image_data_format()
         if data_format == "channels_last":
