--- conflicted
+++ resolved
@@ -3,11 +3,7 @@
 import datetime
 import io
 import json
-<<<<<<< HEAD
-import os.path
-=======
 import pathlib
->>>>>>> c7b9ac17
 import tempfile
 import warnings
 import zipfile
@@ -403,19 +399,7 @@
         weights_store = H5IOStore(filepath, mode="r")
     elif filepath.endswith(".keras"):
         archive = zipfile.ZipFile(filepath, "r")
-<<<<<<< HEAD
-        weights_store = H5IOStore(
-            _VARS_FNAME + ".h5", archive=archive, mode="r"
-        )
-    else:
-        raise NotImplementedError(
-            (lambda full_ext: full_ext[1] if full_ext[1] else filepath)(
-                os.path.splitext(filepath)[1]
-            )
-        )
-=======
         weights_store = H5IOStore(_VARS_FNAME_H5, archive=archive, mode="r")
->>>>>>> c7b9ac17
 
     failed_saveables = set()
     if objects_to_skip is not None:
