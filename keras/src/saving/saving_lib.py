--- conflicted
+++ resolved
@@ -1287,13 +1287,8 @@
 
         # If not found, check shard map and switch files.
         weight_map = self.sharding_config["weight_map"]
-<<<<<<< HEAD
-        filename = weight_map.get(parsed_path) or weight_map.get(
+        filenames = weight_map.get(parsed_path) or weight_map.get(
             f"/{parsed_path}/vars"
-=======
-        filenames = weight_map.get(parsed_path) or weight_map.get(
-            "/" + parsed_path + "/vars"
->>>>>>> 7da416d3
         )
         if filenames is not None:
             if not isinstance(filenames, list):
