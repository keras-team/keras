--- conflicted
+++ resolved
@@ -429,27 +429,8 @@
         self.output_names = output_names
         super().__init__(name="compile_loss", reduction=reduction)
 
-<<<<<<< HEAD
-    def build(self, y_true, y_pred):
-        num_outputs = 1  # default
-        if self.output_names:
-            output_names = self.output_names
-        elif isinstance(y_pred, dict):
-            output_names = sorted(list(y_pred.keys()))
-        elif isinstance(y_pred, (list, tuple)):
-            num_outputs = len(y_pred)
-            if all(hasattr(x, "_keras_history") for x in y_pred):
-                output_names = [x._keras_history.operation.name for x in y_pred]
-            else:
-                output_names = None
-        else:
-            output_names = None
-        if output_names:
-            num_outputs = len(output_names)
-=======
         # Inferred by `y_pred` and `output_names`
         self.inferred_output_names = None
->>>>>>> f3fa48a4
 
         # Use `Tracker` to track metrics for individual losses.
         self._metrics = []
