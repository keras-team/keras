from unittest import mock

import numpy as np
import pytest
from absl.testing import parameterized

import keras
from keras.src import backend
from keras.src import initializers
from keras.src import layers
from keras.src import losses
from keras.src import metrics
from keras.src import models
from keras.src import ops
from keras.src import optimizers
from keras.src import testing
from keras.src.backend.common.symbolic_scope import in_symbolic_scope
from keras.src.callbacks.callback import Callback
from keras.src.optimizers.rmsprop import RMSprop
from keras.src.testing.test_utils import named_product
from keras.src.trainers.data_adapters import py_dataset_adapter

if backend.backend() == "jax":
    from keras.src.backend.jax.trainer import JAXTrainer as Trainer
elif backend.backend() == "torch":
    from keras.src.backend.torch.trainer import TorchTrainer as Trainer
elif backend.backend() == "tensorflow":
    from keras.src.backend.tensorflow.trainer import (
        TensorFlowTrainer as Trainer,
    )
elif backend.backend() == "numpy":
    from keras.src.backend.numpy.trainer import NumpyTrainer as Trainer
<<<<<<< HEAD
elif backend.backend() == "mlx":
    from keras.src.backend.mlx.trainer import MLXTrainer as Trainer
=======
elif backend.backend() == "openvino":
    from keras.src.backend.openvino.trainer import OpenVINOTrainer as Trainer
>>>>>>> 9c8da1fa
else:
    raise ImportError(f"Invalid backend: {backend.backend()}")


# A model is just a layer mixed in with a Trainer.
class ExampleModel(Trainer, layers.Dense):
    def __init__(self, units):
        layers.Dense.__init__(
            self,
            units=units,
            use_bias=False,
            kernel_initializer=initializers.Ones(),
        )
        Trainer.__init__(self)


class CustomTrainTestStepModel(ExampleModel):
    def train_step(self, data):
        logs = super().train_step(data)
        logs["my_custom_metric"] = 10.0
        return logs

    def test_step(self, data):
        logs = super().test_step(data)
        logs["my_custom_metric"] = 5.0
        return logs


class JaxCustomTrainTestStepModel(ExampleModel):
    def train_step(self, state, data):
        logs, state = super().train_step(state, data)
        logs["my_custom_metric"] = 10.0
        return logs, state

    def test_step(self, state, data):
        logs, state = super().test_step(state, data)
        logs["my_custom_metric"] = 5.0
        return logs, state


class StructModel(Trainer, layers.Layer):
    def __init__(self, units):
        layers.Layer.__init__(self)
        Trainer.__init__(self)
        self.dense_1 = layers.Dense(
            units,
            use_bias=False,
            kernel_initializer=initializers.Ones(),
        )
        self.dense_2 = layers.Dense(
            units,
            use_bias=False,
            kernel_initializer=initializers.Ones(),
        )

    def call(self, x):
        return {
            "y_one": self.dense_1(x["x_one"]),
            "y_two": self.dense_2(x["x_two"]),
        }


class ListInputModel(Trainer, layers.Layer):
    def __init__(self, units):
        layers.Layer.__init__(self)
        Trainer.__init__(self)
        self.dense_1 = layers.Dense(
            units,
            use_bias=False,
            kernel_initializer=initializers.Ones(),
        )
        self.dense_2 = layers.Dense(
            units,
            use_bias=False,
            kernel_initializer=initializers.Ones(),
        )

    def call(self, x):
        assert isinstance(x, (list, tuple))
        return self.dense_1(x[0]) + self.dense_2(x[1])


class ListOutputModel(Trainer, layers.Layer):
    def __init__(self, units):
        layers.Layer.__init__(self)
        Trainer.__init__(self)
        self.dense_1 = layers.Dense(
            units,
            use_bias=False,
            kernel_initializer=initializers.Ones(),
        )
        self.dense_2 = layers.Dense(
            units,
            use_bias=False,
            kernel_initializer=initializers.Ones(),
        )

    def call(self, x):
        return [self.dense_1(x), self.dense_2(x)]


class TrainingTestingLayer(Trainer, layers.Layer):
    def __init__(self, **kwargs):
        layers.Layer.__init__(self, **kwargs)
        Trainer.__init__(self)

    def call(self, x, training=False):
        if training:
            return x
        return x * 0


class TestPyDataset(py_dataset_adapter.PyDataset):
    def __init__(self, infinite=False, **kwargs):
        super().__init__(**kwargs)
        self.infinite = infinite

    @property
    def num_batches(self):
        return None if self.infinite else 20

    def __getitem__(self, idx):
        CPU_DEVICES = {
            "tensorflow": "CPU:0",
            "jax": "cpu:0",
            "torch": "cpu",
        }
        with backend.device(CPU_DEVICES[backend.backend()]):
            return ops.ones((5, 4)), ops.zeros((5, 3))


def create_dataset(dataset_type, dataset_kwargs):
    if dataset_type == "np_array":
        return np.ones((100, 4)), np.zeros((100, 3))
    elif dataset_type == "native_array":
        return ops.ones((100, 4)), ops.zeros((100, 3))
    elif dataset_type == "py_dataset":
        return TestPyDataset(**dataset_kwargs), None
    elif dataset_type == "tf_dataset":
        import tensorflow as tf

        dataset = tf.data.Dataset.from_tensor_slices(
            (tf.ones((100, 4)), tf.zeros((100, 3)))
        ).batch(5)
        if dataset_kwargs.get("infinite", False):
            dataset = dataset.repeat()
        return dataset, None
    elif dataset_type == "torch_dataloader":
        import torch

        class TestIterableDataset(torch.utils.data.IterableDataset):
            def __iter__(self):
                for _ in range(20):
                    yield torch.ones((5, 4)), torch.zeros((5, 3))

        class TestIterableDatasetWithLen(TestIterableDataset):
            def __len__(self):
                return 20

        if dataset_kwargs.get("iterable", False):
            if dataset_kwargs.get("has_len", False):
                dataset = TestIterableDatasetWithLen()
            else:
                dataset = TestIterableDataset()
            return torch.utils.data.DataLoader(dataset), None
        else:
            dataset = torch.utils.data.TensorDataset(
                torch.ones((100, 4)), torch.zeros((100, 3))
            )
            return torch.utils.data.DataLoader(dataset, batch_size=5), None
    elif dataset_type == "generator":

        def generate_finite():
            for _ in range(20):
                yield ops.ones((5, 4)), ops.zeros((5, 3))

        def generate_infinite():
            while True:
                yield ops.ones((5, 4)), ops.zeros((5, 3))

        if dataset_kwargs.get("infinite", False):
            return generate_infinite(), None
        else:
            return generate_finite(), None
    else:
        raise ValueError(f"Invalid dataset type {dataset_type}")


def sparse_generator(generator_type):
    if generator_type == "scipy":
        import scipy

        for _ in range(4):
            x = scipy.sparse.random(2, 4, density=0.25, dtype="float32")
            y = np.random.rand(2, 3).astype("float32")
            yield x, y
    elif generator_type == "tf":
        import tensorflow as tf

        for _ in range(4):
            x = tf.random.uniform((2, 4), dtype="float32")
            x = tf.sparse.from_dense(tf.nn.dropout(x, 0.25))
            y = tf.random.uniform((2, 3), dtype="float32")
            yield x, y
    elif generator_type == "jax":
        import jax
        import jax.experimental.sparse as jax_sparse

        for _ in range(4):
            seed = jax.random.PRNGKey(0)
            x = jax_sparse.random_bcoo(seed, (2, 4), dtype="float32", nse=0.25)
            y = jax.random.uniform(seed, (2, 3), dtype="float32")
            yield x, y
    else:
        raise ValueError(f"Invalid generator type {generator_type}")


class EpochAgnosticMeanSquaredError(metrics.MeanSquaredError):
    def __init__(self):
        super().__init__(name="mse")
        super().reset_state()

    def reset_state(self):
        # prevent reset at each starting epoch
        pass


class StepObserver(Callback):
    def __init__(self):
        super().__init__()
        self.begin_count = 0
        self.end_count = 0
        self.epoch_begin_count = 0
        self.epoch_end_count = 0
        self.batch_loss_history = []

    def on_epoch_begin(self, epoch, logs=None):
        self.epoch_begin_count += 1

    def on_epoch_end(self, epoch, logs=None):
        self.epoch_end_count += 1

    def on_batch_begin(self, batch, logs=None):
        self.begin_count += 1

    def on_batch_end(self, batch, logs=None):
        self.end_count += 1
        self.batch_loss_history.append(logs["mse"])


class StepCount(Callback):
    def __init__(self, batches_indices, batch_size):
        super().__init__()
        self.begin_count = 0
        self.end_count = 0
        self.epoch_begin_count = 0
        self.epoch_end_count = 0
        self.batches = batches_indices
        self.batch_size = batch_size

    def on_epoch_begin(self, epoch, logs=None):
        self.begin_count = 0
        self.end_count = 0
        self.epoch_begin_count += 1

    def on_epoch_end(self, epoch, logs=None):
        self.epoch_end_count += 1

    def on_batch_begin(self, batch, logs=None):
        if self.begin_count < len(self.batches):
            assert batch == self.batches[self.begin_count] // self.batch_size
        self.begin_count += 1

    def on_batch_end(self, batch, logs=None):
        assert batch == self.batches[self.end_count] // self.batch_size
        self.end_count += 1


class TestTrainer(testing.TestCase):
    @pytest.mark.requires_trainable_backend
    def test_metric_tracking(self):
        class ModelWithMetric(Trainer, layers.Dense):
            def __init__(self, units):
                layers.Dense.__init__(
                    self,
                    units=units,
                    use_bias=False,
                    kernel_initializer=initializers.Ones(),
                )
                Trainer.__init__(self)
                self.my_metric = metrics.MeanSquaredError(name="my_metric")

        model = ModelWithMetric(units=3)
        model.compile(
            optimizer=optimizers.SGD(),
            loss=losses.MeanSquaredError(),
            metrics=[metrics.MeanSquaredError()],
        )
        x = np.ones((2, 4))
        y = np.zeros((2, 3))
        # Fit the model to make sure compile_metrics are built
        model.fit(x, y, batch_size=2, epochs=1)

        # The model should have 3 metrics: loss_tracker, compile_metrics,
        # my_metric.
        self.assertEqual(len(model.metrics), 3)
        self.assertEqual(model.metrics[0], model._loss_tracker)
        self.assertEqual(model.metrics[1], model._compile_metrics)
        self.assertEqual(model.metrics[2], model.my_metric)

        # All metrics should have their weights created
        self.assertEqual(len(model._loss_tracker.variables), 2)
        self.assertEqual(len(model._compile_metrics.variables), 2)
        self.assertEqual(len(model.my_metric.variables), 2)

        # And those weights are tracked at the model level
        self.assertEqual(len(model.metrics_variables), 6)
        self.assertLen(model.non_trainable_variables, 0)

        # Models with only weighted_metrics should have the same 3 metrics
        model_weighted = ModelWithMetric(units=3)
        model_weighted.compile(
            optimizer=optimizers.SGD(),
            loss=losses.MeanSquaredError(),
            weighted_metrics=[metrics.MeanSquaredError()],
        )
        model_weighted.fit(
            x,
            y,
            batch_size=2,
            epochs=1,
            sample_weight=np.ones(2),
        )
        self.assertEqual(len(model_weighted.metrics), 3)

    def test_nested_trainer_metrics(self):
        # https://github.com/keras-team/keras/issues/20188
        model = ExampleModel(units=3)
        model.compile(
            optimizer=optimizers.SGD(),
            loss=losses.MeanSquaredError(),
            metrics=[metrics.MeanSquaredError()],
        )
        self.assertLen(model.metrics, 2)
        self.assertEqual(model.metrics[0], model._loss_tracker)
        self.assertEqual(model.metrics[1], model._compile_metrics)

        inputs = keras.Input((4,))
        outputs = model(inputs)
        outputs = layers.Dense(8)(outputs)
        new_model = models.Model(inputs, outputs)
        new_model.compile(
            optimizer=optimizers.SGD(),
            loss=losses.MeanSquaredError(),
            metrics=[metrics.MeanSquaredError()],
        )
        self.assertLen(new_model.metrics, 2)
        self.assertEqual(new_model.metrics[0], new_model._loss_tracker)
        self.assertEqual(new_model.metrics[1], new_model._compile_metrics)

    def test_nested_trainer_metrics_without_compile(self):
        model = ExampleModel(units=3)
        self.assertLen(model.metrics, 0)

        inputs = keras.Input((4,))
        outputs = model(inputs)
        outputs = layers.Dense(8)(outputs)
        new_model = models.Model(inputs, outputs)
        new_model.compile(
            optimizer=optimizers.SGD(),
            loss=losses.MeanSquaredError(),
            metrics=[metrics.MeanSquaredError()],
        )
        self.assertLen(new_model.metrics, 2)
        self.assertEqual(new_model.metrics[0], new_model._loss_tracker)
        self.assertEqual(new_model.metrics[1], new_model._compile_metrics)

    def test_multiple_compiles(self):
        # https://github.com/keras-team/keras/issues/20474
        model1 = ExampleModel(units=3)
        model2 = ExampleModel(units=3)
        model1.compile(
            optimizer=optimizers.SGD(),
            loss=losses.MeanSquaredError(),
            metrics=[metrics.MeanSquaredError()],
        )

        # Combine these 2 models into `combined`.
        inputs = keras.Input(shape=(4,))
        x = model1(inputs)
        outputs = model2(x)
        combined = models.Model(inputs, outputs)
        combined.compile(
            optimizer=optimizers.SGD(),
            loss=losses.MeanSquaredError(),
            metrics=[metrics.MeanSquaredError()],
        )

        self.assertLen(model1.metrics, 2)
        self.assertIsNotNone(model1._loss_tracker)
        self.assertEqual(model1.metrics[0], model1._loss_tracker)
        self.assertEqual(model1.metrics[1], model1._compile_metrics)

        # `combined.metrics` will not include `model1.metrics`.
        self.assertLen(combined.metrics, 2)
        self.assertIsNotNone(combined._loss_tracker)
        self.assertEqual(combined.metrics[0], combined._loss_tracker)
        self.assertEqual(combined.metrics[1], combined._compile_metrics)

    @pytest.mark.skipif(
        backend.backend() != "torch",
        reason="torch backend runs in eager mode for jit_compile='auto'",
    )
    def test_compile_eager_vs_jit_torch(self):
        model = ExampleModel(units=3)
        model.compile(jit_compile="auto")
        # torch trainer en/disables torch.compile only based on the value of
        # model.jit_compile (not model.run_eagerly)
        self.assertFalse(model.run_eagerly)
        self.assertFalse(model.jit_compile)

    @parameterized.named_parameters(
        [
            ("eager", True, False, False),
            ("graph_fn", False, False, False),
            ("jit", False, True, False),
            ("steps_per_epoch_eager", True, False, True),
            ("steps_per_epoch_graph_fn", False, False, True),
            ("steps_per_epoch_jit", False, True, True),
        ]
    )
    @pytest.mark.requires_trainable_backend
    def test_fit_flow(self, run_eagerly, jit_compile, use_steps_per_epoch):
        if not run_eagerly and not jit_compile and use_steps_per_epoch:
            if False and backend.backend() == "tensorflow":
                self.skipTest(
                    "TODO: Graph mode without XLA in TF backend leads to "
                    "unexpected logs, need further checks."
                )
        if jit_compile and backend.backend() == "torch":
            self.skipTest(
                "TODO: compilation with torch backend leads to "
                "unexpected logs, need further checks."
            )

        model = ExampleModel(units=3)
        epochs = 3
        batch_size = 20
        steps_per_epoch = 7
        dataset_size = batch_size * (steps_per_epoch - 2)
        x = np.ones((dataset_size, 4))
        y = np.zeros((dataset_size, 3))

        model.compile(
            optimizer=optimizers.SGD(),
            loss=losses.MeanSquaredError(),
            metrics=[metrics.MeanSquaredError()],
            run_eagerly=run_eagerly,
            jit_compile=jit_compile,
        )
        history = model.fit(
            x,
            y,
            batch_size=batch_size,
            steps_per_epoch=steps_per_epoch if use_steps_per_epoch else None,
            epochs=epochs,
        )
        history = history.history
        self.assertIn("loss", history)
        self.assertIn("mean_squared_error", history)
        self.assertAllClose(
            history["mean_squared_error"],
            [14.5, 11.5, 8.5],
            atol=1.0,  # TODO: results vary across backends
        )

    @parameterized.named_parameters(
        [
            {
                "testcase_name": "np_array",
                "dataset_type": "np_array",
                "fit_kwargs": {"batch_size": 5},
            },
            {
                "testcase_name": "native_array",
                "dataset_type": "native_array",
                "fit_kwargs": {"batch_size": 5},
            },
            {
                "testcase_name": "py_dataset",
                "dataset_type": "py_dataset",
            },
            {
                "testcase_name": "py_dataset_cw",
                "dataset_type": "py_dataset",
                "fit_kwargs": {"class_weight": {0: 1, 1: 2}},
            },
            {
                "testcase_name": "py_dataset_infinite",
                "dataset_type": "py_dataset",
                "dataset_kwargs": {"infinite": True},
                "fit_kwargs": {"steps_per_epoch": 20},
            },
            {
                "testcase_name": "py_dataset_infinite_cw",
                "dataset_type": "py_dataset",
                "dataset_kwargs": {"infinite": True},
                "fit_kwargs": {
                    "steps_per_epoch": 20,
                    "class_weight": {0: 1, 1: 2},
                },
            },
            {
                "testcase_name": "py_dataset_multithreading",
                "dataset_type": "py_dataset",
                "dataset_kwargs": {"workers": 2},
            },
            {
                "testcase_name": "py_dataset_multithreading_cw",
                "dataset_type": "py_dataset",
                "dataset_kwargs": {"workers": 2},
                "fit_kwargs": {"class_weight": {0: 1, 1: 2}},
            },
            {
                "testcase_name": "py_dataset_multithreading_infinite",
                "dataset_type": "py_dataset",
                "dataset_kwargs": {"infinite": True, "workers": 2},
                "fit_kwargs": {"steps_per_epoch": 20},
            },
            {
                "testcase_name": "py_dataset_multiprocessing",
                "dataset_type": "py_dataset",
                "dataset_kwargs": {"workers": 2, "use_multiprocessing": True},
            },
            {
                "testcase_name": "py_dataset_multiprocessing_cw",
                "dataset_type": "py_dataset",
                "dataset_kwargs": {"workers": 2, "use_multiprocessing": True},
                "fit_kwargs": {"class_weight": {0: 1, 1: 2}},
            },
            {
                "testcase_name": "py_dataset_multiprocessing_infinite",
                "dataset_type": "py_dataset",
                "dataset_kwargs": {
                    "infinite": True,
                    "workers": 2,
                    "use_multiprocessing": True,
                },
                "fit_kwargs": {"steps_per_epoch": 20},
            },
            {
                "testcase_name": "tf_dataset",
                "dataset_type": "tf_dataset",
            },
            {
                "testcase_name": "tf_dataset_infinite",
                "dataset_type": "tf_dataset",
                "dataset_kwargs": {"infinite": True},
                "fit_kwargs": {"steps_per_epoch": 20},
            },
            {
                "testcase_name": "torch_dataloader_tensor",
                "dataset_type": "torch_dataloader",
            },
            {
                "testcase_name": "torch_dataloader_iterable",
                "dataset_type": "torch_dataloader",
                "dataset_kwargs": {"iterable": True, "has_len": False},
            },
            {
                "testcase_name": "torch_dataloader_iterable_with_len",
                "dataset_type": "torch_dataloader",
                "dataset_kwargs": {"iterable": True, "has_len": True},
            },
            {
                "testcase_name": "generator",
                "dataset_type": "generator",
            },
            {
                "testcase_name": "generator_infinite",
                "dataset_type": "generator",
                "dataset_kwargs": {"infinite": True},
                "fit_kwargs": {"steps_per_epoch": 20},
            },
        ]
    )
    @pytest.mark.requires_trainable_backend
    def test_fit_with_data_adapter(
        self, dataset_type, dataset_kwargs={}, fit_kwargs={}
    ):
        if (
            dataset_kwargs.get("use_multiprocessing", False)
            and backend.backend() == "jax"
        ):
            pytest.skip("Multiprocessing not supported with JAX backend")

        model = ExampleModel(units=3)
        optimizer = optimizers.Adagrad()
        model.compile(
            optimizer=optimizer,
            loss=losses.MeanSquaredError(),
            metrics=[metrics.MeanSquaredError()],
            jit_compile=True,
        )
        x, y = create_dataset(dataset_type, dataset_kwargs)
        model.fit(x, y, epochs=3, **fit_kwargs)

    @parameterized.named_parameters(
        [
            ("eager", True, False, False),
            ("graph_fn", False, False, False),
            ("jit", False, True, False),
            ("steps_per_epoch_eager", True, False, True),
            ("steps_per_epoch_graph_fn", False, False, True),
            ("steps_per_epoch_jit", False, True, True),
        ]
    )
    @pytest.mark.requires_trainable_backend
    def test_fit_with_val_split(
        self, run_eagerly, jit_compile, use_steps_per_epoch
    ):
        if not run_eagerly and not jit_compile and use_steps_per_epoch:
            if backend.backend() == "tensorflow":
                self.skipTest(
                    "TODO: Graph mode without XLA in TF backend leads to "
                    "unexpected logs, need further checks."
                )

        model = ExampleModel(units=3)
        epochs = 3
        batch_size = 20
        steps_per_epoch = 7
        dataset_size = batch_size * (steps_per_epoch - 2)
        x = np.ones((dataset_size, 4))
        y = np.zeros((dataset_size, 3))

        model.compile(
            optimizer=optimizers.SGD(),
            loss=losses.MeanSquaredError(),
            metrics=[metrics.MeanSquaredError()],
            run_eagerly=run_eagerly,
            jit_compile=jit_compile,
        )
        history = model.fit(
            x,
            y,
            batch_size=batch_size,
            steps_per_epoch=steps_per_epoch if use_steps_per_epoch else None,
            epochs=epochs,
            validation_split=0.2,
        )
        history = history.history
        self.assertIn("loss", history)
        self.assertIn("val_loss", history)

        # Test with backend-native tensors.
        x = ops.ones((dataset_size, 4))
        y = ops.zeros((dataset_size, 3))
        history = model.fit(
            x,
            y,
            batch_size=batch_size,
            steps_per_epoch=steps_per_epoch if use_steps_per_epoch else None,
            epochs=epochs,
            validation_split=0.2,
        )
        history = history.history
        self.assertIn("loss", history)
        self.assertIn("val_loss", history)

    @pytest.mark.requires_trainable_backend
    def test_fit_with_custom_train_step(self):
        if backend.backend() in ["jax", "mlx"]:
            model = JaxCustomTrainTestStepModel(units=3)
        else:
            model = CustomTrainTestStepModel(units=3)
        x = np.ones((100, 4))
        y = np.zeros((100, 3))
        batch_size = 16

        model.compile(
            optimizer=optimizers.SGD(),
            loss=losses.MeanSquaredError(),
            metrics=[metrics.MeanSquaredError()],
        )
        history = model.fit(x, y, batch_size=batch_size)
        history = history.history
        self.assertIn("loss", history)
        self.assertIn("mean_squared_error", history)
        self.assertAllClose(history["my_custom_metric"], 10.0)

    @parameterized.named_parameters(
        named_product(
            generator_type=["tf", "jax", "scipy"], mode=["eager", "graph"]
        )
    )
    @pytest.mark.skipif(
        not backend.SUPPORTS_SPARSE_TENSORS,
        reason="Backend does not support sparse tensors.",
    )
    def test_fit_sparse(self, generator_type, mode):
        model = ExampleModel(units=3)
        optimizer = optimizers.Adagrad()
        model.compile(
            optimizer=optimizer,
            loss=losses.MeanSquaredError(),
            metrics=[metrics.MeanSquaredError()],
            run_eagerly=(mode == "eager"),
            jit_compile=False,
        )
        dataset = sparse_generator(generator_type)

        sparse_variable_updates = False

        def mock_optimizer_assign(variable, value):
            nonlocal sparse_variable_updates
            if value.__class__.__name__ == "IndexedSlices":
                sparse_variable_updates = True

        with mock.patch.object(
            optimizer, "assign_sub", autospec=True
        ) as optimizer_assign_sub:
            optimizer_assign_sub.side_effect = mock_optimizer_assign
            model.fit(dataset)

        # JAX does not produce sparse gradients the way we use it.
        if backend.backend() != "jax":
            # Verify tensors did not get densified along the way.
            self.assertTrue(sparse_variable_updates)

    @parameterized.named_parameters(
        [
            ("eager", True, False),
            ("graph_fn", False, False),
            ("jit", False, True),
        ]
    )
    def test_evaluate_flow(self, run_eagerly, jit_compile):
        model = ExampleModel(units=3)
        x = np.ones((100, 4))
        y = np.zeros((100, 3))
        batch_size = 16

        model.compile(
            optimizer=optimizers.SGD(),
            loss=losses.MeanSquaredError(),
            metrics=[metrics.MeanSquaredError()],
            run_eagerly=run_eagerly,
            jit_compile=jit_compile,
        )
        output = model.evaluate(x, y, batch_size=batch_size)
        self.assertAllClose(output, [16.0, 16.0])
        output = model.evaluate(x, y, batch_size=batch_size, return_dict=True)
        self.assertIsInstance(output, dict)
        self.assertIn("loss", output)
        self.assertIn("mean_squared_error", output)
        self.assertAllClose(output["mean_squared_error"], 16.0)

    @parameterized.named_parameters([("flat", False), ("dict", True)])
    @pytest.mark.requires_trainable_backend
    def test_evaluate_with_custom_test_step(self, return_dict):
        if backend.backend() in ["jax", "mlx"]:
            model = JaxCustomTrainTestStepModel(units=3)
        else:
            model = CustomTrainTestStepModel(units=3)
        x = np.ones((100, 4))
        y = np.zeros((100, 3))
        batch_size = 16

        model.compile(
            optimizer=optimizers.SGD(),
            loss=losses.MeanSquaredError(),
            metrics=[metrics.MeanSquaredError()],
        )
        output = model.evaluate(
            x, y, batch_size=batch_size, return_dict=return_dict
        )
        self.assertLen(output, 3)
        if return_dict:
            self.assertAllClose(output["my_custom_metric"], 5.0)
        else:
            self.assertAllClose(output[-1], 5.0)  # Custom metrics go last.

    @parameterized.named_parameters(
        named_product(
            generator_type=["tf", "jax", "scipy"], mode=["eager", "graph"]
        )
    )
    @pytest.mark.skipif(
        not backend.SUPPORTS_SPARSE_TENSORS,
        reason="Backend does not support sparse tensors.",
    )
    def test_evaluate_sparse(self, generator_type, mode):
        model = ExampleModel(units=3)
        model.compile(
            optimizer=optimizers.Adagrad(),
            loss=losses.MeanSquaredError(),
            metrics=[metrics.MeanSquaredError()],
            run_eagerly=(mode == "eager"),
            jit_compile=False,
        )
        dataset = sparse_generator(generator_type)
        model.evaluate(dataset)

    @parameterized.named_parameters(
        [
            ("eager", True, False),
            ("graph_fn", False, False),
            ("jit", False, True),
        ]
    )
    def test_predict_flow(self, run_eagerly, jit_compile):
        # Test basic example
        model = ExampleModel(units=3)
        model.run_eagerly = run_eagerly
        model.jit_compile = jit_compile

        x = np.ones((100, 4))
        batch_size = 16
        outputs = model.predict(x, batch_size=batch_size)
        self.assertAllClose(outputs, 4 * np.ones((100, 3)))

    @parameterized.named_parameters(
        [
            ("eager", True, False),
            ("graph_fn", False, False),
            ("jit", False, True),
        ]
    )
    def test_predict_flow_struct(self, run_eagerly, jit_compile):
        # Test with input/output structs
        model = StructModel(units=3)
        model.run_eagerly = run_eagerly
        model.jit_compile = jit_compile

        x = {
            "x_one": np.ones((100, 4)),
            "x_two": np.ones((100, 4)),
        }
        batch_size = 16
        outputs = model.predict(x, batch_size=batch_size)
        self.assertIsInstance(outputs, dict)
        self.assertEqual(len(outputs), 2)
        self.assertAllClose(outputs["y_one"], 4 * np.ones((100, 3)))
        self.assertAllClose(outputs["y_two"], 4 * np.ones((100, 3)))

    @parameterized.named_parameters(
        named_product(
            generator_type=["tf", "jax", "scipy"], mode=["eager", "graph"]
        )
    )
    @pytest.mark.skipif(
        not backend.SUPPORTS_SPARSE_TENSORS,
        reason="Backend does not support sparse tensors.",
    )
    def test_predict_sparse(self, generator_type, mode):
        model = ExampleModel(units=3)
        model.compile(
            optimizer=optimizers.Adagrad(),
            loss=losses.MeanSquaredError(),
            metrics=[metrics.MeanSquaredError()],
            run_eagerly=(mode == "eager"),
            jit_compile=False,
        )
        dataset = sparse_generator(generator_type)
        dataset_size = sum(
            [batch[1].shape[0] for batch in sparse_generator(generator_type)]
        )
        y = model.predict(dataset)
        self.assertEqual(len(y), dataset_size)

    @pytest.mark.skipif(
        backend.backend() != "jax",
        reason="Memory optimization is only implemented in JAX",
    )
    def test_fit_eval_flow_for_jax_model_weights(self):
        model = ExampleModel(units=3)
        epochs = 3
        batch_size = 20
        steps_per_epoch = 7
        dataset_size = batch_size * (steps_per_epoch - 2)
        x = np.ones((dataset_size, 4))
        y = np.zeros((dataset_size, 3))

        class ModelWeightCheck(Callback):
            def __init__(self):
                super().__init__()

            # Note that we access model via self._model since self.model
            # will trigger a sync of the jax training state back to the model.
            def on_train_batch_end(self, batch, logs=None):
                for v in self._model.trainable_variables:
                    assert v._value is None
                for v in self._model.non_trainable_variables:
                    assert v._value is None
                for v in self._model.optimizer.variables:
                    assert v._value is None
                for v in self._model.metrics_variables:
                    assert v._value is None

            def on_test_batch_end(self, batch, logs=None):
                for v in self._model.non_trainable_variables:
                    assert v._value is None
                for v in self._model.metrics_variables:
                    assert v._value is None

        model.compile(
            optimizer=optimizers.SGD(),
            loss=losses.MeanSquaredError(),
            metrics=[metrics.MeanSquaredError()],
        )

        model.fit(
            x,
            y,
            batch_size=batch_size,
            steps_per_epoch=steps_per_epoch,
            epochs=epochs,
            callbacks=[ModelWeightCheck()],
        )

        model.evaluate(
            x,
            y,
            batch_size=batch_size,
            callbacks=[ModelWeightCheck()],
        )

    @parameterized.named_parameters(
        named_product(
            steps_per_execution=[3, 101], mode=["eager", "non_jit", "jit"]
        )
    )
    @pytest.mark.requires_trainable_backend
    @pytest.mark.skipif(
        backend.backend() == "torch",
        reason="`steps_per_execution` not implemented for torch yet",
    )
    def test_steps_per_execution_steps_count(self, steps_per_execution, mode):
        data_size = 100
        batch_size = 16
        epochs = 2

        batches_indices = list(
            range(0, data_size, steps_per_execution * batch_size)
        )

        x = np.ones((data_size, 4))
        y = np.ones((data_size, 1))

        model = ExampleModel(units=1)
        model.compile(
            loss="mse",
            optimizer="sgd",
            steps_per_execution=steps_per_execution,
            run_eagerly=(mode == "eager"),
            jit_compile=(mode == "jit"),
        )
        step_count = StepCount(batches_indices, batch_size)

        history = model.fit(
            x=x,
            y=y,
            batch_size=batch_size,
            epochs=epochs,
            callbacks=[step_count],
            verbose=0,
        )

        self.assertEqual(step_count.begin_count, len(batches_indices))
        self.assertEqual(step_count.end_count, step_count.begin_count)
        self.assertEqual(step_count.epoch_begin_count, epochs)
        self.assertEqual(
            step_count.epoch_end_count, step_count.epoch_begin_count
        )

        model_2 = ExampleModel(units=1)
        model_2.compile(
            loss="mse",
            optimizer="sgd",
            steps_per_execution=1,
            run_eagerly=(mode == "eager"),
            jit_compile=(mode == "jit"),
        )
        history_2 = model_2.fit(
            x=x, y=y, batch_size=batch_size, epochs=epochs, verbose=0
        )

        self.assertAllClose(history.history["loss"], history_2.history["loss"])
        self.assertAllClose(model.get_weights(), model_2.get_weights())
        self.assertAllClose(
            model.predict(x, batch_size=batch_size),
            model_2.predict(x, batch_size=batch_size),
        )
        self.assertAllClose(model.evaluate(x, y), model_2.evaluate(x, y))

    @parameterized.named_parameters(
        named_product(steps_per_execution=[3, 8, 32])
    )
    @pytest.mark.requires_trainable_backend
    @pytest.mark.skipif(
        backend.backend() != "tensorflow",
        reason="`unrolled_steps_per_execution` is only "
        "available with the tensorflow backend.",
    )
    def test_steps_per_execution_unrolled_steps_steps_count(
        self, steps_per_execution
    ):
        data_size = 100
        batch_size = 16
        epochs = 2
        unrolled_steps_per_execution = 8

        batches_indices = list(
            range(0, data_size, steps_per_execution * batch_size)
        )

        x = np.ones((data_size, 4))
        y = np.ones((data_size, 1))

        model = ExampleModel(units=1)
        model.compile(
            loss="mse",
            optimizer="sgd",
            steps_per_execution=steps_per_execution,
            jit_compile=True,
        )
        step_count = StepCount(batches_indices, batch_size)
        model.unrolled_steps_per_execution = unrolled_steps_per_execution
        history = model.fit(
            x=x,
            y=y,
            batch_size=batch_size,
            epochs=epochs,
            callbacks=[step_count],
            verbose=0,
        )

        self.assertEqual(step_count.begin_count, len(batches_indices))
        self.assertEqual(step_count.end_count, step_count.begin_count)
        self.assertEqual(step_count.epoch_begin_count, epochs)
        self.assertEqual(
            step_count.epoch_end_count, step_count.epoch_begin_count
        )

        model_2 = ExampleModel(units=1)
        model_2.compile(
            loss="mse",
            optimizer="sgd",
            steps_per_execution=steps_per_execution,
            jit_compile=True,
        )
        model_2.unrolled_steps_per_execution = 1
        history_2 = model_2.fit(
            x=x, y=y, batch_size=batch_size, epochs=epochs, verbose=0
        )

        self.assertAllClose(history.history["loss"], history_2.history["loss"])
        self.assertAllClose(model.get_weights(), model_2.get_weights())
        self.assertAllClose(
            model.predict(x, batch_size=batch_size),
            model_2.predict(x, batch_size=batch_size),
        )
        self.assertAllClose(model.evaluate(x, y), model_2.evaluate(x, y))

    @parameterized.named_parameters(
        named_product(
            steps_per_execution=[1, 50], mode=["eager", "non_jit", "jit"]
        )
    )
    def test_predict_preserve_order(self, steps_per_execution, mode):
        if steps_per_execution > 1 and backend.backend() == "torch":
            self.skipTest("`steps_per_execution` not implemented for torch yet")

        def generate_uneven_batches():
            batch_sizes = [2, 3, 4]

            def gen_i():
                for i in range(100):
                    yield i

            iterator = iter(gen_i())
            j = 0
            while True:
                batch_size = batch_sizes[j % len(batch_sizes)]
                try:
                    batch = np.array(
                        [next(iterator) for _ in range(batch_size)]
                    )
                except StopIteration:
                    break
                j += 1
                yield batch

        from keras.src.utils.module_utils import tensorflow as tf

        dataset = tf.data.Dataset.from_generator(
            generate_uneven_batches,
            output_signature=tf.TensorSpec((None,), dtype=tf.int32),
        )
        x = keras.layers.Input(shape=())
        y = keras.layers.Identity()(x)
        model = keras.Model(x, y)
        model.compile(
            loss="mse",
            optimizer="sgd",
            steps_per_execution=steps_per_execution,
            run_eagerly=(mode == "eager"),
            jit_compile=(mode == "jit"),
        )

        preds = model.predict(x=dataset, verbose=0)

        self.assertAllEqual(preds, np.arange(len(preds), dtype=np.float32))

    @parameterized.named_parameters(
        named_product(
            steps_per_execution=[1, 50], mode=["eager", "non_jit", "jit"]
        )
    )
    def test_predict_generator(self, steps_per_execution, mode):
        if steps_per_execution > 1 and backend.backend() == "torch":
            self.skipTest("`steps_per_execution` not implemented for torch yet")

        batch_size = 2

        def generate_batches():
            def gen_i():
                for i in range(10):
                    yield i

            iterator = iter(gen_i())
            j = 0
            while True:
                try:
                    batch = np.array(
                        [next(iterator) for _ in range(batch_size)]
                    )
                except StopIteration:
                    break
                j += 1
                yield (batch,)

        model = keras.Sequential(
            [keras.layers.InputLayer(shape=()), keras.layers.Identity()]
        )
        model.compile(
            loss="mse",
            optimizer="sgd",
            steps_per_execution=steps_per_execution,
            run_eagerly=(mode == "eager"),
            jit_compile=(mode == "jit"),
        )

        preds = model.predict(x=generate_batches(), verbose=0)
        self.assertAllEqual(
            preds, np.concatenate(list(generate_batches()), axis=1)[0]
        )

    @parameterized.named_parameters(
        named_product(
            steps_per_execution=[3, 101], mode=["eager", "non_jit", "jit"]
        )
    )
    @pytest.mark.requires_trainable_backend
    @pytest.mark.skipif(
        backend.backend() == "torch",
        reason="`steps_per_execution` not implemented for torch yet",
    )
    def test_steps_per_execution_steps_count_unknown_dataset_size(
        self, steps_per_execution, mode
    ):
        data_size = 100
        batch_size = 16
        epochs = 2

        batches_indices = list(
            range(0, data_size, steps_per_execution * batch_size)
        )

        def data_generator():
            x = np.ones((data_size, 4), dtype=np.float32)
            y = np.ones((data_size, 1), dtype=np.float32)
            for _x, _y in zip(x, y):
                yield _x, _y

        import tensorflow as tf

        dataset = tf.data.Dataset.from_generator(
            data_generator,
            output_signature=(
                tf.TensorSpec(shape=(4,), dtype=tf.float32),
                tf.TensorSpec(shape=(1,), dtype=tf.float32),
            ),
        )
        dataset = dataset.batch(batch_size)

        model = ExampleModel(units=1)
        model.compile(
            loss="mse",
            optimizer="sgd",
            steps_per_execution=steps_per_execution,
            run_eagerly=(mode == "eager"),
            jit_compile=(mode == "jit"),
        )
        step_count = StepCount(batches_indices, batch_size)

        history = model.fit(
            dataset,
            epochs=epochs,
            callbacks=[step_count],
            verbose=0,
        )

        self.assertGreaterEqual(step_count.begin_count, len(batches_indices))
        self.assertEqual(step_count.end_count, len(batches_indices))
        self.assertEqual(step_count.epoch_begin_count, epochs)
        self.assertEqual(
            step_count.epoch_end_count, step_count.epoch_begin_count
        )

        model_2 = ExampleModel(units=1)
        model_2.compile(
            loss="mse",
            optimizer="sgd",
            steps_per_execution=1,
            run_eagerly=(mode == "eager"),
            jit_compile=(mode == "jit"),
        )
        history_2 = model_2.fit(dataset, epochs=epochs, verbose=0)

        self.assertAllClose(history.history["loss"], history_2.history["loss"])
        self.assertAllClose(model.get_weights(), model_2.get_weights())
        self.assertAllClose(
            model.predict(dataset),
            model_2.predict(dataset),
        )
        self.assertAllClose(model.evaluate(dataset), model_2.evaluate(dataset))

    @parameterized.named_parameters(
        named_product(
            steps_per_epoch_test=[
                "match_one_epoch",
                "match_multi_epoch",
                "not_match_too_low",
                "not_match_but_high_enough",
            ],
            mode=["eager", "non_jit", "jit"],
        )
    )
    @pytest.mark.requires_trainable_backend
    @pytest.mark.skipif(
        backend.backend() == "torch",
        reason="`steps_per_execution` not implemented for torch yet",
    )
    def test_steps_per_execution_steps_per_epoch(
        self, steps_per_epoch_test, mode
    ):
        batch_size = 8
        epochs = 2
        steps_per_execution = 2
        num_batches = 5 * steps_per_execution
        data_size = num_batches * batch_size

        if steps_per_epoch_test == "match_one_epoch":
            steps_per_epoch = num_batches
        elif steps_per_epoch_test == "match_multi_epoch":
            steps_per_epoch = num_batches // steps_per_execution
        elif steps_per_epoch_test == "not_match_too_low":
            steps_per_epoch = num_batches - steps_per_execution
        elif steps_per_epoch_test == "not_match_but_high_enough":
            steps_per_epoch = num_batches + steps_per_execution

        x = np.ones((data_size, 4))
        y = np.ones((data_size, 1))

        model = ExampleModel(units=1)
        model.compile(
            loss="mse",
            optimizer="sgd",
            metrics=[EpochAgnosticMeanSquaredError()],
            steps_per_execution=steps_per_execution,
            run_eagerly=(mode == "eager"),
            jit_compile=(mode == "jit"),
        )
        step_observer = StepObserver()

        model.fit(
            x=x,
            y=y,
            batch_size=batch_size,
            epochs=epochs,
            steps_per_epoch=steps_per_epoch,
            callbacks=[step_observer],
            verbose=0,
        )
        if steps_per_epoch_test != "not_match_too_low":
            training_batch_count = (
                epochs
                * min(steps_per_epoch, num_batches)
                // steps_per_execution
            )
        else:
            complete_epochs = (num_batches // steps_per_execution) // (
                steps_per_epoch // steps_per_execution
            )
            remaining_steps = (num_batches // steps_per_execution) % (
                steps_per_epoch // steps_per_execution
            )
            steps_cycles = [
                complete_epochs * steps_per_epoch // steps_per_execution,
                remaining_steps,
            ] * epochs
            steps_per_epochs = steps_cycles[:epochs]
            training_batch_count = sum(steps_per_epochs)

        self.assertEqual(step_observer.begin_count, training_batch_count)
        self.assertEqual(step_observer.end_count, step_observer.begin_count)
        self.assertEqual(step_observer.epoch_begin_count, epochs)
        self.assertEqual(
            step_observer.epoch_end_count, step_observer.epoch_begin_count
        )

        if steps_per_epoch_test != "not_match_too_low":
            model_2 = ExampleModel(units=1)
            model_2.compile(
                loss="mse",
                optimizer="sgd",
                metrics=[EpochAgnosticMeanSquaredError()],
                steps_per_execution=1,
                run_eagerly=(mode == "eager"),
                jit_compile=(mode == "jit"),
            )
            step_observer_2 = StepObserver()

            if steps_per_epoch_test in (
                "not_match_but_high_enough",
                "match_one_epoch",
            ):
                model_2_epochs = epochs
            else:
                model_2_epochs = 1

            model_2.fit(
                x=x,
                y=y,
                batch_size=batch_size,
                epochs=model_2_epochs,
                callbacks=[step_observer_2],
                verbose=0,
            )

            losses = step_observer.batch_loss_history
            losses_2 = step_observer_2.batch_loss_history[
                steps_per_execution - 1 :: steps_per_execution
            ]
            self.assertAllClose(losses, losses_2)
            self.assertAllClose(model.get_weights(), model_2.get_weights())
            self.assertAllClose(
                model.predict(x, batch_size=batch_size),
                model_2.predict(x, batch_size=batch_size),
            )
            self.assertAllClose(model.evaluate(x, y), model_2.evaluate(x, y))

    @parameterized.named_parameters(
        named_product(
            steps_per_epoch_test=[
                "match_one_epoch",
                "match_multi_epoch",
                "not_match_too_low",
                "not_match_but_high_enough",
            ],
            mode=["eager", "non_jit", "jit"],
        )
    )
    @pytest.mark.requires_trainable_backend
    def test_steps_per_epoch(self, steps_per_epoch_test, mode):
        batch_size = 8
        epochs = 4
        num_batches = 10
        data_size = num_batches * batch_size

        if steps_per_epoch_test == "match_one_epoch":
            steps_per_epoch = num_batches
        elif steps_per_epoch_test == "match_multi_epoch":
            steps_per_epoch = num_batches // (epochs // 2)
        elif steps_per_epoch_test == "not_match_too_low":
            steps_per_epoch = num_batches - 1
        elif steps_per_epoch_test == "not_match_but_high_enough":
            steps_per_epoch = num_batches + 1

        x = np.ones((data_size, 4))
        y = np.ones((data_size, 1))

        model = ExampleModel(units=1)
        model.compile(
            loss="mse",
            optimizer="sgd",
            metrics=[EpochAgnosticMeanSquaredError()],
            run_eagerly=(mode == "eager"),
            jit_compile=(mode == "jit"),
        )
        step_observer = StepObserver()

        model.fit(
            x=x,
            y=y,
            batch_size=batch_size,
            epochs=epochs,
            steps_per_epoch=steps_per_epoch,
            callbacks=[step_observer],
            verbose=0,
        )
        if steps_per_epoch_test != "not_match_too_low":
            training_batch_count = epochs * min(steps_per_epoch, num_batches)
        else:
            complete_epochs = num_batches // steps_per_epoch
            remaining_steps = num_batches % steps_per_epoch
            steps_cycles = [
                complete_epochs * steps_per_epoch,
                remaining_steps,
            ] * epochs
            steps_per_epochs = steps_cycles[:epochs]
            training_batch_count = sum(steps_per_epochs)

        self.assertEqual(step_observer.begin_count, training_batch_count)
        self.assertEqual(step_observer.end_count, step_observer.begin_count)
        self.assertEqual(step_observer.epoch_begin_count, epochs)
        self.assertEqual(
            step_observer.epoch_end_count, step_observer.epoch_begin_count
        )

        if steps_per_epoch_test != "not_match_too_low":
            model_2 = ExampleModel(units=1)
            model_2.compile(
                loss="mse",
                optimizer="sgd",
                metrics=[EpochAgnosticMeanSquaredError()],
                steps_per_execution=1,
                run_eagerly=(mode == "eager"),
                jit_compile=(mode == "jit"),
            )
            step_observer_2 = StepObserver()

            if steps_per_epoch_test in (
                "not_match_but_high_enough",
                "match_one_epoch",
            ):
                model_2_epochs = epochs
            elif steps_per_epoch_test == "match_multi_epoch":
                model_2_epochs = epochs // (num_batches // steps_per_epoch)
            else:
                model_2_epochs = 1

            model_2.fit(
                x=x,
                y=y,
                batch_size=batch_size,
                epochs=model_2_epochs,
                callbacks=[step_observer_2],
                verbose=0,
            )

            losses = step_observer.batch_loss_history
            losses_2 = step_observer_2.batch_loss_history

            self.assertAllClose(losses, losses_2)
            self.assertAllClose(model.get_weights(), model_2.get_weights())
            self.assertAllClose(
                model.predict(x, batch_size=batch_size),
                model_2.predict(x, batch_size=batch_size),
            )
            self.assertAllClose(model.evaluate(x, y), model_2.evaluate(x, y))

    @parameterized.named_parameters(
        named_product(
            steps_per_epoch_test=[
                "match",
                "not_match_too_low",
                "not_match_but_high_enough",
            ],
            mode=["eager", "non_jit", "jit"],
        )
    )
    @pytest.mark.requires_trainable_backend
    @pytest.mark.skipif(
        backend.backend() == "torch",
        reason="`steps_per_execution` not implemented for torch yet",
    )
    def test_steps_per_execution_steps_per_epoch_unknown_data_size(
        self, steps_per_epoch_test, mode
    ):
        batch_size = 8
        epochs = 2
        steps_per_execution = 2
        num_batches = 5 * epochs * steps_per_execution
        data_size = num_batches * batch_size

        if steps_per_epoch_test == "match":
            steps_per_epoch = num_batches // epochs
        elif steps_per_epoch_test == "not_match_too_low":
            steps_per_epoch = num_batches - steps_per_execution
        elif steps_per_epoch_test == "not_match_but_high_enough":
            steps_per_epoch = num_batches + steps_per_execution

        def data_generator():
            x = np.ones((data_size, 4), dtype=np.float32)
            y = np.ones((data_size, 1), dtype=np.float32)
            for _x, _y in zip(x, y):
                yield _x, _y

        import tensorflow as tf

        dataset = tf.data.Dataset.from_generator(
            data_generator,
            output_signature=(
                tf.TensorSpec(shape=(4,), dtype=tf.float32),
                tf.TensorSpec(shape=(1,), dtype=tf.float32),
            ),
        )
        dataset = dataset.batch(batch_size)

        model = ExampleModel(units=1)
        model.compile(
            loss="mse",
            optimizer="sgd",
            metrics=[EpochAgnosticMeanSquaredError()],
            steps_per_execution=steps_per_execution,
            run_eagerly=(mode == "eager"),
            jit_compile=(mode == "jit"),
        )
        step_observer = StepObserver()

        model.fit(
            dataset,
            epochs=epochs,
            steps_per_epoch=steps_per_epoch,
            callbacks=[step_observer],
            verbose=0,
        )
        if steps_per_epoch_test != "not_match_too_low":
            training_batch_count = (
                epochs
                * min(steps_per_epoch, num_batches)
                // steps_per_execution
            )
        else:
            complete_epochs = (num_batches // steps_per_execution) // (
                steps_per_epoch // steps_per_execution
            )
            remaining_steps = (num_batches // steps_per_execution) % (
                steps_per_epoch // steps_per_execution
            )
            steps_cycles = [
                complete_epochs * steps_per_epoch // steps_per_execution,
                remaining_steps,
            ] * epochs
            steps_per_epochs = steps_cycles[:epochs]
            training_batch_count = sum(steps_per_epochs)

        self.assertGreaterEqual(step_observer.begin_count, training_batch_count)
        self.assertEqual(step_observer.end_count, training_batch_count)
        self.assertEqual(step_observer.epoch_begin_count, epochs)
        self.assertEqual(
            step_observer.epoch_end_count, step_observer.epoch_begin_count
        )

        if steps_per_epoch_test != "not_match_too_low":
            model_2 = ExampleModel(units=1)
            model_2.compile(
                loss="mse",
                optimizer="sgd",
                metrics=[EpochAgnosticMeanSquaredError()],
                steps_per_execution=1,
                run_eagerly=(mode == "eager"),
                jit_compile=(mode == "jit"),
            )
            step_observer_2 = StepObserver()

            if steps_per_epoch_test == "not_match_but_high_enough":
                model_2_epochs = epochs
            else:
                model_2_epochs = 1

            model_2.fit(
                dataset,
                epochs=model_2_epochs,
                callbacks=[step_observer_2],
                verbose=0,
            )

            losses = step_observer.batch_loss_history
            losses_2 = step_observer_2.batch_loss_history[
                steps_per_execution - 1 :: steps_per_execution
            ]
            self.assertAllClose(losses, losses_2)
            self.assertAllClose(model.get_weights(), model_2.get_weights())
            self.assertAllClose(
                model.predict(dataset), model_2.predict(dataset)
            )
            self.assertAllClose(
                model.evaluate(dataset), model_2.evaluate(dataset)
            )

    @pytest.mark.skipif(
        backend.backend() == "torch",
        reason="`steps_per_execution` not implemented for torch yet",
    )
    def test_steps_per_execution_steps_count_without_training(self):
        class StepCount(Callback):
            def __init__(self):
                super().__init__()
                self.test_count = 0
                self.predict_count = 0
                self.batches = [0, 3, 6]

            def on_test_batch_begin(self, batch, logs=None):
                assert batch == self.batches[self.test_count]
                self.test_count += 1

            def on_predict_batch_begin(self, batch, logs=None):
                assert batch == self.batches[self.predict_count]
                self.predict_count += 1

        x = np.ones((100, 4))
        y = np.ones((100, 1))
        batch_size = 16
        model = ExampleModel(units=1)
        model.compile(loss="mse", steps_per_execution=3)
        step_count = StepCount()
        model.predict(x, batch_size=batch_size, callbacks=[step_count])
        self.assertEqual(step_count.predict_count, 3)
        model.evaluate(x, y, batch_size=batch_size, callbacks=[step_count])
        self.assertEqual(step_count.test_count, 3)

    @pytest.mark.requires_trainable_backend
    def test_fit_with_different_batch_size_same_loss(self):
        x = np.random.rand(100, 4)
        y = np.ones((100, 1))
        model = ExampleModel(units=1)
        model.trainable = False
        model.compile(loss="mse")
        loss1 = model.fit(x, y, batch_size=80).history["loss"]
        loss2 = model.fit(x, y, batch_size=100).history["loss"]
        self.assertAllClose(loss1, loss2)

    def test_evaluate_with_different_batch_size_same_loss(self):
        x = np.random.rand(100, 4)
        y = np.ones((100, 1))
        model = ExampleModel(units=1)
        model.compile(loss="mse")
        loss1 = model.evaluate(x, y, batch_size=80)
        loss2 = model.evaluate(x, y, batch_size=100)
        self.assertAllClose(loss1, loss2)

    @pytest.mark.requires_trainable_backend
    def test_adds_loss_scaling_optimizer(self):
        model = TrainingTestingLayer(dtype="mixed_float16")
        model.compile(optimizer="rmsprop", loss="mse")
        x = np.ones((128, 1))
        y = np.zeros((128, 1))
        model.fit(x, y, batch_size=32)
        self.assertIsInstance(model.optimizer, optimizers.LossScaleOptimizer)

        model = TrainingTestingLayer(dtype="mixed_float16")
        model.compile(optimizer="rmsprop", loss="mse", auto_scale_loss=False)
        x = np.ones((128, 1))
        y = np.zeros((128, 1))
        model.fit(x, y, batch_size=32)
        self.assertIsInstance(model.optimizer, RMSprop)

        model = TrainingTestingLayer(dtype="mixed_bfloat16")
        model.compile(optimizer="rmsprop", loss="mse")
        x = np.ones((128, 1))
        y = np.zeros((128, 1))
        model.fit(x, y, batch_size=32)
        self.assertIsInstance(model.optimizer, RMSprop)

    @pytest.mark.requires_trainable_backend
    @pytest.mark.skipif(
        backend.backend() == "torch",
        reason="half precision unsupported on torch CPU.",
    )
    def test_loss_scaling_prevents_underflow(self):
        class DeepModel(Trainer, layers.Layer):
            def __init__(self):
                layers.Layer.__init__(self, dtype="mixed_float16")
                Trainer.__init__(self)
                self.layers = []
                for _ in range(15):
                    # Sigmoid has a small gradient, will eventually underflow.
                    self.layers.append(
                        layers.Dense(
                            1,
                            use_bias=False,
                            kernel_initializer="ones",
                            activation="sigmoid",
                            dtype="mixed_float16",
                        )
                    )

            def call(self, x):
                for layer in self.layers:
                    x = layer(x)
                return x

        loss = losses.MeanSquaredError()
        # Blow up any gradient updates, so underflow is obvious.
        optimizer = optimizers.SGD(learning_rate=1e9)
        model = DeepModel()
        model.compile(optimizer, loss=loss, auto_scale_loss=False)
        model.fit(np.ones((1, 1)), np.ones((1, 1)), batch_size=1)
        first_kernel = model.layers[0].kernel
        # Without autoscaling, the first dense will not update.
        self.assertEqual(first_kernel, np.ones_like(first_kernel))

        # Blow up any gradient updates, so underflow is obvious.
        optimizer = optimizers.SGD(learning_rate=1e9)
        model = DeepModel()
        model.compile(optimizer, loss=loss, auto_scale_loss=True)
        model.fit(np.ones((1, 1)), np.ones((1, 1)), batch_size=1)
        first_kernel = model.layers[0].kernel
        # With autoscaling, the first dense will update.
        self.assertNotEqual(first_kernel, np.ones_like(first_kernel))

    @pytest.mark.requires_trainable_backend
    def test_training_arg(self):
        model = TrainingTestingLayer()
        model.compile(optimizer="rmsprop", loss="mse")
        x = np.ones((128, 1))
        y = np.zeros((128, 1))
        history = model.fit(x, y, batch_size=32)
        self.assertAllClose(history.history["loss"], [1.0])
        val_loss = model.evaluate(x, y, batch_size=32)
        self.assertAllClose(val_loss, 0.0)
        preds = model.predict(x)
        self.assertAllClose(preds, np.zeros((128, 1)))

    @parameterized.named_parameters(
        [
            ("eager", True, False),
            ("graph_fn", False, False),
            ("jit", False, True),
        ]
    )
    @pytest.mark.requires_trainable_backend
    def test_on_batch_methods(self, run_eagerly, jit_compile):
        model = ExampleModel(units=3)
        x = np.ones((100, 4))
        y = np.zeros((100, 3))
        sw = np.arange(100).reshape((100,)).astype("float32") / 50.0

        model.compile(
            optimizer=optimizers.SGD(),
            loss=losses.MeanSquaredError(),
            metrics=[metrics.MeanSquaredError()],
            run_eagerly=run_eagerly,
            jit_compile=jit_compile,
        )
        logs = model.train_on_batch(x, y)
        self.assertIsInstance(logs, list)
        self.assertEqual(len(logs), 2)
        self.assertAlmostEqual(logs[0], 16.0)

        logs = model.train_on_batch(x, y, return_dict=True)
        self.assertIsInstance(logs, dict)
        self.assertEqual(len(logs), 2)
        self.assertAlmostEqual(logs["loss"], 15.579)

        logs = model.test_on_batch(x, y)
        self.assertIsInstance(logs, list)
        self.assertEqual(len(logs), 2)
        self.assertAlmostEqual(logs[0], 15.173)

        logs = model.test_on_batch(x, y, return_dict=True)
        self.assertIsInstance(logs, dict)
        self.assertEqual(len(logs), 2)
        self.assertAlmostEqual(logs["loss"], 14.97)

        output = model.predict_on_batch(x)
        self.assertIsInstance(output, np.ndarray)
        self.assertAllClose(output[0], np.array([3.789511, 3.789511, 3.789511]))

        # With sample weights
        logs = model.train_on_batch(x, y, sw)
        self.assertAlmostEqual(logs[0], 14.819)
        logs = model.test_on_batch(x, y, sw)
        self.assertAlmostEqual(logs[0], 14.595)
        output = model.predict_on_batch(x)
        self.assertAllClose(output[0], np.array([3.689468, 3.689468, 3.689468]))

        # With class weights
        logs = model.train_on_batch(x, y, class_weight={1: 0.3, 0: 0.2})
        self.assertAlmostEqual(logs[0], 12.899)

    @parameterized.named_parameters(
        [
            ("eager", True, False),
            ("graph_fn", False, False),
            ("jit", False, True),
        ]
    )
    def test_on_batch_methods_without_training(self, run_eagerly, jit_compile):
        model = ExampleModel(units=3)
        x = np.ones((100, 4))
        y = np.zeros((100, 3))

        model.compile(
            loss=losses.MeanSquaredError(),
            metrics=[metrics.MeanSquaredError()],
            run_eagerly=run_eagerly,
            jit_compile=jit_compile,
        )
        output = model.predict_on_batch(x)
        self.assertIsInstance(output, np.ndarray)
        self.assertAllClose(output[0], np.array([4.0, 4.0, 4.0]))

        logs = model.test_on_batch(x, y)
        self.assertIsInstance(logs, list)
        self.assertEqual(len(logs), 2)
        self.assertAlmostEqual(logs[0], 16.0)

        logs = model.test_on_batch(x, y, return_dict=True)
        self.assertIsInstance(logs, dict)
        self.assertEqual(len(logs), 2)
        self.assertAlmostEqual(logs["loss"], 16.0)

    def test_nested_input_predict(self):
        # https://github.com/keras-team/keras/issues/325

        class TupleInputModel(keras.Model):
            def call(self, inputs):
                a, b = inputs
                return a + b

        model = TupleInputModel()
        x1, x2 = np.random.rand(2, 3, 4)
        out = model.predict((x1, x2))
        self.assertEqual(out.shape, (3, 4))

        class DictInputModel(keras.Model):
            def call(self, inputs):
                return inputs["a"] + inputs["b"]

        model = DictInputModel()
        x1, x2 = np.random.rand(2, 3, 4)
        out = model.predict({"a": x1, "b": x2})
        self.assertEqual(out.shape, (3, 4))

    @pytest.mark.requires_trainable_backend
    def test_for_eval_epoch_iterator(self):
        model = ExampleModel(units=3)
        model.compile(
            optimizer="adam", loss="mse", metrics=["mean_absolute_error"]
        )
        x = np.ones((16, 4))
        y = np.zeros((16, 3))
        x_test = np.ones((16, 4))
        y_test = np.zeros((16, 3))
        model.fit(
            x,
            y,
            batch_size=4,
            validation_data=(x_test, y_test),
        )
        assert getattr(model, "_eval_epoch_iterator", None) is None

        # Try model.fit with reshaped validation_data
        # This will throw an exception which is intended
        try:
            model.fit(
                x,
                y,
                batch_size=4,
                validation_data=(
                    x_test.reshape((-1, 16, 4)),
                    y_test.reshape((-1, 16, 3)),
                ),
            )
        except:
            pass

        # Try model.fit with correct validation_data this should work.
        # After successful training `_eval_epoch_iterator` should be None
        model.fit(
            x,
            y,
            batch_size=4,
            validation_data=(x_test, y_test),
        )
        assert getattr(model, "_eval_epoch_iterator", None) is None

    @pytest.mark.requires_trainable_backend
    def test_callback_methods_keys(self):
        class CustomCallback(Callback):
            def on_train_begin(self, logs=None):
                keys = sorted(list(logs.keys()))
                assert keys == []

            def on_train_end(self, logs=None):
                keys = sorted(list(logs.keys()))
                assert keys == [
                    "loss",
                    "mean_absolute_error",
                    "val_loss",
                    "val_mean_absolute_error",
                ]

            def on_epoch_begin(self, epoch, logs=None):
                keys = sorted(list(logs.keys()))
                assert keys == []

            def on_epoch_end(self, epoch, logs=None):
                keys = sorted(list(logs.keys()))
                assert keys == [
                    "loss",
                    "mean_absolute_error",
                    "val_loss",
                    "val_mean_absolute_error",
                ]

            def on_test_begin(self, logs=None):
                keys = sorted(list(logs.keys()))
                assert keys == []

            def on_test_end(self, logs=None):
                keys = sorted(list(logs.keys()))
                assert keys == ["loss", "mean_absolute_error"]

            def on_predict_begin(self, logs=None):
                keys = sorted(list(logs.keys()))
                assert keys == []

            def on_predict_end(self, logs=None):
                keys = sorted(list(logs.keys()))
                assert keys == []

            def on_train_batch_begin(self, batch, logs=None):
                keys = sorted(list(logs.keys()))
                assert keys == []

            def on_train_batch_end(self, batch, logs=None):
                keys = sorted(list(logs.keys()))
                assert keys == ["loss", "mean_absolute_error"]

            def on_test_batch_begin(self, batch, logs=None):
                keys = sorted(list(logs.keys()))
                assert keys == []

            def on_test_batch_end(self, batch, logs=None):
                keys = sorted(list(logs.keys()))
                assert keys == ["loss", "mean_absolute_error"]

            def on_predict_batch_begin(self, batch, logs=None):
                keys = sorted(list(logs.keys()))
                assert keys == []

            def on_predict_batch_end(self, batch, logs=None):
                keys = sorted(list(logs.keys()))
                assert keys == ["outputs"]

        model = ExampleModel(units=3)
        model.compile(
            optimizer="adam", loss="mse", metrics=["mean_absolute_error"]
        )
        x = np.ones((16, 4))
        y = np.zeros((16, 3))
        x_test = np.ones((16, 4))
        y_test = np.zeros((16, 3))
        model.fit(
            x,
            y,
            callbacks=[CustomCallback()],
            batch_size=4,
            validation_data=(x_test, y_test),
        )
        model.evaluate(x_test, y_test, batch_size=4)
        model.predict(x_test, batch_size=4)

    @pytest.mark.requires_trainable_backend
    def test_internal_only_loss(self):
        class LossLayer(layers.Layer):
            def call(self, x):
                self.add_loss(ops.sum(x))
                return x

        model = keras.Sequential(
            [
                layers.Dense(2),
                LossLayer(),
                layers.Dense(1),
            ]
        )
        model.compile(optimizer="adam")
        x = np.ones((16, 2))
        y = np.zeros((16, 1))
        model.fit(x, y, batch_size=4)

    def get_layer(self):
        class ExampleLayer(keras.Layer):
            def call(self, x):
                return x * 2

        return ExampleLayer

    def get_model(self):
        class ExampleModel(keras.Model):
            def call(self, x):
                return x * 2

        return ExampleModel

    def get_functional(self):
        ExampleLayer = self.get_layer()

        class ExampleFunctional(keras.src.Functional):
            def __init__(self, input_shape=(None,)):
                inputs = keras.Input(input_shape)
                outputs = ExampleLayer()(inputs)
                super().__init__(inputs=inputs, outputs=outputs)

        return ExampleFunctional

    @parameterized.named_parameters(
        [
            {
                "testcase_name": "model",
                "model_class": "get_model",
            },
            {
                "testcase_name": "layer",
                "model_class": "get_layer",
            },
            {
                "testcase_name": "functional",
                "model_class": "get_functional",
            },
        ]
    )
    @pytest.mark.requires_trainable_backend
    @pytest.mark.skipif(
        keras.backend.backend() != "tensorflow",
        reason="Only tensorflow supports raggeds",
    )
    def test_trainer_with_raggeds(self, model_class):
        from keras.src.utils.module_utils import tensorflow as tf

        def loss_fn(y, y_pred, sample_weight=None):
            return 0

        model = getattr(self, model_class)()()
        x = tf.ragged.constant([[1], [2, 3]])

        # test forward pass
        y = model(x)
        self.assertEqual(type(y), tf.RaggedTensor)

        # test training
        if model_class in ["get_model", "get_functional"]:
            model.compile(optimizer="adam", loss=loss_fn)
            model.fit(x, x)
            y = model.predict(x)
            self.assertEqual(type(y), tf.RaggedTensor)

        # test if everything works with the sequential model
        model = keras.Sequential([model])
        model.compile(optimizer="adam", loss=loss_fn)
        model.fit(x, x)
        y = model.predict(x)
        self.assertEqual(type(y), tf.RaggedTensor)

    def test_predict_dropout(self):
        # Test that `predict` with a dropout op
        # has nondeterministic behavior across batches.

        inputs = layers.Input((20,))
        outputs = layers.Dropout(0.5, seed=1337)(inputs, training=True)
        model = keras.Model(inputs, outputs)
        out1 = model.predict(np.ones((4, 20)), batch_size=2)
        self.assertGreater(5, np.sum(np.abs(out1[:2, :] - out1[2:4, :])))

        out2 = model.predict_on_batch(np.ones((2, 20)))
        out3 = model.predict_on_batch(np.ones((2, 20)))
        self.assertGreater(5, np.sum(np.abs(out2 - out3)))

    @pytest.mark.requires_trainable_backend
    def test_recompile(self):
        model = ExampleModel(units=3)
        model.compile(
            optimizer="sgd", loss="mse", metrics=["mean_squared_error"]
        )
        history_1 = model.fit(np.ones((3, 2)), np.ones((3, 3))).history
        eval_out_1 = model.evaluate(
            np.ones((3, 2)), np.ones((3, 3)), return_dict=True
        )
        model.compile(
            optimizer="sgd", loss="mse", metrics=["mean_absolute_error"]
        )
        history_2 = model.fit(np.ones((3, 2)), np.ones((3, 3))).history
        eval_out_2 = model.evaluate(
            np.ones((3, 2)), np.ones((3, 3)), return_dict=True
        )
        self.assertEqual(
            sorted(list(history_1.keys())), ["loss", "mean_squared_error"]
        )
        self.assertEqual(
            sorted(list(eval_out_1.keys())), ["loss", "mean_squared_error"]
        )
        self.assertEqual(
            sorted(list(history_2.keys())), ["loss", "mean_absolute_error"]
        )
        self.assertEqual(
            sorted(list(eval_out_2.keys())), ["loss", "mean_absolute_error"]
        )

    def test_evaluate_return_list_respect_metrics_order(self):
        def metrics_zero(y_true, y_pred):
            return 0.0

        def metrics_one(y_true, y_pred):
            return 1.0

        model = ExampleModel(units=3)
        model.compile(
            optimizer="sgd", loss="mse", metrics=[metrics_zero, metrics_one]
        )
        eval_out = model.evaluate(np.ones((3, 2)), np.ones((3, 3)))
        self.assertLen(eval_out, 3)
        self.assertEqual(eval_out[1], 0.0)
        self.assertEqual(eval_out[2], 1.0)

        model.compile(
            optimizer="sgd", loss="mse", metrics=[metrics_one, metrics_zero]
        )
        eval_out = model.evaluate(np.ones((3, 2)), np.ones((3, 3)))
        self.assertLen(eval_out, 3)
        self.assertEqual(eval_out[1], 1.0)
        self.assertEqual(eval_out[2], 0.0)

    @pytest.mark.requires_trainable_backend
    def test_nested_inputs(self):
        model = ListInputModel(units=2)
        out = model([np.ones((3, 2)), np.ones((3, 3))])
        self.assertEqual(tuple(out.shape), (3, 2))
        model.compile(optimizer="sgd", loss="mse", metrics=["mse"])
        history = model.fit(
            [np.ones((3, 2)), np.ones((3, 3))], np.ones((3, 2))
        ).history
        self.assertAllClose(history["loss"], 16.0)
        train_out = model.train_on_batch(
            [np.ones((3, 2)), np.ones((3, 3))], np.ones((3, 2))
        )
        self.assertAllClose(train_out[0], 15.2200)
        eval_out = model.evaluate(
            [np.ones((3, 2)), np.ones((3, 3))], np.ones((3, 2))
        )
        self.assertAllClose(eval_out[0], 13.0321)
        eval_out = model.test_on_batch(
            [np.ones((3, 2)), np.ones((3, 3))], np.ones((3, 2))
        )
        self.assertAllClose(eval_out[0], 13.0321)
        predict_out = model.predict([np.ones((3, 2)), np.ones((3, 3))])
        self.assertEqual(predict_out.shape, (3, 2))
        predict_out = model.predict_on_batch([np.ones((3, 2)), np.ones((3, 3))])
        self.assertEqual(predict_out.shape, (3, 2))

    @pytest.mark.requires_trainable_backend
    def test_validation_data_infinite_generator(self):
        # Test that you can pass an infinite generator to `validation_data`
        # arg of fit() as well as a `validation_steps` argument and that
        # validation only runs for the correct number of steps.
        model = ExampleModel(units=3)
        model.compile(optimizer="sgd", loss="mse", metrics=["mse"])

        class Recorder(keras.callbacks.Callback):
            def __init__(self):
                self.train_counter = 0
                self.val_counter = 0

            def on_train_batch_end(self, *args, **kwargs):
                self.train_counter += 1

            def on_test_batch_end(self, *args, **kwargs):
                self.val_counter += 1

        def infinite_gen():
            while True:
                yield np.ones((2, 2)), np.ones((2, 3))

        recorder = Recorder()

        model.fit(
            infinite_gen(),
            validation_data=infinite_gen(),
            steps_per_epoch=3,
            validation_steps=4,
            epochs=1,
            shuffle=False,
            callbacks=[recorder],
        )
        self.assertEqual(recorder.train_counter, 3)
        self.assertEqual(recorder.val_counter, 4)

    @parameterized.named_parameters(
        [
            ("fit", "fit", "training", "train"),
            ("evaluate", "evaluate", "evaluating", "test"),
            ("predict", "predict", "predicting", "predict"),
        ]
    )
    @pytest.mark.requires_trainable_backend
    def test_stop_loop(self, method, method_gerund, on_end_name):
        model = ExampleModel(units=3)
        model.compile(optimizer="sgd", loss="mse", metrics=["mse"])

        class Stopper(keras.callbacks.Callback):
            def __init__(self, stop_count):
                self.stop_count = stop_count
                self.counter = 0
                setattr(self, f"on_{on_end_name}_batch_end", self.batch_end)

            def batch_end(self, *args, **kwargs):
                self.counter += 1
                if self.counter == self.stop_count:
                    setattr(self.model, f"stop_{method_gerund}", True)

        def infinite_gen():
            while True:
                x = np.ones((2, 2))
                y = np.ones((2, 3))
                yield (x,) if method == "predict" else (x, y)

        stop_count = 5
        stopper = Stopper(stop_count)

        getattr(model, method)(
            infinite_gen(),
            callbacks=[stopper],
        )
        self.assertEqual(stopper.counter, stop_count)

    @pytest.mark.requires_trainable_backend
    def test_constraints_are_applied(self):
        model = models.Sequential(
            [layers.Dense(2, kernel_constraint="non_neg")]
        )
        x = np.ones((2, 3))
        y = np.ones((2, 2))
        model.compile(optimizer="rmsprop", loss="mse")
        model.fit(x, y)
        self.assertGreaterEqual(
            np.min(backend.convert_to_numpy(model.layers[0].kernel)), 0.0
        )

    @pytest.mark.requires_trainable_backend
    def test_rng_updated_during_predict(self):
        class TestTimeDropout(layers.Layer):
            def __init__(self):
                super().__init__()
                self.random_generator = keras.random.SeedGenerator()

            def call(self, x):
                return keras.random.dropout(
                    x, rate=0.5, seed=self.random_generator
                )

        inputs = layers.Input((20,))
        outputs = TestTimeDropout()(inputs)
        model = keras.Model(inputs, outputs)
        model.compile(optimizer="rmsprop", loss="mse")

        x = np.ones((32, 20))
        out_1 = model.predict(x)
        out_2 = model.predict(x)
        self.assertGreater(np.mean(np.abs(out_1 - out_2)), 0.01)

    @pytest.mark.requires_trainable_backend
    def test_callbacks_can_update_state_at_batch_boundary(self):
        class CounterModel(keras.Model):
            def __init__(self):
                super().__init__()
                self.train_counter = self.add_weight(
                    shape=(),
                    initializer="zeros",
                )
                self.test_counter = self.add_weight(
                    shape=(),
                    initializer="zeros",
                )
                self.predict_counter = self.add_weight(
                    shape=(),
                    initializer="zeros",
                )
                self.dense = layers.Dense(3)

            def call(self, x):
                return self.dense(x)

        class CounterCallback(keras.callbacks.Callback):
            def __init__(self):
                self.eager_call_counter_train = 0
                self.eager_call_counter_test = 0
                self.eager_call_counter_predict = 0

            def on_train_batch_end(self, *args, **kwargs):
                self.model.train_counter.assign_add(1)
                self.eager_call_counter_train += 1

            def on_test_batch_end(self, *args, **kwargs):
                self.model.test_counter.assign_add(1)
                self.eager_call_counter_test += 1

            def on_predict_batch_end(self, *args, **kwargs):
                self.model.predict_counter.assign_add(1)
                self.eager_call_counter_predict += 1

        model = CounterModel()
        model.compile(
            optimizer="sgd", loss="mse", metrics=["mse"], run_eagerly=True
        )
        cbk = CounterCallback()
        model.fit(
            np.ones((4, 3)),
            np.ones((4, 3)),
            callbacks=[cbk],
            epochs=3,
            batch_size=1,
            verbose=0,
            validation_data=(np.ones((2, 3)), np.ones((2, 3))),
        )
        self.assertAlmostEqual(cbk.eager_call_counter_train, 12)
        self.assertAlmostEqual(model.train_counter.numpy(), 12)
        self.assertAlmostEqual(cbk.eager_call_counter_test, 6)
        self.assertAlmostEqual(model.test_counter.numpy(), 6)
        model.predict(
            np.ones((4, 3)),
            callbacks=[cbk],
            batch_size=1,
        )
        self.assertAlmostEqual(cbk.eager_call_counter_predict, 4)
        self.assertAlmostEqual(model.predict_counter.numpy(), 4)

    @pytest.mark.requires_trainable_backend
    def test_metric_update_in_compute_loss(self):
        test_self = self

        class MyModel(keras.Model):
            def __init__(self):
                super().__init__()
                self.custom_metric = keras.metrics.Mean(name="custom")
                self.dense = keras.layers.Dense(2)

            def call(self, x):
                return self.dense(x)

            def compute_loss(
                self,
                x=None,
                y=None,
                y_pred=None,
                sample_weight=None,
                training=True,
            ):
                if not in_symbolic_scope():
                    test_self.assertTrue(training)
                loss = super().compute_loss(
                    x, y, y_pred, sample_weight, training
                )
                self.custom_metric.update_state(loss * 4)
                return loss

        model = MyModel()
        model.compile(optimizer="sgd", loss="mse")
        x = np.ones((32, 4))
        y = np.ones((32, 2)) * 2
        history = model.fit(x, y)
        self.assertAlmostEqual(
            history.history["custom"][0], history.history["loss"][0] * 4
        )

    @pytest.mark.requires_trainable_backend
    def test_fwd_pass_loss_presence_in_compute_loss(self):
        test_self = self

        class MyModel(keras.Model):
            def __init__(self):
                super().__init__()
                self.custom_metric = keras.metrics.Mean(name="custom")
                self.dense = keras.layers.Dense(2, activity_regularizer="l2")

            def call(self, x):
                return self.dense(x)

            def compute_loss(
                self,
                x=None,
                y=None,
                y_pred=None,
                sample_weight=None,
                training=True,
            ):
                if not in_symbolic_scope():
                    test_self.assertTrue(training)
                loss = super().compute_loss(
                    x, y, y_pred, sample_weight, training
                )
                self.custom_metric.update_state(sum(self.losses))
                return loss

        model = MyModel()
        model.compile(optimizer="sgd", loss="mse")
        x = np.ones((32, 4))
        y = np.ones((32, 2)) * 2
        history = model.fit(x, y)
        self.assertGreater(history.history["custom"][0], 0.0)

    @pytest.mark.requires_trainable_backend
    def test_evaluate_with_custom_compute_loss(self):
        test_self = self

        class MyModel(keras.Model):
            def __init__(self):
                super().__init__()
                self.custom_metric = keras.metrics.Mean(name="custom")
                self.dense = keras.layers.Dense(2, activity_regularizer="l2")

            def call(self, x):
                return self.dense(x)

            def compute_loss(
                self,
                x=None,
                y=None,
                y_pred=None,
                sample_weight=None,
                training=True,
            ):
                if not in_symbolic_scope():
                    test_self.assertFalse(training)
                loss = super().compute_loss(
                    x, y, y_pred, sample_weight, training
                )
                self.custom_metric.update_state(loss * 4)
                return loss

        model = MyModel()
        model.compile(optimizer="sgd", loss="mse")
        x = np.ones((32, 4))
        y = np.ones((32, 2)) * 2
        logs = model.evaluate(x, y, return_dict=True)
        self.assertAlmostEqual(logs["custom"], logs["loss"] * 4)

    @pytest.mark.requires_trainable_backend
    def test_compute_loss_no_training_backwards_compatibility(self):
        class MyModel(keras.Model):
            def __init__(self):
                super().__init__()
                self.custom_metric = keras.metrics.Mean(name="custom")
                self.dense = keras.layers.Dense(2, activity_regularizer="l2")

            def call(self, x):
                return self.dense(x)

            def compute_loss(
                self,
                x=None,
                y=None,
                y_pred=None,
                sample_weight=None,
            ):
                loss = super().compute_loss(x, y, y_pred, sample_weight)
                self.custom_metric.update_state(loss * 4)
                return loss

        model = MyModel()
        model.compile(optimizer="sgd", loss="mse")
        x = np.ones((32, 4))
        y = np.ones((32, 2)) * 2
        logs = model.evaluate(x, y, return_dict=True)
        self.assertAlmostEqual(logs["custom"], logs["loss"] * 4)
        history = model.fit(x, y)
        self.assertAlmostEqual(
            history.history["custom"][0], history.history["loss"][0] * 4
        )

    @pytest.mark.requires_trainable_backend
    def test_loss_weights(self):
        epochs = 3
        batch_size = 20
        dataset_size = batch_size * 2

        # Single output case.
        model = ExampleModel(units=3)
        model.compile(
            optimizer=optimizers.SGD(),
            loss=losses.MeanSquaredError(),
            metrics=[metrics.MeanSquaredError()],
            loss_weights=0.2,
        )
        x = np.ones((dataset_size, 4))
        y = np.zeros((dataset_size, 3))
        history = model.fit(
            x,
            y,
            batch_size=batch_size,
            epochs=epochs,
        )
        history = history.history
        self.assertIn("loss", history)
        self.assertAllClose(
            history["loss"],
            [3.182979, 3.115617, 3.049681],
            atol=1e-3,
        )

        # Dict output case.
        model = StructModel(units=3)
        model.compile(
            optimizer=optimizers.SGD(),
            loss={
                "y_one": losses.MeanSquaredError(),
                "y_two": losses.MeanSquaredError(),
            },
            metrics={
                "y_one": metrics.MeanSquaredError(),
                "y_two": metrics.MeanSquaredError(),
            },
            loss_weights={"y_one": 0.1, "y_two": 0.2},
        )
        x1 = np.ones((dataset_size, 4))
        x2 = np.ones((dataset_size, 4))
        y1 = np.zeros((dataset_size, 3))
        y2 = np.zeros((dataset_size, 3))
        history = model.fit(
            {"x_one": x1, "x_two": x2},
            {"y_one": y1, "y_two": y2},
            batch_size=batch_size,
            epochs=epochs,
        )
        history = history.history
        self.assertIn("loss", history)
        self.assertAllClose(
            history["loss"],
            [4.778718, 4.694403, 4.611693],
            atol=1e-3,
        )

        # List output case.
        model = ListOutputModel(units=3)
        model.compile(
            optimizer=optimizers.SGD(),
            loss=[losses.MeanSquaredError(), losses.MeanSquaredError()],
            metrics=[metrics.MeanSquaredError(), metrics.MeanSquaredError()],
            loss_weights=[0.1, 0.2],
        )
        x = np.ones((dataset_size, 4))
        y1 = np.zeros((dataset_size, 3))
        y2 = np.zeros((dataset_size, 3))
        history = model.fit(
            x,
            [y1, y2],
            batch_size=batch_size,
            epochs=epochs,
        )
        history = history.history
        self.assertIn("loss", history)
        self.assertAllClose(
            history["loss"],
            [4.778718, 4.694403, 4.611693],
            atol=1e-3,
        )

    @pytest.mark.requires_trainable_backend
    def test_partial_loss_partial_label(self):
        inputs = keras.Input((2,))
        x = keras.layers.Dense(3, kernel_initializer="ones")(inputs)
        partial_model = keras.Model(inputs, [x, x, x])
        partial_model.compile(loss=["mse", None, None])
        full_model = keras.Model(inputs, [x, x, x])
        full_model.compile(loss=["mse", "mse", "mse"])

        eval_x = np.ones((32, 2))
        eval_y = np.ones((32, 3))

        partial_logs = partial_model.evaluate(eval_x, eval_y, return_dict=True)
        logs = full_model.evaluate(eval_x, [eval_y] * 3, return_dict=True)

        self.assertAlmostEqual(partial_logs["loss"] * 3, logs["loss"])

    def test_symbolic_build(self):
        class ExampleModelWithTrainingArgs(Trainer, layers.Layer):
            def __init__(self, units):
                layers.Layer.__init__(self)
                Trainer.__init__(self)
                self.dense = layers.Dense(units)
                self.bn = layers.BatchNormalization(axis=-1)

            def build(self, input_shape):
                self.dense.build(input_shape)
                input_shape = self.dense.compute_output_shape(input_shape)
                self.bn.build(input_shape)

            def call(self, x, training=None):
                outputs = self.bn(self.dense(x), training=training)
                return [outputs, outputs]

        model = ExampleModelWithTrainingArgs(units=3)
        model.compile(
            optimizer=optimizers.SGD(),
            loss=[losses.MeanSquaredError(), losses.MeanSquaredError()],
            metrics=[metrics.MeanSquaredError(), metrics.MeanSquaredError()],
        )
        x = np.ones((4, 4))
        y = np.zeros((4, 3))
        model(x)  # Eager call to build model weights
        ref_weights = model.get_weights()

        # Before `_symbolic_build`
        self.assertTrue(model.built)
        self.assertFalse(model._compile_metrics.built)
        self.assertFalse(model._compile_loss.built)
        self.assertLen(model._compile_loss.metrics, 0)
        self.assertLen(model.metrics, 2)

        model._symbolic_build(data_batch=(x, (y, y)))
        weights = model.get_weights()

        # Ensure weights are intact
        self.assertEqual(len(weights), len(ref_weights))
        for w, ref_w in zip(weights, ref_weights):
            self.assertAllClose(w, ref_w)

        # Ensure `built`
        self.assertTrue(model.built)
        self.assertTrue(model._compile_metrics.built)
        self.assertTrue(model._compile_loss.built)

        # Ensure the len of metrics (original metrics + loss trackers)
        self.assertLen(model._compile_metrics.metrics, 2)
        self.assertLen(model._compile_loss.metrics, 2)
        self.assertLen(model.metrics, 4)

        # Ensure no values in metrics
        for v in model._compile_metrics.variables:
            self.assertAllClose(v, 0.0)
        for v in model._compile_loss.variables:
            self.assertAllClose(v, 0.0)

    @pytest.mark.skipif(
        backend.backend() != "tensorflow",
        reason="This test is only applicable to TensorFlow.",
    )
    @pytest.mark.requires_trainable_backend
    def test_jit_compile_with_tf_determinism(self):
        from tensorflow.python.framework.config import disable_op_determinism
        from tensorflow.python.framework.config import enable_op_determinism

        enable_op_determinism()

        model = ExampleModel(units=3)
        model.compile(
            optimizer=optimizers.SGD(),
            loss=losses.MeanSquaredError(),
            metrics=[metrics.MeanSquaredError()],
        )

        self.assertFalse(model.jit_compile)
        disable_op_determinism()

    @pytest.mark.requires_trainable_backend
    @pytest.mark.skipif(
        backend.backend() == "torch",
        reason="`steps_per_execution` not implemented for torch yet",
    )
    def test_retracing(self):
        x = np.ones((100, 4))
        y = np.ones((100, 1))

        input = keras.Input(shape=[4])
        output = keras.layers.Dense(1, activation="relu")(input)

        tracing_count = [0]

        class TracingCounterModel(keras.Model):
            def train_step(self, *args):
                tracing_count[0] = tracing_count[0] + 1
                return super().train_step(*args)

        model = TracingCounterModel(inputs=input, outputs=output)
        model.compile(
            loss="mse",
            optimizer="adam",
            steps_per_execution=20,
        )

        epochs = 1
        model.fit(
            x=x,
            y=y,
            batch_size=1,
            epochs=epochs,
            verbose=0,
        )
        self.assertLessEqual(tracing_count[0], 2)

    @pytest.mark.requires_trainable_backend
    @pytest.mark.skipif(
        backend.backend() == "torch",
        reason="`steps_per_execution` not implemented for torch yet",
    )
    @pytest.mark.skipif(
        backend.backend() == "tensorflow",
        reason="`predict_function` with `steps_per_execution` is not "
        "optimized for tensorflow yet",
    )
    def test_retracing_predict(self):
        x = np.ones((100, 4))

        input = keras.Input(shape=[4])
        output = keras.layers.Dense(1, activation="relu")(input)

        tracing_count = [0]

        class TracingCounterModel(keras.Model):
            def predict_step(self, *args):
                tracing_count[0] = tracing_count[0] + 1
                return super().predict_step(*args)

        model = TracingCounterModel(inputs=input, outputs=output)
        model.compile(
            loss="mse",
            optimizer="adam",
            steps_per_execution=20,
        )

        model.predict(
            x=x,
            batch_size=1,
            verbose=0,
        )
        self.assertLessEqual(tracing_count[0], 2)<|MERGE_RESOLUTION|>--- conflicted
+++ resolved
@@ -30,13 +30,10 @@
     )
 elif backend.backend() == "numpy":
     from keras.src.backend.numpy.trainer import NumpyTrainer as Trainer
-<<<<<<< HEAD
 elif backend.backend() == "mlx":
     from keras.src.backend.mlx.trainer import MLXTrainer as Trainer
-=======
 elif backend.backend() == "openvino":
     from keras.src.backend.openvino.trainer import OpenVINOTrainer as Trainer
->>>>>>> 9c8da1fa
 else:
     raise ImportError(f"Invalid backend: {backend.backend()}")
 
