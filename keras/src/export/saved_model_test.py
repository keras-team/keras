"""Tests for SavedModel exporting utilities."""

import os

import numpy as np
import pytest
import tensorflow as tf
from absl.testing import parameterized

from keras.src import backend
from keras.src import layers
from keras.src import models
from keras.src import ops
from keras.src import random
from keras.src import testing
from keras.src import tree
from keras.src.export import saved_model
from keras.src.saving import saving_lib
from keras.src.testing.test_utils import named_product


class CustomModel(models.Model):
    def __init__(self, layer_list):
        super().__init__()
        self.layer_list = layer_list

    def call(self, input):
        output = input
        for layer in self.layer_list:
            output = layer(output)
        return output


def get_model(type="sequential", input_shape=(10,), layer_list=None):
    layer_list = layer_list or [
        layers.Dense(10, activation="relu"),
        layers.BatchNormalization(),
        layers.Dense(1, activation="sigmoid"),
    ]
    if type == "sequential":
        return models.Sequential(layer_list)
    elif type == "functional":
        input = output = tree.map_shape_structure(layers.Input, input_shape)
        for layer in layer_list:
            output = layer(output)
        return models.Model(inputs=input, outputs=output)
    elif type == "subclass":
        return CustomModel(layer_list)


@pytest.mark.skipif(
    backend.backend() not in ("tensorflow", "jax", "torch"),
    reason=(
        "`export_saved_model` only currently supports the tensorflow, jax and "
        "torch backends."
    ),
)
@pytest.mark.skipif(testing.jax_uses_gpu(), reason="Leads to core dumps on CI")
@pytest.mark.skipif(
    testing.torch_uses_gpu(), reason="Leads to core dumps on CI"
)
class ExportSavedModelTest(testing.TestCase):
    @parameterized.named_parameters(
        named_product(model_type=["sequential", "functional", "subclass"])
    )
    def test_standard_model_export(self, model_type):
        temp_filepath = os.path.join(self.get_temp_dir(), "exported_model")
        model = get_model(model_type)
        batch_size = 3 if backend.backend() != "torch" else 1
        ref_input = np.random.normal(size=(batch_size, 10)).astype("float32")
        ref_output = model(ref_input)

        saved_model.export_saved_model(model, temp_filepath)
        revived_model = tf.saved_model.load(temp_filepath)
        self.assertAllClose(ref_output, revived_model.serve(ref_input))
        # Test with a different batch size
        if backend.backend() == "torch":
            # TODO: Dynamic shape is not supported yet in the torch backend
            return
        revived_model.serve(tf.random.normal((6, 10)))

    @parameterized.named_parameters(
        named_product(model_type=["sequential", "functional", "subclass"])
    )
    @pytest.mark.skipif(
        backend.backend() == "torch",
        reason=(
            "RuntimeError: mutating a non-functional tensor with a "
            "functional tensor is not allowed in the torch backend."
        ),
    )
    def test_model_with_rng_export(self, model_type):
        class RandomLayer(layers.Layer):
            def __init__(self):
                super().__init__()
                self.seed_generator = backend.random.SeedGenerator()

            def call(self, inputs):
                return inputs + random.uniform(
                    ops.shape(inputs), seed=self.seed_generator
                )

        temp_filepath = os.path.join(self.get_temp_dir(), "exported_model")
        model = get_model(model_type, layer_list=[RandomLayer()])
        ref_input = tf.random.normal((3, 10))
        ref_output = model(ref_input)

        saved_model.export_saved_model(model, temp_filepath)
        revived_model = tf.saved_model.load(temp_filepath)
        self.assertEqual(ref_output.shape, revived_model.serve(ref_input).shape)
        # Test with a different batch size
        input = tf.random.normal((6, 10))
        output1 = revived_model.serve(input)
        output2 = revived_model.serve(input)
        # Verify RNG seeding works and produces random outputs
        self.assertNotAllClose(output1, output2)

    @parameterized.named_parameters(
        named_product(model_type=["sequential", "functional", "subclass"])
    )
    @pytest.mark.skipif(
        backend.backend() == "torch",
        reason=(
            "RuntimeError: mutating a non-functional tensor with a "
            "functional tensor is not allowed in the torch backend."
        ),
    )
    def test_model_with_non_trainable_state_export(self, model_type):
        class StateLayer(layers.Layer):
            def __init__(self):
                super().__init__()
                self.counter = self.add_variable(
                    (), "zeros", "int32", trainable=False
                )

            def call(self, inputs):
                self.counter.assign_add(1)
                return ops.array(inputs), ops.array(self.counter.value)

        temp_filepath = os.path.join(self.get_temp_dir(), "exported_model")
        model = get_model(model_type, layer_list=[StateLayer()])
        model(tf.random.normal((3, 10)))

        saved_model.export_saved_model(model, temp_filepath)
        revived_model = tf.saved_model.load(temp_filepath)

        # The non-trainable counter is expected to increment
        input = tf.random.normal((6, 10))
        output1, counter1 = revived_model.serve(input)
        self.assertAllClose(output1, input)
        self.assertAllClose(counter1, 2)
        output2, counter2 = revived_model.serve(input)
        self.assertAllClose(output2, input)
        self.assertAllClose(counter2, 3)

    @parameterized.named_parameters(
        named_product(model_type=["sequential", "functional", "subclass"])
    )
    def test_model_with_tf_data_layer(self, model_type):
        temp_filepath = os.path.join(self.get_temp_dir(), "exported_model")
        model = get_model(model_type, layer_list=[layers.Rescaling(scale=2.0)])
        batch_size = 3 if backend.backend() != "torch" else 1
        ref_input = np.random.normal(size=(batch_size, 10)).astype("float32")
        ref_output = model(ref_input)

        saved_model.export_saved_model(model, temp_filepath)
        revived_model = tf.saved_model.load(temp_filepath)
        self.assertAllClose(ref_output, revived_model.serve(ref_input))
        # Test with a different batch size
        if backend.backend() == "torch":
            # TODO: Dynamic shape is not supported yet in the torch backend
            return
        revived_model.serve(tf.random.normal((6, 10)))

    @parameterized.named_parameters(
        named_product(struct_type=["tuple", "array", "dict"])
    )
    def test_model_with_input_structure(self, struct_type):
        class TupleModel(models.Model):
            def call(self, inputs):
                x, y = inputs
                return ops.add(x, y)

        class ArrayModel(models.Model):
            def call(self, inputs):
                x = inputs[0]
                y = inputs[1]
                return ops.add(x, y)

        class DictModel(models.Model):
            def call(self, inputs):
                x = inputs["x"]
                y = inputs["y"]
                return ops.add(x, y)

        batch_size = 3 if backend.backend() != "torch" else 1
        ref_input = np.random.normal(size=(batch_size, 10)).astype("float32")
        if struct_type == "tuple":
            model = TupleModel()
            ref_input = (ref_input, ref_input * 2)
        elif struct_type == "array":
            model = ArrayModel()
            ref_input = [ref_input, ref_input * 2]
        elif struct_type == "dict":
            model = DictModel()
            ref_input = {"x": ref_input, "y": ref_input * 2}

        temp_filepath = os.path.join(self.get_temp_dir(), "exported_model")
        ref_output = model(tree.map_structure(ops.convert_to_tensor, ref_input))

        saved_model.export_saved_model(model, temp_filepath)
        revived_model = tf.saved_model.load(temp_filepath)
        self.assertAllClose(ref_output, revived_model.serve(ref_input))

        # Test with keras.saving_lib
        temp_filepath = os.path.join(
            self.get_temp_dir(), "exported_model.keras"
        )
        saving_lib.save_model(model, temp_filepath)
        revived_model = saving_lib.load_model(
            temp_filepath,
            {
                "TupleModel": TupleModel,
                "ArrayModel": ArrayModel,
                "DictModel": DictModel,
            },
        )
        self.assertAllClose(ref_output, revived_model(ref_input))
        saved_model.export_saved_model(revived_model, self.get_temp_dir())

        # Test with a different batch size
        if backend.backend() == "torch":
            # TODO: Dynamic shape is not supported yet in the torch backend
            return
        bigger_input = tree.map_structure(
            lambda x: tf.concat([x, x], axis=0), ref_input
        )
        revived_model(bigger_input)

    def test_model_with_multiple_inputs(self):
        class TwoInputsModel(models.Model):
            def call(self, x, y):
                return x + y

            def build(self, y_shape, x_shape):
                self.built = True

        temp_filepath = os.path.join(self.get_temp_dir(), "exported_model")
        model = TwoInputsModel()
        batch_size = 3 if backend.backend() != "torch" else 1
        ref_input_x = np.random.normal(size=(batch_size, 10)).astype("float32")
        ref_input_y = np.random.normal(size=(batch_size, 10)).astype("float32")
        ref_output = model(ref_input_x, ref_input_y)

        saved_model.export_saved_model(model, temp_filepath)
        revived_model = tf.saved_model.load(temp_filepath)
        self.assertAllClose(
            ref_output, revived_model.serve(ref_input_x, ref_input_y)
        )
        # Test with a different batch size
        if backend.backend() == "torch":
            # TODO: Dynamic shape is not supported yet in the torch backend
            return
        revived_model.serve(
            tf.random.normal((6, 10)), tf.random.normal((6, 10))
        )

    @parameterized.named_parameters(
        named_product(
            model_type=["sequential", "functional", "subclass"],
            input_signature=[
                layers.InputSpec(
                    dtype="float32", shape=(None, 10), name="inputs"
                ),
                tf.TensorSpec((None, 10), dtype="float32", name="inputs"),
                backend.KerasTensor((None, 10), dtype="float32", name="inputs"),
                "backend_tensor",
            ],
        )
    )
    def test_input_signature(self, model_type, input_signature):
        temp_filepath = os.path.join(self.get_temp_dir(), "exported_model")
        model = get_model(model_type)
        batch_size = 3 if backend.backend() != "torch" else 1
        ref_input = ops.random.normal((batch_size, 10))
        ref_output = model(ref_input)

        if input_signature == "backend_tensor":
            input_signature = (ref_input,)
        else:
            input_signature = (input_signature,)
        saved_model.export_saved_model(
            model, temp_filepath, input_signature=input_signature
        )
        revived_model = tf.saved_model.load(temp_filepath)
        self.assertAllClose(
            ref_output, revived_model.serve(ops.convert_to_numpy(ref_input))
        )

    def test_input_signature_error(self):
        temp_filepath = os.path.join(self.get_temp_dir(), "exported_model")
        model = get_model("functional")
        with self.assertRaisesRegex(TypeError, "Unsupported x="):
            input_signature = (123,)
            saved_model.export_saved_model(
                model, temp_filepath, input_signature=input_signature
            )

    @parameterized.named_parameters(
        named_product(
            model_type=["sequential", "functional", "subclass"],
            is_static=(True, False),
            jax2tf_kwargs=(
                None,
                {"enable_xla": True, "native_serialization": True},
            ),
        )
    )
    @pytest.mark.skipif(
        backend.backend() != "jax",
        reason="This test is only for the jax backend.",
    )
    def test_jax_specific_kwargs(self, model_type, is_static, jax2tf_kwargs):
        temp_filepath = os.path.join(self.get_temp_dir(), "exported_model")
        model = get_model(model_type)
        ref_input = ops.random.uniform((3, 10))
        ref_output = model(ref_input)

        saved_model.export_saved_model(
            model,
            temp_filepath,
            is_static=is_static,
            jax2tf_kwargs=jax2tf_kwargs,
        )
        revived_model = tf.saved_model.load(temp_filepath)
        self.assertAllClose(ref_output, revived_model.serve(ref_input))


@pytest.mark.skipif(
    backend.backend()
    not in (
        "tensorflow",
        "jax",
        # "torch",  # TODO: Support low-level operations in the torch backend.
    ),
    reason="Export only currently supports the TF and JAX backends.",
)
@pytest.mark.skipif(testing.jax_uses_gpu(), reason="Leads to core dumps on CI")
@pytest.mark.skipif(
    testing.torch_uses_gpu(), reason="Leads to core dumps on CI"
)
class ExportArchiveTest(testing.TestCase):
    @parameterized.named_parameters(
        named_product(model_type=["sequential", "functional", "subclass"])
    )
    def test_low_level_model_export(self, model_type):
        temp_filepath = os.path.join(self.get_temp_dir(), "exported_model")

        model = get_model(model_type)
        ref_input = tf.random.normal((3, 10))
        ref_output = model(ref_input)

        # Test variable tracking
        export_archive = saved_model.ExportArchive()
        export_archive.track(model)
        self.assertLen(export_archive.variables, 8)
        self.assertLen(export_archive.trainable_variables, 6)
        self.assertLen(export_archive.non_trainable_variables, 2)

        export_archive = saved_model.ExportArchive()
        export_archive.track(model)
        export_archive.add_endpoint(
            "call",
            model.__call__,
            input_signature=[tf.TensorSpec(shape=(None, 10), dtype=tf.float32)],
        )
        export_archive.write_out(temp_filepath)
        revived_model = tf.saved_model.load(temp_filepath)
        self.assertAllClose(ref_output, revived_model.call(ref_input))
        # Test with a different batch size
        revived_model.call(tf.random.normal((6, 10)))

    def test_low_level_model_export_with_alias(self):
        temp_filepath = os.path.join(self.get_temp_dir(), "exported_model")

        model = get_model()
        ref_input = tf.random.normal((3, 10))
        ref_output = model(ref_input)

        export_archive = saved_model.ExportArchive()
        export_archive.track(model)
        fn = export_archive.add_endpoint(
            "call",
            model.__call__,
            input_signature=[tf.TensorSpec(shape=(None, 10), dtype=tf.float32)],
        )
        export_archive.write_out(
            temp_filepath,
            tf.saved_model.SaveOptions(function_aliases={"call_alias": fn}),
        )
        revived_model = tf.saved_model.load(
            temp_filepath,
            options=tf.saved_model.LoadOptions(
                experimental_load_function_aliases=True
            ),
        )
        self.assertAllClose(
            ref_output, revived_model.function_aliases["call_alias"](ref_input)
        )
        # Test with a different batch size
        revived_model.function_aliases["call_alias"](tf.random.normal((6, 10)))

    @parameterized.named_parameters(
        named_product(model_type=["sequential", "functional", "subclass"])
    )
    def test_low_level_model_export_with_dynamic_dims(self, model_type):
        class ReductionLayer(layers.Layer):
            def call(self, inputs):
                return ops.max(inputs, axis=1)

        temp_filepath = os.path.join(self.get_temp_dir(), "exported_model")

        model = get_model(
            model_type,
            input_shape=[(None,), (None,)],
            layer_list=[layers.Concatenate(), ReductionLayer()],
        )
        ref_input = [tf.random.normal((3, 8)), tf.random.normal((3, 6))]
        ref_output = model(ref_input)

        export_archive = saved_model.ExportArchive()
        export_archive.track(model)
        export_archive.add_endpoint(
            "call",
            model.__call__,
            input_signature=[
                [
                    tf.TensorSpec(shape=(None, None), dtype=tf.float32),
                    tf.TensorSpec(shape=(None, None), dtype=tf.float32),
                ]
            ],
        )
        export_archive.write_out(temp_filepath)
        revived_model = tf.saved_model.load(temp_filepath)
        self.assertAllClose(ref_output, revived_model.call(ref_input))
        # Test with a different batch size
        revived_model.call([tf.random.normal((6, 8)), tf.random.normal((6, 6))])
        # Test with a different batch size and different dynamic sizes
        revived_model.call([tf.random.normal((6, 3)), tf.random.normal((6, 5))])

    @pytest.mark.skipif(
        backend.backend() != "jax",
        reason="This test is only for the JAX backend.",
    )
    def test_low_level_model_export_with_jax2tf_kwargs(self):
        temp_filepath = os.path.join(self.get_temp_dir(), "exported_model")

        model = get_model()
        ref_input = tf.random.normal((3, 10))
        ref_output = model(ref_input)

        export_archive = saved_model.ExportArchive()
        export_archive.track(model)
        export_archive.add_endpoint(
            "call",
            model.__call__,
            input_signature=[tf.TensorSpec(shape=(None, 10), dtype=tf.float32)],
            jax2tf_kwargs={
                "native_serialization": True,
                "native_serialization_platforms": ("cpu", "tpu"),
            },
        )
        with self.assertRaisesRegex(
            ValueError, "native_serialization_platforms.*bogus"
        ):
            export_archive.add_endpoint(
                "call2",
                model.__call__,
                input_signature=[
                    tf.TensorSpec(shape=(None, 10), dtype=tf.float32)
                ],
                jax2tf_kwargs={
                    "native_serialization": True,
                    "native_serialization_platforms": ("cpu", "bogus"),
                },
            )
        export_archive.write_out(temp_filepath)
        revived_model = tf.saved_model.load(temp_filepath)
        self.assertAllClose(ref_output, revived_model.call(ref_input))

    @pytest.mark.skipif(
        backend.backend() != "jax",
        reason="This test is only for the JAX backend.",
    )
    def test_low_level_model_export_with_jax2tf_polymorphic_shapes(self):
        class SquareLayer(layers.Layer):
            def call(self, inputs):
                return ops.matmul(inputs, inputs)

        temp_filepath = os.path.join(self.get_temp_dir(), "exported_model")

        model = CustomModel([SquareLayer()])
        ref_input = tf.random.normal((3, 10, 10))
        ref_output = model(ref_input)
        signature = [tf.TensorSpec(shape=(None, None, None), dtype=tf.float32)]

        with self.assertRaises(TypeError):
            # This will fail because the polymorphic_shapes that is
            # automatically generated will not account for the fact that
            # dynamic dimensions 1 and 2 must have the same value.
            export_archive = saved_model.ExportArchive()
            export_archive.track(model)
            export_archive.add_endpoint(
                "call",
                model.__call__,
                input_signature=signature,
                jax2tf_kwargs={},
            )
            export_archive.write_out(temp_filepath)

        export_archive = saved_model.ExportArchive()
        export_archive.track(model)
        export_archive.add_endpoint(
            "call",
            model.__call__,
            input_signature=signature,
            jax2tf_kwargs={"polymorphic_shapes": ["(batch, a, a)"]},
        )
        export_archive.write_out(temp_filepath)
        revived_model = tf.saved_model.load(temp_filepath)
        self.assertAllClose(ref_output, revived_model.call(ref_input))

    @pytest.mark.skipif(
        backend.backend() != "tensorflow",
        reason="This test is native to the TF backend.",
    )
    def test_endpoint_registration_tf_function(self):
        temp_filepath = os.path.join(self.get_temp_dir(), "exported_model")

        model = get_model()
        ref_input = tf.random.normal((3, 10))
        ref_output = model(ref_input)

        # Test variable tracking
        export_archive = saved_model.ExportArchive()
        export_archive.track(model)
        self.assertLen(export_archive.variables, 8)
        self.assertLen(export_archive.trainable_variables, 6)
        self.assertLen(export_archive.non_trainable_variables, 2)

        @tf.function()
        def my_endpoint(x):
            return model(x)

        # Test registering an endpoint that is a tf.function (called)
        my_endpoint(ref_input)  # Trace fn

        export_archive.add_endpoint(
            "call",
            my_endpoint,
        )
        export_archive.write_out(temp_filepath)

        revived_model = tf.saved_model.load(temp_filepath)
        self.assertFalse(hasattr(revived_model, "_tracked"))
        self.assertAllClose(ref_output, revived_model.call(ref_input))
        self.assertLen(revived_model.variables, 8)
        self.assertLen(revived_model.trainable_variables, 6)
        self.assertLen(revived_model.non_trainable_variables, 2)

    @pytest.mark.skipif(
        backend.backend() != "jax",
        reason="This test is native to the JAX backend.",
    )
    def test_jax_endpoint_registration_tf_function(self):
        model = get_model()
        ref_input = np.random.normal(size=(3, 10))
        model(ref_input)

        # build a JAX function
        def model_call(x):
            return model(x)

        from jax import default_backend as jax_device
        from jax.experimental import jax2tf

        native_jax_compatible = not (
            jax_device() == "gpu"
            and len(tf.config.list_physical_devices("GPU")) == 0
        )
        # now, convert JAX function
        converted_model_call = jax2tf.convert(
            model_call,
            native_serialization=native_jax_compatible,
            polymorphic_shapes=["(b, 10)"],
        )

        # you can now build a TF inference function
        @tf.function(
            input_signature=[tf.TensorSpec(shape=(None, 10), dtype=tf.float32)],
            autograph=False,
        )
        def infer_fn(x):
            return converted_model_call(x)

        ref_output = infer_fn(ref_input)

        # Export with TF inference function as endpoint
        temp_filepath = os.path.join(self.get_temp_dir(), "my_model")
        export_archive = saved_model.ExportArchive()
        export_archive.track(model)
        export_archive.add_endpoint("serve", infer_fn)
        export_archive.write_out(temp_filepath)

        # Reload and verify outputs
        revived_model = tf.saved_model.load(temp_filepath)
        self.assertFalse(hasattr(revived_model, "_tracked"))
        self.assertAllClose(ref_output, revived_model.serve(ref_input))
        self.assertLen(revived_model.variables, 8)
        self.assertLen(revived_model.trainable_variables, 6)
        self.assertLen(revived_model.non_trainable_variables, 2)

        # Assert all variables wrapped as `tf.Variable`
        assert isinstance(export_archive.variables[0], tf.Variable)
        assert isinstance(export_archive.trainable_variables[0], tf.Variable)
        assert isinstance(
            export_archive.non_trainable_variables[0], tf.Variable
        )

    @pytest.mark.skipif(
        backend.backend() != "jax",
        reason="This test is native to the JAX backend.",
    )
    def test_jax_multi_unknown_endpoint_registration(self):
        window_size = 100

        X = np.random.random((1024, window_size, 1))
        Y = np.random.random((1024, window_size, 1))

        model = models.Sequential(
            [
                layers.Dense(128, activation="relu"),
                layers.Dense(64, activation="relu"),
                layers.Dense(1, activation="relu"),
            ]
        )

        model.compile(optimizer="adam", loss="mse")

        model.fit(X, Y, batch_size=32)

        # build a JAX function
        def model_call(x):
            return model(x)

        from jax import default_backend as jax_device
        from jax.experimental import jax2tf

        native_jax_compatible = not (
            jax_device() == "gpu"
            and len(tf.config.list_physical_devices("GPU")) == 0
        )
        # now, convert JAX function
        converted_model_call = jax2tf.convert(
            model_call,
            native_serialization=native_jax_compatible,
            polymorphic_shapes=["(b, t, 1)"],
        )

        # you can now build a TF inference function
        @tf.function(
            input_signature=[
                tf.TensorSpec(shape=(None, None, 1), dtype=tf.float32)
            ],
            autograph=False,
        )
        def infer_fn(x):
            return converted_model_call(x)

        ref_input = np.random.random((1024, window_size, 1))
        ref_output = infer_fn(ref_input)

        # Export with TF inference function as endpoint
        temp_filepath = os.path.join(self.get_temp_dir(), "my_model")
        export_archive = saved_model.ExportArchive()
        export_archive.track(model)
        export_archive.add_endpoint("serve", infer_fn)
        export_archive.write_out(temp_filepath)

        # Reload and verify outputs
        revived_model = tf.saved_model.load(temp_filepath)
        self.assertFalse(hasattr(revived_model, "_tracked"))
        self.assertAllClose(ref_output, revived_model.serve(ref_input))
        self.assertLen(revived_model.variables, 6)
        self.assertLen(revived_model.trainable_variables, 6)
        self.assertLen(revived_model.non_trainable_variables, 0)

        # Assert all variables wrapped as `tf.Variable`
        assert isinstance(export_archive.variables[0], tf.Variable)
        assert isinstance(export_archive.trainable_variables[0], tf.Variable)

    def test_layer_export(self):
        temp_filepath = os.path.join(self.get_temp_dir(), "exported_layer")

        layer = layers.BatchNormalization()
        ref_input = tf.random.normal((3, 10))
        ref_output = layer(ref_input)  # Build layer (important)

        export_archive = saved_model.ExportArchive()
        export_archive.track(layer)
        export_archive.add_endpoint(
            "call",
            layer.call,
            input_signature=[tf.TensorSpec(shape=(None, 10), dtype=tf.float32)],
        )
        export_archive.write_out(temp_filepath)
        revived_layer = tf.saved_model.load(temp_filepath)
        self.assertAllClose(ref_output, revived_layer.call(ref_input))

    def test_multi_input_output_functional_model(self):
        temp_filepath = os.path.join(self.get_temp_dir(), "exported_model")
        x1 = layers.Input((2,))
        x2 = layers.Input((2,))
        y1 = layers.Dense(3)(x1)
        y2 = layers.Dense(3)(x2)
        model = models.Model([x1, x2], [y1, y2])

        ref_inputs = [tf.random.normal((3, 2)), tf.random.normal((3, 2))]
        ref_outputs = model(ref_inputs)

        export_archive = saved_model.ExportArchive()
        export_archive.track(model)
        export_archive.add_endpoint(
            "serve",
            model.__call__,
            input_signature=[
                [
                    tf.TensorSpec(shape=(None, 2), dtype=tf.float32),
                    tf.TensorSpec(shape=(None, 2), dtype=tf.float32),
                ]
            ],
        )
        export_archive.write_out(temp_filepath)
        revived_model = tf.saved_model.load(temp_filepath)
        self.assertAllClose(ref_outputs[0], revived_model.serve(ref_inputs)[0])
        self.assertAllClose(ref_outputs[1], revived_model.serve(ref_inputs)[1])
        # Test with a different batch size
        revived_model.serve(
            [tf.random.normal((6, 2)), tf.random.normal((6, 2))]
        )

        # Now test dict inputs
        model = models.Model({"x1": x1, "x2": x2}, [y1, y2])

        ref_inputs = {
            "x1": tf.random.normal((3, 2)),
            "x2": tf.random.normal((3, 2)),
        }
        ref_outputs = model(ref_inputs)

        export_archive = saved_model.ExportArchive()
        export_archive.track(model)
        export_archive.add_endpoint(
            "serve",
            model.__call__,
            input_signature=[
                {
                    "x1": tf.TensorSpec(shape=(None, 2), dtype=tf.float32),
                    "x2": tf.TensorSpec(shape=(None, 2), dtype=tf.float32),
                }
            ],
        )
        export_archive.write_out(temp_filepath)
        revived_model = tf.saved_model.load(temp_filepath)
        self.assertAllClose(ref_outputs[0], revived_model.serve(ref_inputs)[0])
        self.assertAllClose(ref_outputs[1], revived_model.serve(ref_inputs)[1])
        # Test with a different batch size
        revived_model.serve(
            {
                "x1": tf.random.normal((6, 2)),
                "x2": tf.random.normal((6, 2)),
            }
        )

    @pytest.mark.skipif(
        backend.backend() != "tensorflow",
        reason="String lookup requires TensorFlow backend",
    )
    def test_model_with_lookup_table(self):
        temp_filepath = os.path.join(self.get_temp_dir(), "exported_model")
        text_vectorization = layers.TextVectorization()
        text_vectorization.adapt(["one two", "three four", "five six"])
        model = models.Sequential(
            [
                layers.Input(shape=(), dtype="string"),
                text_vectorization,
                layers.Embedding(10, 32),
                layers.Dense(1),
            ]
        )
        ref_input = tf.convert_to_tensor(["one two three four"])
        ref_output = model(ref_input)

        saved_model.export_saved_model(model, temp_filepath)
        revived_model = tf.saved_model.load(temp_filepath)
        self.assertAllClose(ref_output, revived_model.serve(ref_input))

    def test_track_multiple_layers(self):
        temp_filepath = os.path.join(self.get_temp_dir(), "exported_model")
        layer_1 = layers.Dense(2)
        ref_input_1 = tf.random.normal((3, 4))
        ref_output_1 = layer_1(ref_input_1)
        layer_2 = layers.Dense(3)
        ref_input_2 = tf.random.normal((3, 5))
        ref_output_2 = layer_2(ref_input_2)

        export_archive = saved_model.ExportArchive()
        export_archive.add_endpoint(
            "call_1",
            layer_1.call,
            input_signature=[tf.TensorSpec(shape=(None, 4), dtype=tf.float32)],
        )
        export_archive.add_endpoint(
            "call_2",
            layer_2.call,
            input_signature=[tf.TensorSpec(shape=(None, 5), dtype=tf.float32)],
        )
        export_archive.write_out(temp_filepath)
        revived_layer = tf.saved_model.load(temp_filepath)
        self.assertAllClose(ref_output_1, revived_layer.call_1(ref_input_1))
        self.assertAllClose(ref_output_2, revived_layer.call_2(ref_input_2))

    def test_non_standard_layer_signature(self):
        temp_filepath = os.path.join(self.get_temp_dir(), "exported_layer")

        layer = layers.MultiHeadAttention(2, 2)
        x1 = tf.random.normal((3, 2, 2))
        x2 = tf.random.normal((3, 2, 2))
        ref_output = layer(x1, x2)  # Build layer (important)
        export_archive = saved_model.ExportArchive()
        export_archive.track(layer)
        export_archive.add_endpoint(
            "call",
            layer.call,
            input_signature=[
                tf.TensorSpec(shape=(None, 2, 2), dtype=tf.float32),
                tf.TensorSpec(shape=(None, 2, 2), dtype=tf.float32),
            ],
        )
        export_archive.write_out(temp_filepath)
        revived_layer = tf.saved_model.load(temp_filepath)
        self.assertAllClose(ref_output, revived_layer.call(x1, x2))

    def test_non_standard_layer_signature_with_kwargs(self):
        temp_filepath = os.path.join(self.get_temp_dir(), "exported_layer")

        layer = layers.MultiHeadAttention(2, 2)
        x1 = tf.random.normal((3, 2, 2))
        x2 = tf.random.normal((3, 2, 2))
        ref_output = layer(x1, x2)  # Build layer (important)
        export_archive = saved_model.ExportArchive()
        export_archive.track(layer)
        export_archive.add_endpoint(
            "call",
            layer.call,
            input_signature=[
                tf.TensorSpec(shape=(None, 2, 2), dtype=tf.float32),
                tf.TensorSpec(shape=(None, 2, 2), dtype=tf.float32),
            ],
        )
        export_archive.write_out(temp_filepath)
        revived_layer = tf.saved_model.load(temp_filepath)
        self.assertAllClose(ref_output, revived_layer.call(query=x1, value=x2))
        # Test with a different batch size
        revived_layer.call(
            query=tf.random.normal((6, 2, 2)), value=tf.random.normal((6, 2, 2))
        )

    def test_variable_collection(self):
        temp_filepath = os.path.join(self.get_temp_dir(), "exported_model")

        model = models.Sequential(
            [
                layers.Input((10,)),
                layers.Dense(2),
                layers.Dense(2),
            ]
        )

        # Test variable tracking
        export_archive = saved_model.ExportArchive()
        export_archive.track(model)
        export_archive.add_endpoint(
            "call",
            model.__call__,
            input_signature=[tf.TensorSpec(shape=(None, 10), dtype=tf.float32)],
        )
        export_archive.add_variable_collection(
            "my_vars", model.layers[1].weights
        )

        self.assertLen(export_archive._tf_trackable.my_vars, 2)
        export_archive.write_out(temp_filepath)
        revived_model = tf.saved_model.load(temp_filepath)
        self.assertLen(revived_model.my_vars, 2)

    def test_export_saved_model_errors(self):
        temp_filepath = os.path.join(self.get_temp_dir(), "exported_model")

        # Model has not been built
        model = models.Sequential([layers.Dense(2)])
        with self.assertRaisesRegex(ValueError, "It must be built"):
            saved_model.export_saved_model(model, temp_filepath)

        # Subclassed model has not been called
        model = get_model("subclass")
        model.build((2, 10))
        with self.assertRaisesRegex(ValueError, "It must be called"):
            saved_model.export_saved_model(model, temp_filepath)

    def test_export_archive_errors(self):
        temp_filepath = os.path.join(self.get_temp_dir(), "exported_model")
        model = models.Sequential([layers.Dense(2)])
        model(tf.random.normal((2, 3)))

        # Endpoint name reuse
        export_archive = saved_model.ExportArchive()
        export_archive.track(model)
        export_archive.add_endpoint(
            "call",
            model.__call__,
            input_signature=[tf.TensorSpec(shape=(None, 3), dtype=tf.float32)],
        )
        with self.assertRaisesRegex(ValueError, "already taken"):
            export_archive.add_endpoint(
                "call",
                model.__call__,
                input_signature=[
                    tf.TensorSpec(shape=(None, 3), dtype=tf.float32)
                ],
            )

        # Write out with no endpoints
        export_archive = saved_model.ExportArchive()
        export_archive.track(model)
        with self.assertRaisesRegex(ValueError, "No endpoints have been set"):
            export_archive.write_out(temp_filepath)

        # Invalid object type
        with self.assertRaisesRegex(ValueError, "Invalid resource type"):
            export_archive = saved_model.ExportArchive()
            export_archive.track("model")

        # Set endpoint with no input signature
        export_archive = saved_model.ExportArchive()
        export_archive.track(model)
        with self.assertRaisesRegex(
            ValueError, "you must provide an `input_signature`"
        ):
            export_archive.add_endpoint("call", model.__call__)

        # Set endpoint that has never been called
        export_archive = saved_model.ExportArchive()
        export_archive.track(model)

        @tf.function()
        def my_endpoint(x):
            return model(x)

        export_archive = saved_model.ExportArchive()
        export_archive.track(model)
        with self.assertRaisesRegex(
            ValueError, "you must either provide a function"
        ):
            export_archive.add_endpoint("call", my_endpoint)

    def test_export_no_assets(self):
        temp_filepath = os.path.join(self.get_temp_dir(), "exported_model")

        # Case where there are legitimately no assets.
        model = models.Sequential([layers.Flatten()])
        model(tf.random.normal((2, 3)))
        export_archive = saved_model.ExportArchive()
        export_archive.add_endpoint(
            "call",
            model.__call__,
            input_signature=[tf.TensorSpec(shape=(None, 3), dtype=tf.float32)],
        )
        export_archive.write_out(temp_filepath)

    @parameterized.named_parameters(
        named_product(model_type=["sequential", "functional", "subclass"])
    )
    def test_model_export_method(self, model_type):
        temp_filepath = os.path.join(self.get_temp_dir(), "exported_model")
        model = get_model(model_type)
        ref_input = tf.random.normal((3, 10))
        ref_output = model(ref_input)

        model.export(temp_filepath)
        revived_model = tf.saved_model.load(temp_filepath)
        self.assertAllClose(ref_output, revived_model.serve(ref_input))
        # Test with a different batch size
        revived_model.serve(tf.random.normal((6, 10)))

<<<<<<< HEAD
    def test_export_with_dict_input(self):
        temp_filepath = os.path.join(self.get_temp_dir(), "exported_model")
        inputs = {
            "foo": layers.Input(shape=()),
            "bar": layers.Input(shape=()),
        }
        outputs = layers.Add()([inputs["foo"], inputs["bar"]])
        model = models.Model(inputs, outputs)
        ref_input = {"foo": tf.constant([1.0]), "bar": tf.constant([2.0])}
        ref_output = model(ref_input)
        model.export(temp_filepath, format="tf_saved_model")
        revived_model = tf.saved_model.load(temp_filepath)
        revived_output = revived_model.serve(ref_input)
        self.assertAllClose(ref_output, revived_output)
=======
    def test_model_combined_with_tf_preprocessing(self):
        temp_filepath = os.path.join(self.get_temp_dir(), "exported_model")

        lookup_table = tf.lookup.StaticHashTable(
            tf.lookup.KeyValueTensorInitializer(
                tf.constant(["a", "b", "c"]), tf.constant([1.0, 2.0, 3.0])
            ),
            default_value=-1.0,
        )
        ref_input = tf.constant([["c", "b", "c", "a", "d"]])
        ref_intermediate = lookup_table.lookup(ref_input)

        model = models.Sequential([layers.Dense(1)])
        ref_output = model(ref_intermediate)

        export_archive = saved_model.ExportArchive()
        model_fn = export_archive.track_and_add_endpoint(
            "model",
            model,
            input_signature=[tf.TensorSpec(shape=(None, 5), dtype=tf.float32)],
        )
        export_archive.track(lookup_table)

        @tf.function()
        def combined_fn(x):
            x = lookup_table.lookup(x)
            x = model_fn(x)
            return x

        self.assertAllClose(combined_fn(ref_input), ref_output)

        export_archive.add_endpoint("combined_fn", combined_fn)
        export_archive.write_out(temp_filepath)

        revived_model = tf.saved_model.load(temp_filepath)
        self.assertAllClose(revived_model.combined_fn(ref_input), ref_output)
>>>>>>> e045b6ab
<|MERGE_RESOLUTION|>--- conflicted
+++ resolved
@@ -1003,7 +1003,6 @@
         # Test with a different batch size
         revived_model.serve(tf.random.normal((6, 10)))
 
-<<<<<<< HEAD
     def test_export_with_dict_input(self):
         temp_filepath = os.path.join(self.get_temp_dir(), "exported_model")
         inputs = {
@@ -1018,7 +1017,7 @@
         revived_model = tf.saved_model.load(temp_filepath)
         revived_output = revived_model.serve(ref_input)
         self.assertAllClose(ref_output, revived_output)
-=======
+
     def test_model_combined_with_tf_preprocessing(self):
         temp_filepath = os.path.join(self.get_temp_dir(), "exported_model")
 
@@ -1054,5 +1053,4 @@
         export_archive.write_out(temp_filepath)
 
         revived_model = tf.saved_model.load(temp_filepath)
-        self.assertAllClose(revived_model.combined_fn(ref_input), ref_output)
->>>>>>> e045b6ab
+        self.assertAllClose(revived_model.combined_fn(ref_input), ref_output)