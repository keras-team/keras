import copy
import importlib
import os
import sys

from keras.src import backend as backend_module
from keras.src.api_export import keras_export
from keras.src.backend.common import global_state


def in_tf_graph():
    if global_state.get_global_attribute("in_tf_graph_scope", False):
        return True

    if "tensorflow" in sys.modules:
        from keras.src.utils.module_utils import tensorflow as tf

        return not tf.executing_eagerly()
    return False


def convert_tf_tensor(outputs, dtype=None):
    if backend_module.backend() != "tensorflow" and not in_tf_graph():
        outputs = backend_module.convert_to_tensor(outputs, dtype=dtype)
    return outputs


class TFGraphScope:
    def __init__(self):
        self._original_value = global_state.get_global_attribute(
            "in_tf_graph_scope", False
        )

    def __enter__(self):
        global_state.set_global_attribute("in_tf_graph_scope", True)

    def __exit__(self, *args, **kwargs):
        global_state.set_global_attribute(
            "in_tf_graph_scope", self._original_value
        )


class DynamicBackend:
    """A class that can be used to switch from one backend to another.

    Example:

    ```python
    backend = DynamicBackend("tensorflow")
    y = backend.square(tf.constant(...))
    backend.set_backend("jax")
    y = backend.square(jax.numpy.array(...))
    ```

    Args:
        backend: Initial backend to use (string).
    """

    def __init__(self, backend=None):
        self._backend = backend or backend_module.backend()

    def set_backend(self, backend):
        if backend not in ("tensorflow", "jax", "torch", "numpy"):
            raise ValueError(
                "Available backends are ('tensorflow', 'jax', 'torch' and "
                f"'numpy'). Received: backend={backend}"
            )
        self._backend = backend

    def reset(self):
        self._backend = backend_module.backend()

    @property
    def name(self):
        return self._backend

    def __getattr__(self, name):
        if self._backend == "tensorflow":
            module = importlib.import_module("keras.src.backend.tensorflow")
            return getattr(module, name)
        if self._backend == "jax":
            module = importlib.import_module("keras.src.backend.jax")
            return getattr(module, name)
        if self._backend == "torch":
            module = importlib.import_module("keras.src.backend.torch")
            return getattr(module, name)
        if self._backend == "numpy":
<<<<<<< HEAD
            # TODO (ariG23498):
            # The import `from keras.src.backend import numpy as numpy_backend`
            # is not working. This is a temporary fix.
            # The import is redirected to `keras.backend.numpy.numpy.py`
            from keras.src import backend as numpy_backend

            return getattr(numpy_backend, name)
        if self._backend == "openvino":
            from keras.src.backend import openvino as openvino_backend
=======
            if backend_module.backend() == "numpy":
                return getattr(backend_module, name)
            else:
                raise NotImplementedError(
                    "Currently, we cannot dynamically import the numpy backend "
                    "because it would disrupt the namespace of the import."
                )
>>>>>>> d85036c4

            return getattr(openvino_backend, name)

@keras_export("keras.config.set_backend")
def set_backend(backend):
    """Reload the backend (and the Keras package).

    Example:

    ```python
    keras.config.set_backend("jax")
    ```

    ⚠️ WARNING ⚠️: Using this function is dangerous and should be done
    carefully. Changing the backend will **NOT** convert
    the type of any already-instantiated objects.
    Thus, any layers / tensors / etc. already created will no
    longer be usable without errors. It is strongly recommended **not**
    to keep around **any** Keras-originated objects instances created
    before calling `set_backend()`.

    This includes any function or class instance that uses any Keras
    functionality. All such code needs to be re-executed after calling
    `set_backend()`.
    """
    os.environ["KERAS_BACKEND"] = backend
    # Clear module cache.
    loaded_modules = [
        key for key in sys.modules.keys() if key.startswith("keras")
    ]
    for key in loaded_modules:
        del sys.modules[key]
    # Reimport Keras with the new backend (set via KERAS_BACKEND).
    import keras

    # Finally: refresh all imported Keras submodules.
    globs = copy.copy(globals())
    for key, value in globs.items():
        if value.__class__ == keras.__class__:
            if str(value).startswith("<module 'keras."):
                module_name = str(value)
                module_name = module_name[module_name.find("'") + 1 :]
                module_name = module_name[: module_name.find("'")]
                globals()[key] = importlib.import_module(module_name)<|MERGE_RESOLUTION|>--- conflicted
+++ resolved
@@ -60,10 +60,10 @@
         self._backend = backend or backend_module.backend()
 
     def set_backend(self, backend):
-        if backend not in ("tensorflow", "jax", "torch", "numpy"):
+        if backend not in ("tensorflow", "jax", "torch", "numpy", "openvino"):
             raise ValueError(
-                "Available backends are ('tensorflow', 'jax', 'torch' and "
-                f"'numpy'). Received: backend={backend}"
+                "Available backends are ('tensorflow', 'jax', 'torch', "
+                f"'numpy' and 'openvino'). Received: backend={backend}"
             )
         self._backend = backend
 
@@ -85,17 +85,6 @@
             module = importlib.import_module("keras.src.backend.torch")
             return getattr(module, name)
         if self._backend == "numpy":
-<<<<<<< HEAD
-            # TODO (ariG23498):
-            # The import `from keras.src.backend import numpy as numpy_backend`
-            # is not working. This is a temporary fix.
-            # The import is redirected to `keras.backend.numpy.numpy.py`
-            from keras.src import backend as numpy_backend
-
-            return getattr(numpy_backend, name)
-        if self._backend == "openvino":
-            from keras.src.backend import openvino as openvino_backend
-=======
             if backend_module.backend() == "numpy":
                 return getattr(backend_module, name)
             else:
@@ -103,7 +92,9 @@
                     "Currently, we cannot dynamically import the numpy backend "
                     "because it would disrupt the namespace of the import."
                 )
->>>>>>> d85036c4
+
+        if self._backend == "openvino":
+            from keras.src.backend import openvino as openvino_backend
 
             return getattr(openvino_backend, name)
 
