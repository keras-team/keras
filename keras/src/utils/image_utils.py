"""Utilities related to image handling."""

import io
import pathlib
import warnings

import numpy as np

from keras.src import backend
from keras.src.api_export import keras_export

try:
    from PIL import Image as pil_image

    try:
        pil_image_resampling = pil_image.Resampling
    except AttributeError:
        pil_image_resampling = pil_image
except ImportError:
    pil_image = None
    pil_image_resampling = None


if pil_image_resampling is not None:
    PIL_INTERPOLATION_METHODS = {
        "nearest": pil_image_resampling.NEAREST,
        "bilinear": pil_image_resampling.BILINEAR,
        "bicubic": pil_image_resampling.BICUBIC,
        "hamming": pil_image_resampling.HAMMING,
        "box": pil_image_resampling.BOX,
        "lanczos": pil_image_resampling.LANCZOS,
    }


@keras_export(
    [
        "keras.utils.array_to_img",
        "keras.preprocessing.image.array_to_img",
    ]
)
def array_to_img(x, data_format=None, scale=True, dtype=None):
    """Converts a 3D NumPy array to a PIL Image instance.

    Example:

    ```python
    from PIL import Image
    img = np.random.random(size=(100, 100, 3))
    pil_img = keras.utils.array_to_img(img)
    ```

    Args:
        x: Input data, in any form that can be converted to a NumPy array.
        data_format: Image data format, can be either `"channels_first"` or
            `"channels_last"`. Defaults to `None`, in which case the global
            setting `keras.backend.image_data_format()` is used (unless you
            changed it, it defaults to `"channels_last"`).
        scale: Whether to rescale the image such that minimum and maximum values
            are 0 and 255 respectively. Defaults to `True`.
        dtype: Dtype to use. `None` means the global setting
            `keras.backend.floatx()` is used (unless you changed it, it
            defaults to `"float32"`). Defaults to `None`.

    Returns:
        A PIL Image instance.
    """

    data_format = backend.standardize_data_format(data_format)
    if dtype is None:
        dtype = backend.floatx()
    if pil_image is None:
        raise ImportError(
            "Could not import PIL.Image. "
            "The use of `array_to_img` requires PIL."
        )
    x = np.asarray(x, dtype=dtype)
    if x.ndim != 3:
        raise ValueError(
            "Expected image array to have rank 3 (single image). "
            f"Got array with shape: {x.shape}"
        )

    # Original NumPy array x has format (height, width, channel)
    # or (channel, height, width)
    # but target PIL image has format (width, height, channel)
    if data_format == "channels_first":
        x = x.transpose(1, 2, 0)
    if scale:
        x = x - np.min(x)
        x_max = np.max(x)
        if x_max != 0:
            x /= x_max
        x *= 255
    if x.shape[2] == 4:
        # RGBA
        return pil_image.fromarray(x.astype("uint8"), "RGBA")
    elif x.shape[2] == 3:
        # RGB
        return pil_image.fromarray(x.astype("uint8"), "RGB")
    elif x.shape[2] == 1:
        # grayscale
        if np.max(x) > 255:
            # 32-bit signed integer grayscale image. PIL mode "I"
            return pil_image.fromarray(x[:, :, 0].astype("int32"), "I")
        return pil_image.fromarray(x[:, :, 0].astype("uint8"), "L")
    else:
        raise ValueError(f"Unsupported channel number: {x.shape[2]}")


@keras_export(
    [
        "keras.utils.img_to_array",
        "keras.preprocessing.image.img_to_array",
    ]
)
def img_to_array(img, data_format=None, dtype=None):
    """Converts a PIL Image instance to a NumPy array.

    Example:

    ```python
    from PIL import Image
    img_data = np.random.random(size=(100, 100, 3))
    img = keras.utils.array_to_img(img_data)
    array = keras.utils.image.img_to_array(img)
    ```

    Args:
        img: Input PIL Image instance.
        data_format: Image data format, can be either `"channels_first"` or
            `"channels_last"`. Defaults to `None`, in which case the global
            setting `keras.backend.image_data_format()` is used (unless you
            changed it, it defaults to `"channels_last"`).
        dtype: Dtype to use. `None` means the global setting
            `keras.backend.floatx()` is used (unless you changed it, it
            defaults to `"float32"`).

    Returns:
        A 3D NumPy array.
    """

    data_format = backend.standardize_data_format(data_format)
    if dtype is None:
        dtype = backend.floatx()
    # NumPy array x has format (height, width, channel)
    # or (channel, height, width)
    # but original PIL image has format (width, height, channel)
    x = np.asarray(img, dtype=dtype)
    if len(x.shape) == 3:
        if data_format == "channels_first":
            x = x.transpose(2, 0, 1)
    elif len(x.shape) == 2:
        if data_format == "channels_first":
            x = x.reshape((1, x.shape[0], x.shape[1]))
        else:
            x = x.reshape((x.shape[0], x.shape[1], 1))
    else:
        raise ValueError(f"Unsupported image shape: {x.shape}")
    return x


@keras_export(["keras.utils.save_img", "keras.preprocessing.image.save_img"])
def save_img(path, x, data_format=None, file_format=None, scale=True, **kwargs):
    """Saves an image stored as a NumPy array to a path or file object.

    Args:
        path: Path or file object.
        x: NumPy array.
        data_format: Image data format, either `"channels_first"` or
            `"channels_last"`.
        file_format: Optional file format override. If omitted, the format to
            use is determined from the filename extension. If a file object was
            used instead of a filename, this parameter should always be used.
        scale: Whether to rescale image values to be within `[0, 255]`.
        **kwargs: Additional keyword arguments passed to `PIL.Image.save()`.
    """
    data_format = backend.standardize_data_format(data_format)
<<<<<<< HEAD
    # Normalize jpg → jpeg
    if file_format is not None and file_format.lower() == "jpg":
        file_format = "jpeg"
    img = array_to_img(x, data_format=data_format, scale=scale)
    if img.mode == "RGBA" and  file_format == "jpeg":
=======

    # Infer format from path if not explicitly provided
    if file_format is None and isinstance(path, (str, pathlib.Path)):
        file_format = pathlib.Path(path).suffix[1:].lower()

    # Normalize jpg → jpeg for Pillow compatibility
    if file_format and file_format.lower() == "jpg":
        file_format = "jpeg"

    img = array_to_img(x, data_format=data_format, scale=scale)

    # Handle RGBA → RGB conversion for JPEG
    if img.mode == "RGBA" and file_format == "jpeg":
>>>>>>> afb1cb1c
        warnings.warn(
            "The JPEG format does not support RGBA images, converting to RGB."
        )
        img = img.convert("RGB")

    img.save(path, format=file_format, **kwargs)


@keras_export(["keras.utils.load_img", "keras.preprocessing.image.load_img"])
def load_img(
    path,
    color_mode="rgb",
    target_size=None,
    interpolation="nearest",
    keep_aspect_ratio=False,
):
    """Loads an image into PIL format.

    Example:

    ```python
    image = keras.utils.load_img(image_path)
    input_arr = keras.utils.img_to_array(image)
    input_arr = np.array([input_arr])  # Convert single image to a batch.
    predictions = model.predict(input_arr)
    ```

    Args:
        path: Path to image file.
        color_mode: One of `"grayscale"`, `"rgb"`, `"rgba"`. Default: `"rgb"`.
            The desired image format.
        target_size: Either `None` (default to original size) or tuple of ints
            `(img_height, img_width)`.
        interpolation: Interpolation method used to resample the image if the
            target size is different from that of the loaded image. Supported
            methods are `"nearest"`, `"bilinear"`, and `"bicubic"`.
            If PIL version 1.1.3 or newer is installed, `"lanczos"`
            is also supported. If PIL version 3.4.0 or newer is installed,
            `"box"` and `"hamming"` are also
            supported. By default, `"nearest"` is used.
        keep_aspect_ratio: Boolean, whether to resize images to a target
            size without aspect ratio distortion. The image is cropped in
            the center with target aspect ratio before resizing.

    Returns:
        A PIL Image instance.
    """
    if pil_image is None:
        raise ImportError(
            "Could not import PIL.Image. The use of `load_img` requires PIL."
        )
    if isinstance(path, io.BytesIO):
        img = pil_image.open(path)
    elif isinstance(path, (pathlib.Path, bytes, str)):
        if isinstance(path, pathlib.Path):
            path = str(path.resolve())
        with open(path, "rb") as f:
            img = pil_image.open(io.BytesIO(f.read()))
    else:
        raise TypeError(
            f"path should be path-like or io.BytesIO, not {type(path)}"
        )

    if color_mode == "grayscale":
        # if image is not already an 8-bit, 16-bit or 32-bit grayscale image
        # convert it to an 8-bit grayscale image.
        if img.mode not in ("L", "I;16", "I"):
            img = img.convert("L")
    elif color_mode == "rgba":
        if img.mode != "RGBA":
            img = img.convert("RGBA")
    elif color_mode == "rgb":
        if img.mode != "RGB":
            img = img.convert("RGB")
    else:
        raise ValueError('color_mode must be "grayscale", "rgb", or "rgba"')
    if target_size is not None:
        width_height_tuple = (target_size[1], target_size[0])
        if img.size != width_height_tuple:
            if interpolation not in PIL_INTERPOLATION_METHODS:
                raise ValueError(
                    "Invalid interpolation method {} specified. Supported "
                    "methods are {}".format(
                        interpolation,
                        ", ".join(PIL_INTERPOLATION_METHODS.keys()),
                    )
                )
            resample = PIL_INTERPOLATION_METHODS[interpolation]

            if keep_aspect_ratio:
                width, height = img.size
                target_width, target_height = width_height_tuple

                crop_height = (width * target_height) // target_width
                crop_width = (height * target_width) // target_height

                # Set back to input height / width
                # if crop_height / crop_width is not smaller.
                crop_height = min(height, crop_height)
                crop_width = min(width, crop_width)

                crop_box_hstart = (height - crop_height) // 2
                crop_box_wstart = (width - crop_width) // 2
                crop_box_wend = crop_box_wstart + crop_width
                crop_box_hend = crop_box_hstart + crop_height
                crop_box = [
                    crop_box_wstart,
                    crop_box_hstart,
                    crop_box_wend,
                    crop_box_hend,
                ]
                img = img.resize(width_height_tuple, resample, box=crop_box)
            else:
                img = img.resize(width_height_tuple, resample)
    return img


@keras_export("keras.preprocessing.image.smart_resize")
def smart_resize(
    x,
    size,
    interpolation="bilinear",
    data_format="channels_last",
    backend_module=None,
):
    """Resize images to a target size without aspect ratio distortion.

    Image datasets typically yield images that have each a different
    size. However, these images need to be batched before they can be
    processed by Keras layers. To be batched, images need to share the same
    height and width.

    You could simply do, in TF (or JAX equivalent):

    ```python
    size = (200, 200)
    ds = ds.map(lambda img: resize(img, size))
    ```

    However, if you do this, you distort the aspect ratio of your images, since
    in general they do not all have the same aspect ratio as `size`. This is
    fine in many cases, but not always (e.g. for image generation models
    this can be a problem).

    Note that passing the argument `preserve_aspect_ratio=True` to `resize`
    will preserve the aspect ratio, but at the cost of no longer respecting the
    provided target size.

    This calls for:

    ```python
    size = (200, 200)
    ds = ds.map(lambda img: smart_resize(img, size))
    ```

    Your output images will actually be `(200, 200)`, and will not be distorted.
    Instead, the parts of the image that do not fit within the target size
    get cropped out.

    The resizing process is:

    1. Take the largest centered crop of the image that has the same aspect
    ratio as the target size. For instance, if `size=(200, 200)` and the input
    image has size `(340, 500)`, we take a crop of `(340, 340)` centered along
    the width.
    2. Resize the cropped image to the target size. In the example above,
    we resize the `(340, 340)` crop to `(200, 200)`.

    Args:
        x: Input image or batch of images (as a tensor or NumPy array).
            Must be in format `(height, width, channels)`
            or `(batch_size, height, width, channels)`.
        size: Tuple of `(height, width)` integer. Target size.
        interpolation: String, interpolation to use for resizing.
            Supports `"bilinear"`, `"nearest"`, `"bicubic"`,
            `"lanczos3"`, `"lanczos5"`.
            Defaults to `"bilinear"`.
        data_format: `"channels_last"` or `"channels_first"`.
        backend_module: Backend module to use (if different from the default
            backend).

    Returns:
        Array with shape `(size[0], size[1], channels)`.
        If the input image was a NumPy array, the output is a NumPy array,
        and if it was a backend-native tensor,
        the output is a backend-native tensor.
    """
    backend_module = backend_module or backend
    if len(size) != 2:
        raise ValueError(
            f"Expected `size` to be a tuple of 2 integers, but got: {size}."
        )
    img = backend_module.convert_to_tensor(x)
    if len(img.shape) is not None:
        if len(img.shape) < 3 or len(img.shape) > 4:
            raise ValueError(
                "Expected an image array with shape `(height, width, "
                "channels)`, or `(batch_size, height, width, channels)`, but "
                f"got input with incorrect rank, of shape {img.shape}."
            )
    shape = backend_module.shape(img)
    if data_format == "channels_last":
        height, width = shape[-3], shape[-2]
    else:
        height, width = shape[-2], shape[-1]
    target_height, target_width = size

    # Set back to input height / width if crop_height / crop_width is not
    # smaller.
    if isinstance(height, int) and isinstance(width, int):
        # For JAX, we need to keep the slice indices as static integers
        crop_height = int(float(width * target_height) / target_width)
        crop_height = max(min(height, crop_height), 1)
        crop_width = int(float(height * target_width) / target_height)
        crop_width = max(min(width, crop_width), 1)
        crop_box_hstart = int(float(height - crop_height) / 2)
        crop_box_wstart = int(float(width - crop_width) / 2)
    else:
        crop_height = backend_module.cast(
            backend_module.cast(width * target_height, "float32")
            / target_width,
            "int32",
        )
        crop_height = backend_module.numpy.minimum(height, crop_height)
        crop_height = backend_module.numpy.maximum(crop_height, 1)
        crop_height = backend_module.cast(crop_height, "int32")

        crop_width = backend_module.cast(
            backend_module.cast(height * target_width, "float32")
            / target_height,
            "int32",
        )
        crop_width = backend_module.numpy.minimum(width, crop_width)
        crop_width = backend_module.numpy.maximum(crop_width, 1)
        crop_width = backend_module.cast(crop_width, "int32")

        crop_box_hstart = backend_module.cast(
            backend_module.cast(height - crop_height, "float32") / 2, "int32"
        )
        crop_box_wstart = backend_module.cast(
            backend_module.cast(width - crop_width, "float32") / 2, "int32"
        )

    if data_format == "channels_last":
        if len(img.shape) == 4:
            img = img[
                :,
                crop_box_hstart : crop_box_hstart + crop_height,
                crop_box_wstart : crop_box_wstart + crop_width,
                :,
            ]
        else:
            img = img[
                crop_box_hstart : crop_box_hstart + crop_height,
                crop_box_wstart : crop_box_wstart + crop_width,
                :,
            ]
    else:
        if len(img.shape) == 4:
            img = img[
                :,
                :,
                crop_box_hstart : crop_box_hstart + crop_height,
                crop_box_wstart : crop_box_wstart + crop_width,
            ]
        else:
            img = img[
                :,
                crop_box_hstart : crop_box_hstart + crop_height,
                crop_box_wstart : crop_box_wstart + crop_width,
            ]

    img = backend_module.image.resize(
        img, size=size, interpolation=interpolation, data_format=data_format
    )

    if isinstance(x, np.ndarray):
        return np.array(img)
    return img<|MERGE_RESOLUTION|>--- conflicted
+++ resolved
@@ -175,13 +175,6 @@
         **kwargs: Additional keyword arguments passed to `PIL.Image.save()`.
     """
     data_format = backend.standardize_data_format(data_format)
-<<<<<<< HEAD
-    # Normalize jpg → jpeg
-    if file_format is not None and file_format.lower() == "jpg":
-        file_format = "jpeg"
-    img = array_to_img(x, data_format=data_format, scale=scale)
-    if img.mode == "RGBA" and  file_format == "jpeg":
-=======
 
     # Infer format from path if not explicitly provided
     if file_format is None and isinstance(path, (str, pathlib.Path)):
@@ -195,7 +188,6 @@
 
     # Handle RGBA → RGB conversion for JPEG
     if img.mode == "RGBA" and file_format == "jpeg":
->>>>>>> afb1cb1c
         warnings.warn(
             "The JPEG format does not support RGBA images, converting to RGB."
         )
