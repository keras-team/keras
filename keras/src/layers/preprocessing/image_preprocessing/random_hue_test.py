import numpy as np
import pytest
from tensorflow import data as tf_data

import keras
from keras.src import backend
from keras.src import layers
from keras.src import testing


class RandomHueTest(testing.TestCase):
    @pytest.mark.requires_trainable_backend
    def test_layer(self):
        self.run_layer_test(
            layers.RandomHue,
            init_kwargs={
                "factor": 0.75,
                "value_range": (20, 200),
                "seed": 1,
            },
            input_shape=(8, 3, 4, 3),
            supports_masking=False,
            expected_output_shape=(8, 3, 4, 3),
        )

    def test_random_hue_inference(self):
        seed = 3481
        layer = layers.RandomHue(0.2, [0, 1.0])
        np.random.seed(seed)
        inputs = np.random.randint(0, 255, size=(224, 224, 3))
        output = layer(inputs, training=False)
        self.assertAllClose(inputs, output)

<<<<<<< HEAD
    def test_random_hue_value_range(self):
=======
    def test_random_hue_value_range_0_to_1(self):
>>>>>>> 7c491bd1
        image = keras.random.uniform(shape=(3, 3, 3), minval=0, maxval=1)

        layer = layers.RandomHue(0.2, (0, 1))
        adjusted_image = layer(image)

        self.assertTrue(keras.ops.numpy.all(adjusted_image >= 0))
        self.assertTrue(keras.ops.numpy.all(adjusted_image <= 1))

    def test_random_hue_value_range_0_to_255(self):
        image = keras.random.uniform(shape=(3, 3, 3), minval=0, maxval=255)

        layer = layers.RandomHue(0.2, (0, 255))
        adjusted_image = layer(image)

        self.assertTrue(keras.ops.numpy.all(adjusted_image >= 0))
        self.assertTrue(keras.ops.numpy.all(adjusted_image <= 255))

    def test_random_hue_no_change_with_zero_factor(self):
        data_format = backend.config.image_data_format()
        if data_format == "channels_last":
            inputs = keras.random.randint((224, 224, 3), 0, 255)
        else:
            inputs = keras.random.randint((3, 224, 224), 0, 255)

        layer = layers.RandomHue(0, (0, 255), data_format=data_format)
        output = layer(inputs, training=False)
        self.assertAllClose(inputs, output, atol=1e-3, rtol=1e-5)

    def test_random_hue_randomness(self):
        image = keras.random.uniform(shape=(3, 3, 3), minval=0, maxval=1)[:5]

        layer = layers.RandomHue(0.2, (0, 255))
        adjusted_images = layer(image)

        self.assertNotAllClose(adjusted_images, image)

    def test_tf_data_compatibility(self):
        data_format = backend.config.image_data_format()
        if data_format == "channels_last":
            input_data = np.random.random((2, 8, 8, 3))
        else:
            input_data = np.random.random((2, 3, 8, 8))
        layer = layers.RandomHue(
            factor=0.5, value_range=[0, 1], data_format=data_format, seed=1337
        )

        ds = tf_data.Dataset.from_tensor_slices(input_data).batch(2).map(layer)
        for output in ds.take(1):
            output.numpy()<|MERGE_RESOLUTION|>--- conflicted
+++ resolved
@@ -31,11 +31,7 @@
         output = layer(inputs, training=False)
         self.assertAllClose(inputs, output)
 
-<<<<<<< HEAD
-    def test_random_hue_value_range(self):
-=======
     def test_random_hue_value_range_0_to_1(self):
->>>>>>> 7c491bd1
         image = keras.random.uniform(shape=(3, 3, 3), minval=0, maxval=1)
 
         layer = layers.RandomHue(0.2, (0, 1))
