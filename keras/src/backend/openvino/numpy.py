--- conflicted
+++ resolved
@@ -2813,14 +2813,6 @@
 
 
 def floor_divide(x1, x2):
-<<<<<<< HEAD
-    result = divide(x1,x2)
-    result = ov_opset.floor(result).output(0)
-    return OpenVINOKerasTensor(result)
-    
-
-
-=======
     x1_output = get_ov_output(x1)
     x2_output = get_ov_output(x2)
     if x1_output.get_element_type() == Type.boolean:
@@ -2837,7 +2829,6 @@
     div = ov_opset.divide(x1, x2).output(0)
     floored_div = ov_opset.floor(div).output(0)
     return OpenVINOKerasTensor(floored_div)
->>>>>>> 7edb6a46
 
 
 def logical_xor(x1, x2):
