import numpy as np
import openvino.runtime.opset14 as ov_opset
from openvino import Type

from keras.src.backend import config
from keras.src.backend.common import dtypes
from keras.src.backend.openvino.core import OPENVINO_DTYPES
from keras.src.backend.openvino.core import OpenVINOKerasTensor
from keras.src.backend.openvino.core import (
    align_operand_types as _align_operand_types,
)
from keras.src.backend.openvino.core import get_ov_output
from keras.src.backend.openvino.core import ov_to_keras_type


def add(x1, x2):
    element_type = None
    if isinstance(x1, OpenVINOKerasTensor):
        element_type = x1.output.get_element_type()
    if isinstance(x2, OpenVINOKerasTensor):
        element_type = x2.output.get_element_type()
    x1 = get_ov_output(x1, element_type)
    x2 = get_ov_output(x2, element_type)
    x1, x2 = _align_operand_types(x1, x2, "add()")
    return OpenVINOKerasTensor(ov_opset.add(x1, x2).output(0))


def einsum(subscripts, *operands, **kwargs):
    inputs = []
    for operand in operands:
        operand = get_ov_output(operand)
        inputs.append(operand)
    return OpenVINOKerasTensor(ov_opset.einsum(inputs, subscripts).output(0))


def subtract(x1, x2):
    element_type = None
    if isinstance(x1, OpenVINOKerasTensor):
        element_type = x1.output.get_element_type()
    if isinstance(x2, OpenVINOKerasTensor):
        element_type = x2.output.get_element_type()
    x1 = get_ov_output(x1, element_type)
    x2 = get_ov_output(x2, element_type)
    x1, x2 = _align_operand_types(x1, x2, "subtract()")
    return OpenVINOKerasTensor(ov_opset.subtract(x1, x2).output(0))


def matmul(x1, x2):
    element_type = None
    if isinstance(x1, OpenVINOKerasTensor):
        element_type = x1.output.get_element_type()
    if isinstance(x2, OpenVINOKerasTensor):
        element_type = x2.output.get_element_type()
    x1 = get_ov_output(x1, element_type)
    x2 = get_ov_output(x2, element_type)
    x1, x2 = _align_operand_types(x1, x2, "matmul()")
    return OpenVINOKerasTensor(ov_opset.matmul(x1, x2, False, False).output(0))


def multiply(x1, x2):
    element_type = None
    if isinstance(x1, OpenVINOKerasTensor):
        element_type = x1.output.get_element_type()
    if isinstance(x2, OpenVINOKerasTensor):
        element_type = x2.output.get_element_type()
    x1 = get_ov_output(x1, element_type)
    x2 = get_ov_output(x2, element_type)
    x1, x2 = _align_operand_types(x1, x2, "multiply()")
    return OpenVINOKerasTensor(ov_opset.multiply(x1, x2).output(0))


def mean(x, axis=None, keepdims=False):
    x = get_ov_output(x)
    if axis is None:
        flatten_shape = ov_opset.constant([-1], Type.i32).output(0)
        x = ov_opset.reshape(x, flatten_shape, False).output(0)
        axis = 0
    axis_const = ov_opset.constant(axis, dtype=Type.i32).output(0)
    mean_ops = ov_opset.reduce_mean(x, axis_const, keepdims)
    return OpenVINOKerasTensor(mean_ops.output(0))


def max(x, axis=None, keepdims=False, initial=None):
    assert initial is None, (
        "`max` with not None initial is not supported by openvino backend"
    )
    x = get_ov_output(x)
    reduce_axis = ov_opset.constant(axis, Type.i32).output(0)
    return OpenVINOKerasTensor(
        ov_opset.reduce_max(x, reduce_axis, keepdims).output(0)
    )


def ones(shape, dtype=None):
    dtype = dtype or config.floatx()
    ov_type = OPENVINO_DTYPES[dtype]
    const_one = ov_opset.constant(1, ov_type).output(0)
    if isinstance(shape, tuple):
        shape = list(shape)
    elif isinstance(shape, int):
        shape = [shape]
    output_shape = ov_opset.constant(shape, dtype=Type.i32).output(0)
    ones = ov_opset.broadcast(const_one, output_shape)
    return OpenVINOKerasTensor(ones.output(0))


def zeros(shape, dtype=None):
    dtype = dtype or config.floatx()
    ov_type = OPENVINO_DTYPES[dtype]
    const_zero = ov_opset.constant(0, dtype=ov_type).output(0)
    if isinstance(shape, tuple):
        shape = list(shape)
    elif isinstance(shape, int):
        shape = [shape]
    output_shape = ov_opset.constant(shape, dtype=Type.i32).output(0)
    zeros = ov_opset.broadcast(const_zero, output_shape)
    return OpenVINOKerasTensor(zeros.output(0))


def absolute(x):
    x = get_ov_output(x)
    return OpenVINOKerasTensor(ov_opset.absolute(x).output(0))


def abs(x):
    x = get_ov_output(x)
    return OpenVINOKerasTensor(ov_opset.absolute(x).output(0))


def all(x, axis=None, keepdims=False):
    x = get_ov_output(x)
    if axis is None:
        flatten_shape = ov_opset.constant([-1], Type.i32).output(0)
        x = ov_opset.reshape(x, flatten_shape, False).output(0)
        axis = 0
    axis = ov_opset.constant(axis, Type.i32).output(0)
    return OpenVINOKerasTensor(
        ov_opset.reduce_logical_and(x, axis, keepdims).output(0)
    )


def any(x, axis=None, keepdims=False):
    x = get_ov_output(x)
    if axis is None:
        flatten_shape = ov_opset.constant([-1], Type.i32).output(0)
        x = ov_opset.reshape(x, flatten_shape, False).output(0)
        axis = 0
    axis = ov_opset.constant(axis, Type.i32).output(0)
    return OpenVINOKerasTensor(
        ov_opset.reduce_logical_or(x, axis, keepdims).output(0)
    )


def amax(x, axis=None, keepdims=False):
    if axis == () or axis == []:
        return x
    x = get_ov_output(x)
    x_type = x.get_element_type()
    if axis is None:
        flatten_shape = ov_opset.constant([-1], Type.i32).output(0)
        x = ov_opset.reshape(x, flatten_shape, False).output(0)
        axis = 0
    if isinstance(axis, tuple):
        axis = list(axis)
    axis = ov_opset.constant(axis, Type.i32).output(0)
    if x_type == Type.boolean:
        return OpenVINOKerasTensor(
            ov_opset.reduce_logical_or(x, axis, keepdims).output(0)
        )
    return OpenVINOKerasTensor(ov_opset.reduce_max(x, axis, keepdims).output(0))


def amin(x, axis=None, keepdims=False):
    if axis == () or axis == []:
        return x
    x = get_ov_output(x)
    x_type = x.get_element_type()
    if axis is None:
        flatten_shape = ov_opset.constant([-1], Type.i32).output(0)
        x = ov_opset.reshape(x, flatten_shape, False).output(0)
        axis = 0
    if isinstance(axis, tuple):
        axis = list(axis)
    axis = ov_opset.constant(axis, Type.i32).output(0)
    if x_type == Type.boolean:
        return OpenVINOKerasTensor(
            ov_opset.reduce_logical_and(x, axis, keepdims).output(0)
        )
    return OpenVINOKerasTensor(ov_opset.reduce_min(x, axis, keepdims).output(0))


def append(x1, x2, axis=None):
    raise NotImplementedError("`append` is not supported with openvino backend")


def arange(start, stop=None, step=None, dtype=None):
    raise NotImplementedError("`arange` is not supported with openvino backend")


def arccos(x):
    x = get_ov_output(x)
    x_type = x.get_element_type()
    if x_type.is_integral():
        ov_type = OPENVINO_DTYPES[config.floatx()]
        x = ov_opset.convert(x, ov_type)
    return OpenVINOKerasTensor(ov_opset.acos(x).output(0))


def arccosh(x):
    x = get_ov_output(x)
    x_type = x.get_element_type()
    if x_type.is_integral():
        ov_type = OPENVINO_DTYPES[config.floatx()]
        x = ov_opset.convert(x, ov_type)
    return OpenVINOKerasTensor(ov_opset.acosh(x).output(0))


def arcsin(x):
    x = get_ov_output(x)
    x_type = x.get_element_type()
    if x_type.is_integral():
        ov_type = OPENVINO_DTYPES[config.floatx()]
        x = ov_opset.convert(x, ov_type)
    return OpenVINOKerasTensor(ov_opset.asin(x).output(0))


def arcsinh(x):
    x = get_ov_output(x)
    x_type = x.get_element_type()
    if x_type.is_integral():
        ov_type = OPENVINO_DTYPES[config.floatx()]
        x = ov_opset.convert(x, ov_type)
    return OpenVINOKerasTensor(ov_opset.asinh(x).output(0))


def arctan(x):
    x = get_ov_output(x)
    x_type = x.get_element_type()
    if x_type.is_integral():
        ov_type = OPENVINO_DTYPES[config.floatx()]
        x = ov_opset.convert(x, ov_type)
    return OpenVINOKerasTensor(ov_opset.atan(x).output(0))


def arctan2(x1, x2):
    raise NotImplementedError(
        "`arctan2` is not supported with openvino backend"
    )


def arctanh(x):
    x = get_ov_output(x)
    x_type = x.get_element_type()
    if x_type.is_integral():
        ov_type = OPENVINO_DTYPES[config.floatx()]
        x = ov_opset.convert(x, ov_type)
    return OpenVINOKerasTensor(ov_opset.atanh(x).output(0))


def argmax(x, axis=None, keepdims=False):
    raise NotImplementedError("`argmax` is not supported with openvino backend")


def argmin(x, axis=None, keepdims=False):
    raise NotImplementedError("`argmin` is not supported with openvino backend")


def argsort(x, axis=-1):
    raise NotImplementedError(
        "`argsort` is not supported with openvino backend"
    )


def array(x, dtype=None):
    if dtype is not None:
        return np.array(x, dtype=dtype)
    return np.array(x)


def average(x, axis=None, weights=None):
    x = get_ov_output(x)
    weighted_sum = None
    axis_const = None
    if axis is None:
        flatten_shape = ov_opset.constant([-1], Type.i32).output(0)
        x = ov_opset.reshape(x, flatten_shape, False).output(0)
        axis = 0
    if weights is not None:
        weights = get_ov_output(weights)
        element_type = None
        if isinstance(x, OpenVINOKerasTensor):
            element_type = x.output.get_element_type()
        if isinstance(weights, OpenVINOKerasTensor):
            element_type = weights.output.get_element_type()
        x = get_ov_output(x, element_type)
        weights = get_ov_output(weights, element_type)
        x, weights = _align_operand_types(x, weights, "multiply()")
        weighted_sum = ov_opset.multiply(x, weights)
    else:
        weighted_sum = x  
    if axis == ():
        return OpenVINOKerasTensor(weighted_sum)
    else:
<<<<<<< HEAD
        axis_const = ov_opset.constant(list(axis), dtype=Type.i32).output(0)
=======
        axis_const = ov_opset.constant(axis, dtype=Type.i32).output(0)
>>>>>>> b4750cef
    mean_ops = ov_opset.reduce_mean(weighted_sum, axis_const, False)  
    return OpenVINOKerasTensor(mean_ops.output(0))


def bincount(x, weights=None, minlength=0, sparse=False):
    raise NotImplementedError(
        "`bincount` is not supported with openvino backend"
    )


def broadcast_to(x, shape):
    assert isinstance(shape, (tuple, list)), (
        "`broadcast_to` is supported only for tuple and list `shape`"
    )
    target_shape = ov_opset.constant(list(shape), Type.i32).output(0)
    x = get_ov_output(x)
    return OpenVINOKerasTensor(ov_opset.broadcast(x, target_shape).output(0))


def ceil(x):
    x = get_ov_output(x)
    return OpenVINOKerasTensor(ov_opset.ceil(x).output(0))


def clip(x, x_min, x_max):
    x = get_ov_output(x)
    x_min = get_ov_output(x_min, x.get_element_type())
    x_max = get_ov_output(x_max, x.get_element_type())
    clip_by_min = ov_opset.maximum(x, x_min).output(0)
    clip_by_max = ov_opset.minimum(clip_by_min, x_max).output(0)
    return OpenVINOKerasTensor(clip_by_max)


def concatenate(xs, axis=0):
    assert isinstance(xs, list), "`concatenate` is supported only for `x` list"
    elems = []
    for elem in xs:
        elem = get_ov_output(elem)
        elems.append(elem)
    res = ov_opset.concat(elems, axis).output(0)
    return OpenVINOKerasTensor(res)


def conjugate(x):
    raise NotImplementedError(
        "`conjugate` is not supported with openvino backend"
    )


def conj(x):
    raise NotImplementedError("`conj` is not supported with openvino backend")


def copy(x):
    return x


def cos(x):
    x = get_ov_output(x)
    x_type = x.get_element_type()
    if x_type.is_integral():
        ov_type = OPENVINO_DTYPES[config.floatx()]
        x = ov_opset.convert(x, ov_type)
    return OpenVINOKerasTensor(ov_opset.cos(x).output(0))


def cosh(x):
    x = get_ov_output(x)
    x_type = x.get_element_type()
    if x_type.is_integral():
        ov_type = OPENVINO_DTYPES[config.floatx()]
        x = ov_opset.convert(x, ov_type)
    return OpenVINOKerasTensor(ov_opset.cosh(x).output(0))


def count_nonzero(x, axis=None):
    raise NotImplementedError(
        "`count_nonzero` is not supported with openvino backend"
    )


def cross(x1, x2, axisa=-1, axisb=-1, axisc=-1, axis=None):
    raise NotImplementedError("`cross` is not supported with openvino backend")


def cumprod(x, axis=None, dtype=None):
    raise NotImplementedError(
        "`cumprod` is not supported with openvino backend"
    )


def cumsum(x, axis=None, dtype=None):
    x = get_ov_output(x)
    if dtype is not None:
        ov_type = OPENVINO_DTYPES[dtype]
        x = ov_opset.convert(x, ov_type).output(0)
    if axis is None:
        flatten_shape = ov_opset.constant([-1], Type.i32).output(0)
        x = ov_opset.reshape(x, flatten_shape, False).output(0)
        axis = 0
    axis = ov_opset.constant(axis, Type.i32).output(0)
    return OpenVINOKerasTensor(ov_opset.cumsum(x, axis).output(0))


def diag(x, k=0):
    raise NotImplementedError("`diag` is not supported with openvino backend")


def diagonal(x, offset=0, axis1=0, axis2=1):
    raise NotImplementedError(
        "`diagonal` is not supported with openvino backend"
    )


def diff(a, n=1, axis=-1):
    raise NotImplementedError("`diff` is not supported with openvino backend")


def digitize(x, bins):
    raise NotImplementedError(
        "`digitize` is not supported with openvino backend"
    )


def dot(x, y):
    raise NotImplementedError("`dot` is not supported with openvino backend")


def empty(shape, dtype=None):
    raise NotImplementedError("`empty` is not supported with openvino backend")


def equal(x1, x2):
    element_type = None
    if isinstance(x1, OpenVINOKerasTensor):
        element_type = x1.output.get_element_type()
    if isinstance(x2, OpenVINOKerasTensor):
        element_type = x2.output.get_element_type()
    x1 = get_ov_output(x1, element_type)
    x2 = get_ov_output(x2, element_type)
    x1, x2 = _align_operand_types(x1, x2, "equal()")
    return OpenVINOKerasTensor(ov_opset.equal(x1, x2).output(0))


def exp(x):
    x = get_ov_output(x)
    return OpenVINOKerasTensor(ov_opset.exp(x).output(0))


def expand_dims(x, axis):
    if isinstance(x, OpenVINOKerasTensor):
        x = x.output
    else:
        assert False
    axis = ov_opset.constant(axis, Type.i32).output(0)
    return OpenVINOKerasTensor(ov_opset.unsqueeze(x, axis).output(0))


def expm1(x):
    raise NotImplementedError("`expm1` is not supported with openvino backend")


def flip(x, axis=None):
    raise NotImplementedError("`flip` is not supported with openvino backend")


def floor(x):
    x = get_ov_output(x)
    return OpenVINOKerasTensor(ov_opset.floor(x).output(0))


def full(shape, fill_value, dtype=None):
    dtype = dtype or config.floatx()
    ov_type = OPENVINO_DTYPES[dtype]
    fill_value = get_ov_output(fill_value, ov_type)
    if isinstance(shape, tuple):
        shape = list(shape)
    target_shape = ov_opset.constant(shape, Type.i32)
    return OpenVINOKerasTensor(
        ov_opset.broadcast(fill_value, target_shape).output(0)
    )


def full_like(x, fill_value, dtype=None):
    raise NotImplementedError(
        "`full_like` is not supported with openvino backend"
    )


def greater(x1, x2):
    element_type = None
    if isinstance(x1, OpenVINOKerasTensor):
        element_type = x1.output.get_element_type()
    if isinstance(x2, OpenVINOKerasTensor):
        element_type = x2.output.get_element_type()
    x1 = get_ov_output(x1, element_type)
    x2 = get_ov_output(x2, element_type)
    x1, x2 = _align_operand_types(x1, x2, "greater()")
    return OpenVINOKerasTensor(ov_opset.greater(x1, x2).output(0))


def greater_equal(x1, x2):
    element_type = None
    if isinstance(x1, OpenVINOKerasTensor):
        element_type = x1.output.get_element_type()
    if isinstance(x2, OpenVINOKerasTensor):
        element_type = x2.output.get_element_type()
    x1 = get_ov_output(x1, element_type)
    x2 = get_ov_output(x2, element_type)
    x1, x2 = _align_operand_types(x1, x2, "greater_equal()")
    return OpenVINOKerasTensor(ov_opset.greater_equal(x1, x2).output(0))


def hstack(xs):
    raise NotImplementedError("`hstack` is not supported with openvino backend")


def identity(n, dtype=None):
    raise NotImplementedError(
        "`identity` is not supported with openvino backend"
    )


def imag(x):
    raise NotImplementedError("`imag` is not supported with openvino backend")


def isclose(x1, x2, rtol=1e-5, atol=1e-8, equal_nan=False):
    raise NotImplementedError(
        "`isclose` is not supported with openvino backend"
    )


def isfinite(x):
    x = get_ov_output(x)
    return OpenVINOKerasTensor(ov_opset.is_finite(x).output(0))


def isinf(x):
    x = get_ov_output(x)
    return OpenVINOKerasTensor(ov_opset.is_inf(x).output(0))


def isnan(x):
    x = get_ov_output(x)
    return OpenVINOKerasTensor(ov_opset.is_nan(x).output(0))


def less(x1, x2):
    element_type = None
    if isinstance(x1, OpenVINOKerasTensor):
        element_type = x1.output.get_element_type()
    if isinstance(x2, OpenVINOKerasTensor):
        element_type = x2.output.get_element_type()
    x1 = get_ov_output(x1, element_type)
    x2 = get_ov_output(x2, element_type)
    x1, x2 = _align_operand_types(x1, x2, "less()")
    return OpenVINOKerasTensor(ov_opset.less(x1, x2).output(0))


def less_equal(x1, x2):
    element_type = None
    if isinstance(x1, OpenVINOKerasTensor):
        element_type = x1.output.get_element_type()
    if isinstance(x2, OpenVINOKerasTensor):
        element_type = x2.output.get_element_type()
    x1 = get_ov_output(x1, element_type)
    x2 = get_ov_output(x2, element_type)
    x1, x2 = _align_operand_types(x1, x2, "less_equal()")
    return OpenVINOKerasTensor(ov_opset.less_equal(x1, x2).output(0))


def linspace(
    start, stop, num=50, endpoint=True, retstep=False, dtype=None, axis=0
):
    raise NotImplementedError(
        "`linspace` is not supported with openvino backend"
    )


def log(x):
    x = get_ov_output(x)
    return OpenVINOKerasTensor(ov_opset.log(x).output(0))


def log10(x):
    raise NotImplementedError("`log10` is not supported with openvino backend")


def log1p(x):
    raise NotImplementedError("`log1p` is not supported with openvino backend")


def log2(x):
    raise NotImplementedError("`log2` is not supported with openvino backend")


def logaddexp(x1, x2):
    raise NotImplementedError(
        "`logaddexp` is not supported with openvino backend"
    )


def logical_and(x1, x2):
    x1 = get_ov_output(x1)
    x2 = get_ov_output(x2)
    x1 = ov_opset.convert(x1, Type.boolean).output(0)
    x2 = ov_opset.convert(x2, Type.boolean).output(0)
    return OpenVINOKerasTensor(ov_opset.logical_and(x1, x2).output(0))


def logical_not(x):
    x = get_ov_output(x)
    x = ov_opset.convert(x, Type.boolean).output(0)
    return OpenVINOKerasTensor(ov_opset.logical_not(x).output(0))


def logical_or(x1, x2):
    x1 = get_ov_output(x1)
    x2 = get_ov_output(x2)
    x1 = ov_opset.convert(x1, Type.boolean).output(0)
    x2 = ov_opset.convert(x2, Type.boolean).output(0)
    return OpenVINOKerasTensor(ov_opset.logical_or(x1, x2).output(0))


def logspace(start, stop, num=50, endpoint=True, base=10, dtype=None, axis=0):
    raise NotImplementedError(
        "`logspace` is not supported with openvino backend"
    )


def maximum(x1, x2):
    x1 = get_ov_output(x1)
    x2 = get_ov_output(x2)
    x1, x2 = _align_operand_types(x1, x2, "maximum()")
    return OpenVINOKerasTensor(ov_opset.maximum(x1, x2).output(0))


def median(x, axis=None, keepdims=False):
    raise NotImplementedError("`median` is not supported with openvino backend")


def meshgrid(*x, indexing="xy"):
    raise NotImplementedError(
        "`meshgrid` is not supported with openvino backend"
    )


def min(x, axis=None, keepdims=False, initial=None):
    raise NotImplementedError("`min` is not supported with openvino backend")


def minimum(x1, x2):
    x1 = get_ov_output(x1)
    x2 = get_ov_output(x2)
    x1, x2 = _align_operand_types(x1, x2, "minimum()")
    return OpenVINOKerasTensor(ov_opset.minimum(x1, x2).output(0))


def mod(x1, x2):
    x1 = get_ov_output(x1)
    x2 = get_ov_output(x2)
    x1, x2 = _align_operand_types(x1, x2, "mod()")
    return OpenVINOKerasTensor(ov_opset.floor_mod(x1, x2).output(0))


def moveaxis(x, source, destination):
    raise NotImplementedError(
        "`moveaxis` is not supported with openvino backend"
    )


def nan_to_num(x, nan=0.0, posinf=None, neginf=None):
    raise NotImplementedError(
        "`nan_to_num` is not supported with openvino backend"
    )


def ndim(x):
    raise NotImplementedError("`ndim` is not supported with openvino backend")


def nonzero(x):
    raise NotImplementedError(
        "`nonzero` is not supported with openvino backend"
    )


def not_equal(x1, x2):
    element_type = None
    if isinstance(x1, OpenVINOKerasTensor):
        element_type = x1.output.get_element_type()
    if isinstance(x2, OpenVINOKerasTensor):
        element_type = x2.output.get_element_type()
    x1 = get_ov_output(x1, element_type)
    x2 = get_ov_output(x2, element_type)
    x1, x2 = _align_operand_types(x1, x2, "not_equal()")
    return OpenVINOKerasTensor(ov_opset.not_equal(x1, x2).output(0))


def zeros_like(x, dtype=None):
    x = get_ov_output(x)
    shape_x = ov_opset.shape_of(x)
    if dtype is not None:
        ov_type = OPENVINO_DTYPES[dtype]
        const_zero = ov_opset.constant(0, ov_type).output(0)
    else:
        const_zero = ov_opset.constant(0, x.get_element_type()).output(0)
    res = ov_opset.broadcast(const_zero, shape_x).output(0)
    return OpenVINOKerasTensor(res)


def ones_like(x, dtype=None):
    x = get_ov_output(x)
    shape_x = ov_opset.shape_of(x)
    if dtype is not None:
        ov_type = OPENVINO_DTYPES[dtype]
        const_one = ov_opset.constant(1, ov_type).output(0)
    else:
        const_one = ov_opset.constant(1, x.get_element_type()).output(0)
    res = ov_opset.broadcast(const_one, shape_x).output(0)
    return OpenVINOKerasTensor(res)


def outer(x1, x2):
    raise NotImplementedError("`outer` is not supported with openvino backend")


def pad(x, pad_width, mode="constant", constant_values=None):
    x = get_ov_output(x)
    pad_value = None
    if constant_values is not None:
        if mode != "constant":
            raise ValueError(
                "Argument `constant_values` can only be "
                "provided when `mode == 'constant'`. "
                f"Received: mode={mode}"
            )
        assert isinstance(constant_values, int), (
            "`pad` operation supports only scalar pad value "
            "in constant mode by openvino backend"
        )
        pad_value = constant_values

    # split pad_width into two tensors pads_begin and pads_end
    pads_begin = []
    pads_end = []
    for pads_pair in pad_width:
        pads_begin.append(pads_pair[0])
        pads_end.append(pads_pair[1])
    pads_begin = ov_opset.constant(pads_begin, Type.i32).output(0)
    pads_end = ov_opset.constant(pads_end, Type.i32).output(0)
    return OpenVINOKerasTensor(
        ov_opset.pad(x, pads_begin, pads_end, mode, pad_value).output(0)
    )


def prod(x, axis=None, keepdims=False, dtype=None):
    raise NotImplementedError("`prod` is not supported with openvino backend")


def quantile(x, q, axis=None, method="linear", keepdims=False):
    raise NotImplementedError(
        "`quantile` is not supported with openvino backend"
    )


def ravel(x):
    raise NotImplementedError("`ravel` is not supported with openvino backend")


def real(x):
    raise NotImplementedError("`real` is not supported with openvino backend")


def reciprocal(x):
    raise NotImplementedError(
        "`reciprocal` is not supported with openvino backend"
    )


def repeat(x, repeats, axis=None):
    raise NotImplementedError("`repeat` is not supported with openvino backend")


def reshape(x, newshape):
    x = get_ov_output(x)
    if isinstance(newshape, tuple):
        newshape = list(newshape)
    newshape = ov_opset.constant(newshape, Type.i32).output(0)
    return OpenVINOKerasTensor(ov_opset.reshape(x, newshape, False).output(0))


def roll(x, shift, axis=None):
    raise NotImplementedError("`roll` is not supported with openvino backend")


def sign(x):
    x = get_ov_output(x)
    return OpenVINOKerasTensor(ov_opset.sign(x).output(0))


def signbit(x):
    raise NotImplementedError(
        "`signbit` is not supported with openvino backend"
    )


def sin(x):
    x = get_ov_output(x)
    x_type = x.get_element_type()
    if x_type.is_integral():
        ov_type = OPENVINO_DTYPES[config.floatx()]
        x = ov_opset.convert(x, ov_type)
    return OpenVINOKerasTensor(ov_opset.sin(x).output(0))


def sinh(x):
    x = get_ov_output(x)
    x_type = x.get_element_type()
    if x_type.is_integral():
        ov_type = OPENVINO_DTYPES[config.floatx()]
        x = ov_opset.convert(x, ov_type)
    return OpenVINOKerasTensor(ov_opset.sinh(x).output(0))


def size(x):
    raise NotImplementedError("`size` is not supported with openvino backend")


def sort(x, axis=-1):
    raise NotImplementedError("`sort` is not supported with openvino backend")


def split(x, indices_or_sections, axis=0):
    raise NotImplementedError("`split` is not supported with openvino backend")


def stack(x, axis=0):
    assert isinstance(x, list), "`stack` is supported only for `x` list"
    elems = []
    const_axis = ov_opset.constant(axis, Type.i32).output(0)
    for elem in x:
        elem = get_ov_output(elem)
        elem = ov_opset.unsqueeze(elem, const_axis).output(0)
        elems.append(elem)
    res = ov_opset.concat(elems, axis).output(0)
    return OpenVINOKerasTensor(res)


def std(x, axis=None, keepdims=False):
    x = get_ov_output(x)
    if axis is None:
        flatten_shape = ov_opset.constant([-1], Type.i32).output(0)
        x = ov_opset.reshape(x, flatten_shape, False).output(0)
        axis = 0
    axis = ov_opset.constant(axis, Type.i32).output(0)
    # The variance is computed using $Var = E[|x|^2] - |E[x]|^2$, It is faster
    # but less numerically stable.
    mean = ov_opset.reduce_mean(x, axis, keepdims).output(0)
    const_two = ov_opset.constant(2, x.get_element_type()).output(0)
    squared_x = ov_opset.power(x, const_two).output(0)
    squared_mean = ov_opset.power(mean, const_two).output(0)
    squared_x_mean = ov_opset.reduce_mean(squared_x, axis, keepdims)
    variance = ov_opset.subtract(squared_x_mean, squared_mean).output(0)
    std_var = OpenVINOKerasTensor(ov_opset.sqrt(variance).output(0))
    return std_var


def swapaxes(x, axis1, axis2):
    raise NotImplementedError(
        "`swapaxes` is not supported with openvino backend"
    )


def take(x, indices, axis=None):
    x = get_ov_output(x)
    indices = get_ov_output(indices)
    if axis is None:
        target_shape = ov_opset.constant([-1], dtype=Type.i32).output(0)
        x = ov_opset.reshape(x, target_shape, False).output(0)
        axis = ov_opset.constant(0, dtype=Type.i32).output(0)
    else:
        axis = ov_opset.constant(axis, dtype=Type.i32).output(0)
    return OpenVINOKerasTensor(ov_opset.gather(x, indices, axis).output(0))


def take_along_axis(x, indices, axis=None):
    raise NotImplementedError(
        "`take_along_axis` is not supported with openvino backend"
    )


def tan(x):
    x = get_ov_output(x)
    x_type = x.get_element_type()
    if x_type.is_integral():
        ov_type = OPENVINO_DTYPES[config.floatx()]
        x = ov_opset.convert(x, ov_type)
    return OpenVINOKerasTensor(ov_opset.tan(x).output(0))


def tanh(x):
    x = get_ov_output(x)
    x_type = x.get_element_type()
    if x_type.is_integral():
        ov_type = OPENVINO_DTYPES[config.floatx()]
        x = ov_opset.convert(x, ov_type)
    return OpenVINOKerasTensor(ov_opset.tanh(x).output(0))


def tensordot(x1, x2, axes=2):
    raise NotImplementedError(
        "`tensordot` is not supported with openvino backend"
    )


def round(x, decimals=0):
    raise NotImplementedError("`round` is not supported with openvino backend")


def tile(x, repeats):
    raise NotImplementedError("`tile` is not supported with openvino backend")


def trace(x, offset=0, axis1=0, axis2=1):
    raise NotImplementedError("`trace` is not supported with openvino backend")


def tri(N, M=None, k=0, dtype=None):
    raise NotImplementedError("`tri` is not supported with openvino backend")


def tril(x, k=0):
    raise NotImplementedError("`tril` is not supported with openvino backend")


def triu(x, k=0):
    raise NotImplementedError("`triu` is not supported with openvino backend")


def vdot(x1, x2):
    raise NotImplementedError("`vdot` is not supported with openvino backend")


def vstack(xs):
    raise NotImplementedError("`vstack` is not supported with openvino backend")


def vectorize(pyfunc, *, excluded=None, signature=None):
    raise NotImplementedError(
        "`vectorize` is not supported with openvino backend"
    )


def where(condition, x1, x2):
    raise NotImplementedError("`where` is not supported with openvino backend")


def divide(x1, x2):
    element_type = None
    if isinstance(x1, OpenVINOKerasTensor):
        element_type = x1.output.get_element_type()
    if isinstance(x2, OpenVINOKerasTensor):
        element_type = x2.output.get_element_type()
    x1 = get_ov_output(x1, element_type)
    x2 = get_ov_output(x2, element_type)
    x1_type = ov_to_keras_type(x1.get_element_type())
    x2_type = ov_to_keras_type(x2.get_element_type())
    result_type = dtypes.result_type(x1_type, x2_type, float)
    result_type = OPENVINO_DTYPES[result_type]
    x1 = ov_opset.convert(x1, result_type).output(0)
    x2 = ov_opset.convert(x2, result_type).output(0)
    return OpenVINOKerasTensor(ov_opset.divide(x1, x2).output(0))


def divide_no_nan(x1, x2):
    raise NotImplementedError(
        "`divide_no_nan` is not supported with openvino backend"
    )


def true_divide(x1, x2):
    return divide(x1, x2)


def power(x1, x2):
    element_type = None
    if isinstance(x1, OpenVINOKerasTensor):
        element_type = x1.output.get_element_type()
    if isinstance(x2, OpenVINOKerasTensor):
        element_type = x2.output.get_element_type()
    x1 = get_ov_output(x1, element_type)
    x2 = get_ov_output(x2, element_type)
    x1, x2 = _align_operand_types(x1, x2, "power()")
    return OpenVINOKerasTensor(ov_opset.power(x1, x2).output(0))


def negative(x):
    x = get_ov_output(x)
    return OpenVINOKerasTensor(ov_opset.negative(x).output(0))


def square(x):
    x = get_ov_output(x)
    const_two = ov_opset.constant(2, x.get_element_type()).output(0)
    return OpenVINOKerasTensor(ov_opset.power(x, const_two).output(0))


def sqrt(x):
    x = get_ov_output(x)
    return OpenVINOKerasTensor(ov_opset.sqrt(x).output(0))


def squeeze(x, axis=None):
    x = get_ov_output(x)
    if axis is None:
        axis = []
        for idx, dim in enumerate(x.get_partial_shape()):
            if dim == 1:
                axis.append(idx)
    axis = ov_opset.constant(axis, Type.i32).output(0)
    return OpenVINOKerasTensor(ov_opset.squeeze(x, axis).output(0))


def transpose(x, axes=None):
    x = get_ov_output(x)
    if axes is None:
        # generate reverse permutation vector
        shape_x = ov_opset.shape_of(x, "i64").output(0)
        rank_x = ov_opset.shape_of(shape_x, "i64").output(0)
        scalar_shape = ov_opset.constant([], Type.i32).output(0)
        rank_x = ov_opset.reshape(rank_x, scalar_shape, False).output(0)
        const_minus_one = ov_opset.constant(-1, Type.i64).output(0)
        rank_minus_one = ov_opset.add(rank_x, const_minus_one).output(0)
        axes = ov_opset.range(
            rank_minus_one, const_minus_one, const_minus_one, "i64"
        ).output(0)
    else:
        axes = ov_opset.constant(axes, Type.i32).output(0)
    return OpenVINOKerasTensor(ov_opset.transpose(x, axes).output(0))


def var(x, axis=None, keepdims=False):
    x = get_ov_output(x)
    if axis is None:
        flatten_shape = ov_opset.constant([-1], Type.i32).output(0)
        x = ov_opset.reshape(x, flatten_shape, False).output(0)
        axis = 0
    axis = ov_opset.constant(axis, Type.i32).output(0)
    # The variance is computed using $Var = E[|x|^2] - |E[x]|^2$, It is faster
    # but less numerically stable.
    mean = ov_opset.reduce_mean(x, axis, keepdims).output(0)
    const_two = ov_opset.constant(2, x.get_element_type()).output(0)
    squared_x = ov_opset.power(x, const_two).output(0)
    squared_mean = ov_opset.power(mean, const_two).output(0)
    squared_x_mean = ov_opset.reduce_mean(squared_x, axis, keepdims)
    variance = OpenVINOKerasTensor(
        ov_opset.subtract(squared_x_mean, squared_mean).output(0)
    )
    return variance


def sum(x, axis=None, keepdims=False):
    x = get_ov_output(x)
    axis = ov_opset.constant(axis, Type.i32).output(0)
    return OpenVINOKerasTensor(ov_opset.reduce_sum(x, axis, keepdims).output(0))


def eye(N, M=None, k=0, dtype=None):
    raise NotImplementedError("`eye` is not supported with openvino backend")


def floor_divide(x1, x2):
    raise NotImplementedError(
        "`floor_divide` is not supported with openvino backend"
    )


def logical_xor(x1, x2):
    x1 = get_ov_output(x1)
    x2 = get_ov_output(x2)
    x1 = ov_opset.convert(x1, Type.boolean).output(0)
    x2 = ov_opset.convert(x2, Type.boolean).output(0)
    return OpenVINOKerasTensor(ov_opset.logical_xor(x1, x2).output(0))


def correlate(x1, x2, mode="valid"):
    raise NotImplementedError(
        "`correlate` is not supported with openvino backend"
    )


def select(condlist, choicelist, default=0):
    raise NotImplementedError("`select` is not supported with openvino backend")


def slogdet(x):
    raise NotImplementedError(
        "`slogdet` is not supported with openvino backend"
    )


def argpartition(x, kth, axis=-1):
    raise NotImplementedError(
        "`argpartition` is not supported with openvino backend"
    )<|MERGE_RESOLUTION|>--- conflicted
+++ resolved
@@ -301,11 +301,7 @@
     if axis == ():
         return OpenVINOKerasTensor(weighted_sum)
     else:
-<<<<<<< HEAD
-        axis_const = ov_opset.constant(list(axis), dtype=Type.i32).output(0)
-=======
         axis_const = ov_opset.constant(axis, dtype=Type.i32).output(0)
->>>>>>> b4750cef
     mean_ops = ov_opset.reduce_mean(weighted_sum, axis_const, False)  
     return OpenVINOKerasTensor(mean_ops.output(0))
 
