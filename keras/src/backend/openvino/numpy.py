--- conflicted
+++ resolved
@@ -621,15 +621,12 @@
         ).output(0)
         final_output = ov_opset.convert(final_output, Type.i32).output(0)
         return OpenVINOKerasTensor(final_output)
-<<<<<<< HEAD
-=======
 
 
 def blackman(x):
     raise NotImplementedError(
         "`blackman` is not supported with openvino backend"
     )
->>>>>>> f0a48a6f
 
 
 def broadcast_to(x, shape):
@@ -839,11 +836,7 @@
     if n == 0:
         return OpenVINOKerasTensor(get_ov_output(a))
     if n < 0:
-<<<<<<< HEAD
-        raise ValueError("order must be non-negative but got " + repr(n))
-=======
         raise ValueError(f"order must be non-negative but got {repr(n)}")
->>>>>>> f0a48a6f
     a = get_ov_output(a)
     a_type = a.get_element_type()
     if isinstance(a, np.ndarray):
@@ -936,20 +929,6 @@
         with_right_bound=False,
     ).output(0)
 
-<<<<<<< HEAD
-def dot(x, y):
-    element_type = None
-    if isinstance(x, OpenVINOKerasTensor):
-        element_type = x.output.get_element_type()
-    if isinstance(y, OpenVINOKerasTensor):
-        element_type = y.output.get_element_type()
-    x = get_ov_output(x, element_type)
-    y = get_ov_output(y, element_type)
-    x, y = _align_operand_types(x, y, "dot()")
-    if x.get_partial_shape().rank == 0 or y.get_partial_shape().rank == 0:
-        return OpenVINOKerasTensor(ov_opset.multiply(x, y).output(0))
-    return OpenVINOKerasTensor(ov_opset.matmul(x, y, False, False).output(0))
-=======
     return OpenVINOKerasTensor(result)
 
 
@@ -965,7 +944,6 @@
     if x1.get_partial_shape().rank == 0 or x2.get_partial_shape().rank == 0:
         return OpenVINOKerasTensor(ov_opset.multiply(x1, x2).output(0))
     return OpenVINOKerasTensor(ov_opset.matmul(x1, x2, False, False).output(0))
->>>>>>> f0a48a6f
 
 
 def empty(shape, dtype=None):
@@ -979,15 +957,12 @@
     const_zero = ov_opset.constant(0, dtype=ov_type).output(0)
     empty_tensor = ov_opset.broadcast(const_zero, shape_node).output(0)
     return OpenVINOKerasTensor(empty_tensor)
-<<<<<<< HEAD
-=======
 
 
 def empty_like(x, dtype=None):
     raise NotImplementedError(
         "`empty_like` is not supported with openvino backend"
     )
->>>>>>> f0a48a6f
 
 
 def equal(x1, x2):
@@ -1065,13 +1040,10 @@
     const_value = ov_opset.constant(fill_value, ov_type).output(0)
     res = ov_opset.broadcast(const_value, shape_x).output(0)
     return OpenVINOKerasTensor(res)
-<<<<<<< HEAD
-=======
 
 
 def gcd(x1, x2):
     raise NotImplementedError("`gcd` is not supported with openvino backend")
->>>>>>> f0a48a6f
 
 
 def greater(x1, x2):
@@ -1100,21 +1072,6 @@
 
 def hstack(xs):
     if not isinstance(xs, (list, tuple)):
-<<<<<<< HEAD
-        raise TypeError("Input to `hstack` must be a list or tuple of tensors.")
-    if len(xs) == 0:
-        raise ValueError("Input list to `hstack` cannot be empty.")
-    element_type = None
-    for x in xs:
-        if isinstance(x, OpenVINOKerasTensor):
-            element_type = x.output.get_element_type()
-            break
-    xs = [get_ov_output(x, element_type) for x in xs]
-    xs = _align_operand_types(xs[0], xs[1], "hstack()")
-    rank = len(xs[0].get_partial_shape())
-    axis = 1 if rank > 1 else 0
-    return OpenVINOKerasTensor(ov_opset.concat(xs, axis=axis).output(0))
-=======
         xs = (xs,)
     elems = [convert_to_tensor(elem) for elem in xs]
     element_type = elems[0].output.get_element_type()
@@ -1130,7 +1087,6 @@
 
 def hypot(x1, x2):
     raise NotImplementedError("`hypot` is not supported with openvino backend")
->>>>>>> f0a48a6f
 
 
 def identity(n, dtype=None):
