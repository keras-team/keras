import torch
import torch.nn.functional as tnn

from keras.src import backend
from keras.src import tree
from keras.src.backend.common.backend_utils import (
    compute_conv_transpose_padding_args_for_torch,
)
from keras.src.backend.torch.core import cast
from keras.src.backend.torch.core import convert_to_tensor
from keras.src.backend.torch.core import get_device
from keras.src.backend.torch.numpy import expand_dims
from keras.src.backend.torch.numpy import maximum
from keras.src.backend.torch.numpy import where
from keras.src.utils.argument_validation import standardize_tuple


def relu(x):
    x = convert_to_tensor(x)
    return tnn.relu(x)


def relu6(x):
    x = convert_to_tensor(x)
    return tnn.relu6(x)


def sigmoid(x):
    x = convert_to_tensor(x)
    return tnn.sigmoid(x)


def tanh(x):
    x = convert_to_tensor(x)
    return tnn.tanh(x)


def softplus(x):
    x = convert_to_tensor(x)
    return tnn.softplus(x)


def softsign(x):
    x = convert_to_tensor(x)
    return tnn.softsign(x)


def silu(x):
    x = convert_to_tensor(x)
    return tnn.silu(x)


def log_sigmoid(x):
    x = convert_to_tensor(x)
    return tnn.logsigmoid(x)


def leaky_relu(x, negative_slope=0.2):
    x = convert_to_tensor(x)
    return tnn.leaky_relu(x, negative_slope=negative_slope)


def hard_sigmoid(x):
    x = convert_to_tensor(x)
    return tnn.hardsigmoid(x)


def hard_silu(x):
    x = convert_to_tensor(x)
    return tnn.hardswish(x)


def elu(x, alpha=1.0):
    x = convert_to_tensor(x)
    return tnn.elu(x, alpha)


def selu(x):
    x = convert_to_tensor(x)
    return tnn.selu(x)


def gelu(x, approximate=True):
    # TODO: torch.nn.gelu expects string approximate of `"none"` or `"tanh"`
    x = convert_to_tensor(x)
    if approximate:
        return tnn.gelu(x, approximate="tanh")
    return tnn.gelu(x)


def softmax(x, axis=-1):
    x = convert_to_tensor(x)
    dtype = backend.standardize_dtype(x.dtype)
    # TODO: tnn.softmax doesn't support float16 using cpu
    if (
        get_device() == "cpu"
        and backend.standardize_dtype(x.dtype) == "float16"
    ):
        x = cast(x, "float32")
    if axis is None:
        # Unlike numpy, PyTorch will handle axis=None as axis=-1.
        # We need this workaround for the reduction on every dim.
        output = torch.reshape(x, [-1])
        output = tnn.softmax(output, dim=-1)
        output = torch.reshape(output, x.shape)
    else:
        output = tnn.softmax(x, dim=axis)
    return cast(output, dtype)


def log_softmax(x, axis=-1):
    x = convert_to_tensor(x)
    dtype = backend.standardize_dtype(x.dtype)
    # TODO: tnn.log_softmax doesn't support float16 using cpu
    if (
        get_device() == "cpu"
        and backend.standardize_dtype(x.dtype) == "float16"
    ):
        x = cast(x, "float32")
    if axis is None:
        # Unlike numpy, PyTorch will handle axis=None as axis=-1.
        # We need this workaround for the reduction on every dim.
        output = torch.reshape(x, [-1])
        output = tnn.log_softmax(output, dim=-1)
        output = torch.reshape(output, x.shape)
    else:
        output = tnn.log_softmax(x, dim=axis)
    return cast(output, dtype)


def _compute_padding_length(
    input_length, kernel_length, stride, dilation_rate=1
):
    """Compute padding length along one dimension."""
    total_padding_length = (
        dilation_rate * (kernel_length - 1) - (input_length - 1) % stride
    )
    left_padding = total_padding_length // 2
    right_padding = (total_padding_length + 1) // 2
    return (left_padding, right_padding)


def _apply_same_padding(
    inputs, kernel_size, strides, operation_type, dilation_rate=1
):
    """Apply same padding to the input tensor.

    This function will evaluate if the padding value is compatible with torch
    functions. To avoid calling `pad()` as much as possible, which may cause
    performance or memory issues, when compatible, it does not apply the padding
    to the tensor, but returns the input tensor and the padding value to pass to
    the torch functions. If not compatible, it returns the padded tensor and 0
    as the padding value.

    Returns:
        tensor: A padded tensor or the inputs.
        padding: The padding value, ready to pass to the torch functions.
    """
    spatial_shape = inputs.shape[2:]
    num_spatial_dims = len(spatial_shape)
    padding = ()

    for i in range(num_spatial_dims):
        if operation_type == "pooling":
            padding_size = _compute_padding_length(
                spatial_shape[i], kernel_size[i], strides[i]
            )
            mode = "replicate"
        else:
            dilation_rate = standardize_tuple(
                dilation_rate, num_spatial_dims, "dilation_rate"
            )
            padding_size = _compute_padding_length(
                spatial_shape[i], kernel_size[i], strides[i], dilation_rate[i]
            )
            mode = "constant"
        padding = (padding_size,) + padding

    if all([left == right for left, right in padding]):
        return inputs, [left for left, _ in padding]

    flattened_padding = tuple(
        value for left_and_right in padding for value in left_and_right
    )
    return tnn.pad(inputs, pad=flattened_padding, mode=mode), 0


def _transpose_spatial_inputs(inputs):
    num_spatial_dims = inputs.ndim - 2
    # Torch pooling does not support `channels_last` format, so
    # we need to transpose to `channels_first` format.
    if num_spatial_dims == 1:
        inputs = torch.permute(inputs, (0, 2, 1))
    elif num_spatial_dims == 2:
        inputs = torch.permute(inputs, (0, 3, 1, 2))
    elif num_spatial_dims == 3:
        inputs = torch.permute(inputs, (0, 4, 1, 2, 3))
    else:
        raise ValueError(
            "Inputs must have ndim=3, 4 or 5, "
            "corresponding to 1D, 2D and 3D inputs. "
            f"Received input shape: {inputs.shape}."
        )
    return inputs


def _transpose_spatial_outputs(outputs):
    # Undo the transpose in `_transpose_spatial_inputs`.
    num_spatial_dims = len(outputs.shape) - 2
    if num_spatial_dims == 1:
        outputs = torch.permute(outputs, (0, 2, 1))
    elif num_spatial_dims == 2:
        outputs = torch.permute(outputs, (0, 2, 3, 1))
    elif num_spatial_dims == 3:
        outputs = torch.permute(outputs, (0, 2, 3, 4, 1))
    return outputs


def _transpose_conv_kernel(kernel):
    # Torch requires conv kernel of format
    # `(out_channels, in_channels, spatial_dims)`, we need to transpose.
    num_spatial_dims = len(kernel.shape) - 2
    if num_spatial_dims == 1:
        kernel = torch.permute(kernel, (2, 1, 0))
    elif num_spatial_dims == 2:
        kernel = torch.permute(kernel, (3, 2, 0, 1))
    elif num_spatial_dims == 3:
        kernel = torch.permute(kernel, (4, 3, 0, 1, 2))
    return kernel


def max_pool(
    inputs,
    pool_size,
    strides=None,
    padding="valid",
    data_format=None,
):
    inputs = convert_to_tensor(inputs)
    num_spatial_dims = inputs.ndim - 2
    pool_size = standardize_tuple(pool_size, num_spatial_dims, "pool_size")
    if strides is None:
        strides = pool_size
    else:
        strides = standardize_tuple(strides, num_spatial_dims, "strides")

    data_format = backend.standardize_data_format(data_format)
    if data_format == "channels_last":
        inputs = _transpose_spatial_inputs(inputs)

    if padding == "same":
        # Torch does not natively support `"same"` padding, we need to manually
        # apply the right amount of padding to `inputs`.
        inputs, padding = _apply_same_padding(
            inputs, pool_size, strides, operation_type="pooling"
        )
    else:
        padding = 0

    device = get_device()
    # Torch max pooling ops do not support symbolic tensors.
    # Create a real tensor to execute the ops.
    if device == "meta":
        inputs = torch.empty(
            size=inputs.shape, dtype=inputs.dtype, device="cpu"
        )

    if num_spatial_dims == 1:
        outputs = tnn.max_pool1d(
            inputs, kernel_size=pool_size, stride=strides, padding=padding
        )
    elif num_spatial_dims == 2:
        outputs = tnn.max_pool2d(
            inputs, kernel_size=pool_size, stride=strides, padding=padding
        )
    elif num_spatial_dims == 3:
        outputs = tnn.max_pool3d(
            inputs, kernel_size=pool_size, stride=strides, padding=padding
        )
    else:
        raise ValueError(
            "Inputs to pooling op must have ndim=3, 4 or 5, "
            "corresponding to 1D, 2D and 3D inputs. "
            f"Received input shape: {inputs.shape}."
        )

    outputs = outputs.to(device)
    if data_format == "channels_last":
        outputs = _transpose_spatial_outputs(outputs)
    return outputs


def average_pool(
    inputs,
    pool_size,
    strides=None,
    padding="valid",
    data_format=None,
):
    inputs = convert_to_tensor(inputs)
    num_spatial_dims = inputs.ndim - 2
    pool_size = standardize_tuple(pool_size, num_spatial_dims, "pool_size")
    if strides is None:
        strides = pool_size
    else:
        strides = standardize_tuple(strides, num_spatial_dims, "strides")

    data_format = backend.standardize_data_format(data_format)
    if data_format == "channels_last":
        inputs = _transpose_spatial_inputs(inputs)
    if padding == "same":
        # Torch does not natively support `"same"` padding, we need to manually
        # apply the right amount of padding to `inputs`.
        inputs, padding = _apply_same_padding(
            inputs, pool_size, strides, operation_type="pooling"
        )
    else:
        padding = 0

    if num_spatial_dims == 1:
        outputs = tnn.avg_pool1d(
            inputs,
            kernel_size=pool_size,
            stride=strides,
            padding=padding,
            count_include_pad=False,
        )
    elif num_spatial_dims == 2:
        outputs = tnn.avg_pool2d(
            inputs,
            kernel_size=pool_size,
            stride=strides,
            padding=padding,
            count_include_pad=False,
        )
    elif num_spatial_dims == 3:
        outputs = tnn.avg_pool3d(
            inputs,
            kernel_size=pool_size,
            stride=strides,
            padding=padding,
            count_include_pad=False,
        )
    else:
        raise ValueError(
            "Inputs to pooling op must have ndim=3, 4 or 5, "
            "corresponding to 1D, 2D and 3D inputs. "
            f"Received input shape: {inputs.shape}."
        )
    if data_format == "channels_last":
        outputs = _transpose_spatial_outputs(outputs)
    return outputs


def conv(
    inputs,
    kernel,
    strides=1,
    padding="valid",
    data_format=None,
    dilation_rate=1,
):
    inputs = convert_to_tensor(inputs)
    kernel = convert_to_tensor(kernel)
    num_spatial_dims = inputs.ndim - 2
    strides = standardize_tuple(strides, num_spatial_dims, "strides")

    data_format = backend.standardize_data_format(data_format)
    if data_format == "channels_last":
        inputs = _transpose_spatial_inputs(inputs)
    # Transpose kernel from keras format to torch format.
    kernel = _transpose_conv_kernel(kernel)
    if padding == "same" and any(d != 1 for d in tree.flatten(strides)):
        # Torch does not support this case in conv2d().
        # Manually pad the tensor.
        inputs, padding = _apply_same_padding(
            inputs,
            kernel.shape[2:],
            strides,
            operation_type="conv",
            dilation_rate=dilation_rate,
        )
    channels = inputs.shape[1]
    kernel_in_channels = kernel.shape[1]
    if channels % kernel_in_channels > 0:
        raise ValueError(
            "The number of input channels must be evenly divisible by "
            f"kernel.shape[1]. Received: inputs.shape={inputs.shape}, "
            f"kernel.shape={kernel.shape}"
        )
    groups = channels // kernel_in_channels
    if num_spatial_dims == 1:
        outputs = tnn.conv1d(
            inputs,
            kernel,
            stride=strides,
            dilation=dilation_rate,
            groups=groups,
            padding=padding,
        )
    elif num_spatial_dims == 2:
        outputs = tnn.conv2d(
            inputs,
            kernel,
            stride=strides,
            dilation=dilation_rate,
            groups=groups,
            padding=padding,
        )
    elif num_spatial_dims == 3:
        outputs = tnn.conv3d(
            inputs,
            kernel,
            stride=strides,
            dilation=dilation_rate,
            groups=groups,
            padding=padding,
        )
    else:
        raise ValueError(
            "Inputs to conv operation should have ndim=3, 4, or 5,"
            "corresponding to 1D, 2D and 3D inputs. Received input "
            f"shape: {inputs.shape}."
        )

    if data_format == "channels_last":
        outputs = _transpose_spatial_outputs(outputs)
    return outputs


def depthwise_conv(
    inputs,
    kernel,
    strides=1,
    padding="valid",
    data_format=None,
    dilation_rate=1,
):
    kernel = convert_to_tensor(kernel)
    kernel = torch.reshape(
        kernel, kernel.shape[:-2] + (1, kernel.shape[-2] * kernel.shape[-1])
    )
    return conv(inputs, kernel, strides, padding, data_format, dilation_rate)


def separable_conv(
    inputs,
    depthwise_kernel,
    pointwise_kernel,
    strides=1,
    padding="valid",
    data_format=None,
    dilation_rate=1,
):
    depthwise_conv_output = depthwise_conv(
        inputs,
        depthwise_kernel,
        strides,
        padding,
        data_format,
        dilation_rate,
    )
    return conv(
        depthwise_conv_output,
        pointwise_kernel,
        strides=1,
        padding="valid",
        data_format=data_format,
        dilation_rate=dilation_rate,
    )


def conv_transpose(
    inputs,
    kernel,
    strides=1,
    padding="valid",
    output_padding=None,
    data_format=None,
    dilation_rate=1,
):
    inputs = convert_to_tensor(inputs)
    kernel = convert_to_tensor(kernel)
    num_spatial_dims = inputs.ndim - 2
    strides = standardize_tuple(strides, num_spatial_dims, "strides")

    data_format = backend.standardize_data_format(data_format)
    (
        torch_padding,
        torch_output_padding,
    ) = compute_conv_transpose_padding_args_for_torch(
        input_shape=inputs.shape,
        kernel_shape=kernel.shape,
        strides=strides,
        padding=padding,
        output_padding=output_padding,
        dilation_rate=dilation_rate,
    )
    if data_format == "channels_last":
        inputs = _transpose_spatial_inputs(inputs)
    # Transpose kernel from keras format to torch format.
    kernel = _transpose_conv_kernel(kernel)
    kernel_spatial_shape = kernel.shape[2:]
    if isinstance(dilation_rate, int):
        dilation_rate = [dilation_rate] * len(kernel_spatial_shape)

    if num_spatial_dims == 1:
        outputs = tnn.conv_transpose1d(
            inputs,
            kernel,
            stride=strides,
            padding=torch_padding,
            output_padding=torch_output_padding,
            dilation=dilation_rate,
        )
    elif num_spatial_dims == 2:
        outputs = tnn.conv_transpose2d(
            inputs,
            kernel,
            stride=strides,
            padding=torch_padding,
            output_padding=torch_output_padding,
            dilation=dilation_rate,
        )
    elif num_spatial_dims == 3:
        outputs = tnn.conv_transpose3d(
            inputs,
            kernel,
            stride=strides,
            padding=torch_padding,
            output_padding=torch_output_padding,
            dilation=dilation_rate,
        )
    else:
        raise ValueError(
            "Inputs to conv transpose operation should have ndim=3, 4, or 5,"
            "corresponding to 1D, 2D and 3D inputs. Received input "
            f"shape: {inputs.shape}."
        )
    if data_format == "channels_last":
        outputs = _transpose_spatial_outputs(outputs)
    return outputs


def one_hot(x, num_classes, axis=-1, dtype="float32", sparse=False):
    if sparse:
        raise ValueError("Unsupported value `sparse=True` with torch backend")
    # Axis is the output axis. By default, PyTorch, outputs to last axis.
    # If axis is not last, change output to axis and shift remaining elements.
    x = convert_to_tensor(x, dtype=torch.long)
    zero = convert_to_tensor(0, dtype=torch.long)

    # Torch one_hot does not natively handle negative values, so we add some
    # manual handling for negatives in the input to one_hot by using max(x, 0).
    # The output will have some invalid results, so we set them back to 0 using
    # `where` afterwards.
    output = tnn.one_hot(maximum(x, 0), num_classes)
    output = where(expand_dims(x, axis=-1) >= 0, output, zero)
    output = convert_to_tensor(output, dtype=dtype)
    dims = output.dim()
    if axis != -1 and axis != dims:
        new_axes_order = list(range(dims))
        new_axes_order[axis] = -1  # Shifts output to axis position
        # Shift remaining axes with offset by 1 since output moved to `axis`.
        for ax in range(axis + 1, dims):
            new_axes_order[ax] -= 1
        output = output.permute(new_axes_order)
    return output


def multi_hot(x, num_classes, axis=-1, dtype="float32", sparse=False):
    if sparse:
        raise ValueError("Unsupported value `sparse=True` with torch backend")
    x = convert_to_tensor(x)
    reduction_axis = 1 if len(x.shape) > 1 else 0
    outputs = torch.amax(
        one_hot(cast(x, "int32"), num_classes, axis=axis, dtype=dtype),
        dim=reduction_axis,
    )
    return outputs


def categorical_crossentropy(target, output, from_logits=False, axis=-1):
    target = convert_to_tensor(target)
    output = convert_to_tensor(output)

    if target.shape != output.shape:
        raise ValueError(
            "Arguments `target` and `output` must have the same shape. "
            "Received: "
            f"target.shape={target.shape}, output.shape={output.shape}"
        )
    if len(target.shape) < 1:
        raise ValueError(
            "Arguments `target` and `output` must be at least rank 1. "
            "Received: "
            f"target.shape={target.shape}, output.shape={output.shape}"
        )

    if from_logits:
        log_prob = tnn.log_softmax(output, dim=axis)
    else:
        output = output / torch.sum(output, dim=axis, keepdim=True)
        output = torch.clip(output, backend.epsilon(), 1.0 - backend.epsilon())
        log_prob = torch.log(output)
    return -torch.sum(target * log_prob, dim=axis)


def sparse_categorical_crossentropy(target, output, from_logits=False, axis=-1):
    target = convert_to_tensor(target, dtype=torch.long)
    output = convert_to_tensor(output)

    if len(target.shape) == len(output.shape) and target.shape[-1] == 1:
        target = torch.squeeze(target, dim=-1)

    if len(output.shape) < 1:
        raise ValueError(
            "Argument `output` must be at least rank 1. "
            "Received: "
            f"output.shape={output.shape}"
        )
    if target.shape != output.shape[:-1]:
        raise ValueError(
            "Arguments `target` and `output` must have the same shape "
            "up until the last dimension: "
            f"target.shape={target.shape}, output.shape={output.shape}"
        )
    if from_logits:
        log_prob = tnn.log_softmax(output, dim=axis)
    else:
        output = output / torch.sum(output, dim=axis, keepdim=True)
        output = torch.clip(output, backend.epsilon(), 1.0 - backend.epsilon())
        log_prob = torch.log(output)
    target = one_hot(target, output.shape[axis], axis=axis)
    return -torch.sum(target * log_prob, dim=axis)


def binary_crossentropy(target, output, from_logits=False):
    target = convert_to_tensor(target)
    output = convert_to_tensor(output)

    if target.shape != output.shape:
        raise ValueError(
            "Arguments `target` and `output` must have the same shape. "
            "Received: "
            f"target.shape={target.shape}, output.shape={output.shape}"
        )
    # By default, PyTorch, does reduction of `sum` over all rows,
    # change reduction to `none` to keep dim
    if from_logits:
        return tnn.binary_cross_entropy_with_logits(
            output, target, reduction="none"
        )
    else:
        output = torch.clip(output, backend.epsilon(), 1.0 - backend.epsilon())
        return tnn.binary_cross_entropy(output, target, reduction="none")


def moments(x, axes, keepdims=False, synchronized=False):
    if synchronized:
        raise NotImplementedError(
            "Argument synchronized=True is not supported with PyTorch."
        )
    x = convert_to_tensor(x)
    # The dynamic range of float16 is too limited for statistics. As a
    # workaround, we simply perform the operations on float32 and convert back
    # to float16
    need_cast = False
    ori_dtype = backend.standardize_dtype(x.dtype)
    if ori_dtype == "float16":
        need_cast = True
        x = cast(x, "float32")

    mean = torch.mean(x, dim=axes, keepdim=True)

    # The variance is computed using $Var = E[|x|^2] - |E[x]|^2$, It is faster
    # but less numerically stable.
    # Note: stop_gradient does not change the gradient to the mean, because that
    # gradient is zero.
    variance = torch.mean(
        torch.square(x), dim=axes, keepdim=True
    ) - torch.square(mean)

    if not keepdims:
        mean = torch.squeeze(mean, axes)
        variance = torch.squeeze(variance, axes)
    if need_cast:
        # avoid overflow and underflow when casting from float16 to float32
        mean = torch.clip(
            mean,
            torch.finfo(torch.float16).min,
            torch.finfo(torch.float16).max,
        )
        variance = torch.clip(
            variance,
            torch.finfo(torch.float16).min,
            torch.finfo(torch.float16).max,
        )
        mean = cast(mean, ori_dtype)
        variance = cast(variance, ori_dtype)
    return mean, variance


def batch_normalization(
    x, mean, variance, axis, offset=None, scale=None, epsilon=1e-3
):
    x = convert_to_tensor(x)
    mean = convert_to_tensor(mean)
    variance = convert_to_tensor(variance)

    shape = [1] * len(x.shape)
    shape[axis] = mean.shape[0]
    mean = torch.reshape(mean, shape)
    variance = torch.reshape(variance, shape)

    if offset is not None:
        offset = convert_to_tensor(offset)
        offset = torch.reshape(offset, shape)
    else:
        offset = torch.zeros_like(mean)
    if scale is not None:
        scale = convert_to_tensor(scale)
        scale = torch.reshape(scale, shape)
    else:
        scale = torch.ones_like(variance)

    return (
        x.subtract(mean)
        .mul_(variance.add(epsilon).rsqrt_().mul(scale))
        .add_(offset)
    )


def ctc_loss(
    target,
    output,
    target_length,
    output_length,
    mask_index=0,
):
    target = convert_to_tensor(target)
    output = convert_to_tensor(output)
    target_length = convert_to_tensor(target_length)
    output_length = convert_to_tensor(output_length)

    # Ensure that the dtype promotion behavior matchs that of `tf.nn.ctc_loss`
    dtype = backend.result_type(output.dtype, "float32")
    output = cast(output, dtype)

    output = torch.transpose(output, 1, 0)
    logits = tnn.log_softmax(output, dim=-1)
    loss = tnn.ctc_loss(
        logits,
        target,
        output_length,
        target_length,
        blank=mask_index,
        reduction="none",
    )
    return loss


def _ctc_greedy_decode(
    inputs,
    sequence_lengths,
    merge_repeated=True,
    mask_index=None,
):
    inputs = convert_to_tensor(inputs)
    sequence_lengths = convert_to_tensor(sequence_lengths, dtype="int32")
    batch_size, max_length, num_classes = inputs.shape

    if mask_index is None:
        mask_index = num_classes - 1

    indices = torch.argmax(inputs, axis=-1)
    indices = cast(indices, "int32")
    scores = torch.max(inputs, axis=-1)[0]

    seqlen_mask = torch.arange(max_length, device=indices.device)[None, :]
    seqlen_mask = seqlen_mask >= sequence_lengths[:, None]

    indices = torch.where(seqlen_mask, mask_index, indices)
    scores = torch.where(seqlen_mask, 0.0, scores)

    if merge_repeated:
        repeat = indices[:, 1:] == indices[:, :-1]
        repeat = tnn.pad(repeat, (1, 0, 0, 0))
        indices = torch.where(repeat, mask_index, indices)

    # We set to -1 for blank labels
    invalid_mask = indices == mask_index
    indices = torch.where(invalid_mask, -1, indices)

    # We rearrange the indices by moving `mask_index` to the end of the array
    order = torch.unsqueeze(
        torch.arange(max_length, device=indices.device), dim=0
    )  # [1, N]
    order = torch.tile(order, (batch_size, 1))  # [B, N]
    order = torch.where(invalid_mask, max_length, order)
    order = torch.argsort(order, dim=-1)
    indices = torch.take_along_dim(indices, order, dim=-1)

    scores = -torch.sum(scores, axis=1)[:, None]
    indices = torch.unsqueeze(indices, dim=0)
    return indices, scores


def ctc_decode(
    inputs,
    sequence_lengths,
    strategy="greedy",
    beam_width=100,
    top_paths=1,
    merge_repeated=True,
    mask_index=0,
):
    inputs = convert_to_tensor(inputs)
    dtype = backend.result_type(inputs.dtype, "float32")
    inputs = cast(inputs, dtype)

    if strategy == "greedy":
        return _ctc_greedy_decode(
            inputs,
            sequence_lengths,
            merge_repeated=merge_repeated,
            mask_index=mask_index,
        )
    elif strategy == "beam_search":
        raise NotImplementedError(
            "Torch backend doesn't yet support the beam search strategy for CTC"
            "decoding."
        )
    else:
        raise ValueError(
            f"Invalid strategy {strategy}. Supported values are "
            "'greedy' and 'beam_search'."
        )


def psnr(x1, x2, max_val):
    if x1.shape != x2.shape:
        raise ValueError(
            f"Input shapes {x1.shape} and {x2.shape} must "
            "match for PSNR calculation. "
        )

    x1, x2 = (
        convert_to_tensor(x1),
        convert_to_tensor(x2),
    )
    max_val = convert_to_tensor(max_val, dtype=x1.dtype)
    mse = torch.mean((x1 - x2) ** 2)
    psnr = 20 * torch.log10(max_val) - 10 * torch.log10(mse)
    return psnr


<<<<<<< HEAD
def make_causal_mask(size, dtype, device):
    mask = torch.tril(torch.ones((size, size), dtype=dtype, device=device))
    mask = mask.masked_fill(mask.logical_not(), -torch.inf)
    mask = mask.view((1, 1, size, size))
    return mask


def flash_attention(
    query, key, value, attn_mask=None, dropout=0.0, is_causal=False, scale=None
):
    if query.ndim < 4:
        raise ValueError(
            "Expected `query` to have 4 dims. " f"Received: {query.ndim}."
        )

    if key.ndim < 4:
        raise ValueError(
            "Expected `key` to have 4 dims. " f"Received: {key.ndim}."
        )

    if value.ndim < 4:
        raise ValueError(
            "Expected `value` to have 4 dims. " f"Received: {value.ndim}."
        )

    flash_attn_backend = [torch.nn.attention.SDPBackend.FLASH_ATTENTION]
    mask = None
    if is_causal:
        # We manually create the causal mask here instead of setting
        # `is_causal=True` in the PyTorch function
        # because it will not accept attention mask if we did that.
        mask = make_causal_mask(query.shape[-2], query.dtype, query.device)

    if attn_mask is not None and mask is not None:
        attn_mask = convert_to_tensor(attn_mask)
        if attn_mask.ndim == 2:
            attn_mask = attn_mask.view(
                (attn_mask.shape[0], 1, 1, attn_mask.shape[1])
            )

        attn_mask = attn_mask.masked_fill(attn_mask.logical_not(), -torch.inf)
        mask += attn_mask

    with torch.nn.attention.sdpa_kernel(backends=flash_attn_backend):
        output = tnn.scaled_dot_product_attention(
            query=query,
            key=key,
            value=value,
            attn_mask=mask,
            dropout_p=dropout,
            is_causal=False,
            scale=scale,
        )
    return output
=======
def _get_large_negative(dtype):
    dtype = backend.standardize_dtype(dtype)
    if dtype == "float16":
        val = 65500.0
    else:
        val = 3.38953e38
    return convert_to_tensor(val * -0.7, dtype=dtype)


def dot_product_attention(
    query, key, value, bias=None, mask=None, scale=None, is_causal=False
):
    if bias is not None:
        raise ValueError(
            "torch's `dot_product_attention` doesn't support `bias`."
        )
    query = convert_to_tensor(query)
    key = convert_to_tensor(key)
    value = convert_to_tensor(value)
    if len(query.shape) != 4:
        raise ValueError(
            "`dot_product_attention` only supports 3D and 4D inputs. "
            f"Received: query.shape={query.shape}, key.shape={key.shape}, "
            f"value.shape={value.shape}."
        )
    bias = bias if bias is None else convert_to_tensor(bias)
    mask = mask if mask is None else convert_to_tensor(mask, dtype="bool")
    if mask is not None:
        # Explicit set `is_causal` to `False` when `mask` is not `None`.
        is_causal = False
        mask = torch.where(mask, 0.0, _get_large_negative(query.dtype))

    axis0, axis1 = 1, 2
    query = torch.transpose(query, axis0, axis1)
    key = torch.transpose(key, axis0, axis1)
    value = torch.transpose(value, axis0, axis1)
    attention_output = torch.nn.functional.scaled_dot_product_attention(
        query, key, value, attn_mask=mask, is_causal=is_causal, scale=scale
    )
    return torch.transpose(attention_output, axis1, axis0)
>>>>>>> 5aa5f88d
<|MERGE_RESOLUTION|>--- conflicted
+++ resolved
@@ -854,8 +854,7 @@
     psnr = 20 * torch.log10(max_val) - 10 * torch.log10(mse)
     return psnr
 
-
-<<<<<<< HEAD
+  
 def make_causal_mask(size, dtype, device):
     mask = torch.tril(torch.ones((size, size), dtype=dtype, device=device))
     mask = mask.masked_fill(mask.logical_not(), -torch.inf)
@@ -910,7 +909,8 @@
             scale=scale,
         )
     return output
-=======
+
+  
 def _get_large_negative(dtype):
     dtype = backend.standardize_dtype(dtype)
     if dtype == "float16":
@@ -950,5 +950,4 @@
     attention_output = torch.nn.functional.scaled_dot_product_attention(
         query, key, value, attn_mask=mask, is_causal=is_causal, scale=scale
     )
-    return torch.transpose(attention_output, axis1, axis0)
->>>>>>> 5aa5f88d
+    return torch.transpose(attention_output, axis1, axis0)