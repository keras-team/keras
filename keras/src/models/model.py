import inspect
import json
import typing
import warnings

from keras.src import backend
from keras.src import utils
from keras.src.api_export import keras_export
from keras.src.layers.layer import Layer
from keras.src.models.variable_mapping import map_saveable_variables
from keras.src.saving import saving_api
from keras.src.trainers import trainer as base_trainer
from keras.src.utils import summary_utils
from keras.src.utils import traceback_utils

if backend.backend() == "tensorflow":
    from keras.src.backend.tensorflow.trainer import (
        TensorFlowTrainer as Trainer,
    )
elif backend.backend() == "jax":
    from keras.src.backend.jax.trainer import JAXTrainer as Trainer
elif backend.backend() == "torch":
    from keras.src.backend.torch.trainer import TorchTrainer as Trainer
elif backend.backend() == "numpy":
    from keras.src.backend.numpy.trainer import NumpyTrainer as Trainer
<<<<<<< HEAD
elif backend.backend() == "mlx":
    from keras.src.backend.mlx.trainer import MLXTrainer as Trainer
=======
elif backend.backend() == "openvino":
    from keras.src.backend.openvino.trainer import OpenVINOTrainer as Trainer
>>>>>>> 9c8da1fa
else:
    raise RuntimeError(
        f"Backend '{backend.backend()}' must implement the Trainer class."
    )


@keras_export(["keras.Model", "keras.models.Model"])
class Model(Trainer, base_trainer.Trainer, Layer):
    """A model grouping layers into an object with training/inference features.

    There are three ways to instantiate a `Model`:

    ## With the "Functional API"

    You start from `Input`,
    you chain layer calls to specify the model's forward pass,
    and finally, you create your model from inputs and outputs:

    ```python
    inputs = keras.Input(shape=(37,))
    x = keras.layers.Dense(32, activation="relu")(inputs)
    outputs = keras.layers.Dense(5, activation="softmax")(x)
    model = keras.Model(inputs=inputs, outputs=outputs)
    ```

    Note: Only dicts, lists, and tuples of input tensors are supported. Nested
    inputs are not supported (e.g. lists of list or dicts of dict).

    A new Functional API model can also be created by using the
    intermediate tensors. This enables you to quickly extract sub-components
    of the model.

    Example:

    ```python
    inputs = keras.Input(shape=(None, None, 3))
    processed = keras.layers.RandomCrop(width=128, height=128)(inputs)
    conv = keras.layers.Conv2D(filters=32, kernel_size=3)(processed)
    pooling = keras.layers.GlobalAveragePooling2D()(conv)
    feature = keras.layers.Dense(10)(pooling)

    full_model = keras.Model(inputs, feature)
    backbone = keras.Model(processed, conv)
    activations = keras.Model(conv, feature)
    ```

    Note that the `backbone` and `activations` models are not
    created with `keras.Input` objects, but with the tensors that originate
    from `keras.Input` objects. Under the hood, the layers and weights will
    be shared across these models, so that user can train the `full_model`, and
    use `backbone` or `activations` to do feature extraction.
    The inputs and outputs of the model can be nested structures of tensors as
    well, and the created models are standard Functional API models that support
    all the existing APIs.

    ## By subclassing the `Model` class

    In that case, you should define your
    layers in `__init__()` and you should implement the model's forward pass
    in `call()`.

    ```python
    class MyModel(keras.Model):
        def __init__(self):
            super().__init__()
            self.dense1 = keras.layers.Dense(32, activation="relu")
            self.dense2 = keras.layers.Dense(5, activation="softmax")

        def call(self, inputs):
            x = self.dense1(inputs)
            return self.dense2(x)

    model = MyModel()
    ```

    If you subclass `Model`, you can optionally have
    a `training` argument (boolean) in `call()`, which you can use to specify
    a different behavior in training and inference:

    ```python
    class MyModel(keras.Model):
        def __init__(self):
            super().__init__()
            self.dense1 = keras.layers.Dense(32, activation="relu")
            self.dense2 = keras.layers.Dense(5, activation="softmax")
            self.dropout = keras.layers.Dropout(0.5)

        def call(self, inputs, training=False):
            x = self.dense1(inputs)
            x = self.dropout(x, training=training)
            return self.dense2(x)

    model = MyModel()
    ```

    Once the model is created, you can config the model with losses and metrics
    with `model.compile()`, train the model with `model.fit()`, or use the model
    to do prediction with `model.predict()`.

    ## With the `Sequential` class

    In addition, `keras.Sequential` is a special case of model where
    the model is purely a stack of single-input, single-output layers.

    ```python
    model = keras.Sequential([
        keras.Input(shape=(None, None, 3)),
        keras.layers.Conv2D(filters=32, kernel_size=3),
    ])
    ```
    """

    def __new__(cls, *args, **kwargs):
        # Signature detection for usage of `Model` as a `Functional`
        if functional_init_arguments(args, kwargs) and cls == Model:
            from keras.src.models.functional import Functional

            return Functional.__new__(Functional, *args, **kwargs)
        return typing.cast(cls, super().__new__(cls))

    def __init__(self, *args, **kwargs):
        Trainer.__init__(self)
        from keras.src.models import functional

        # Signature detection for usage of a `Model` subclass
        # as a `Functional` subclass
        if functional_init_arguments(args, kwargs):
            inject_functional_model_class(self.__class__)
            functional.Functional.__init__(self, *args, **kwargs)
        else:
            Layer.__init__(self, *args, **kwargs)

    def call(self, *args, **kwargs):
        raise NotImplementedError(
            f"Model {self.__class__.__name__} does not have a `call()` "
            "method implemented."
        )

    @property
    def layers(self):
        return list(self._flatten_layers(include_self=False, recursive=False))

    @layers.setter
    def layers(self, _):
        raise AttributeError(
            "`Model.layers` attribute is reserved and should not be used. "
            "Please use another name."
        )

    @traceback_utils.filter_traceback
    def get_layer(self, name=None, index=None):
        """Retrieves a layer based on either its name (unique) or index.

        If `name` and `index` are both provided, `index` will take precedence.
        Indices are based on order of horizontal graph traversal (bottom-up).

        Args:
            name: String, name of layer.
            index: Integer, index of layer.

        Returns:
            A layer instance.
        """
        if index is not None and name is not None:
            raise ValueError(
                "Provide only a layer name or a layer index. Received: "
                f"index={index}, name={name}."
            )
        if index is not None:
            if len(self.layers) <= index:
                raise ValueError(
                    f"Was asked to retrieve layer at index {index}"
                    f" but model only has {len(self.layers)}"
                    " layers."
                )
            else:
                return self.layers[index]

        if name is not None:
            for layer in self.layers:
                if layer.name == name:
                    return layer
            raise ValueError(
                f"No such layer: {name}. Existing layers are: "
                f"{list(layer.name for layer in self.layers)}."
            )
        raise ValueError(
            "Provide either a layer name or layer index at `get_layer`."
        )

    @traceback_utils.filter_traceback
    def summary(
        self,
        line_length=None,
        positions=None,
        print_fn=None,
        expand_nested=False,
        show_trainable=False,
        layer_range=None,
    ):
        """Prints a string summary of the network.

        Args:
            line_length: Total length of printed lines
                (e.g. set this to adapt the display to different
                terminal window sizes).
            positions: Relative or absolute positions of log elements
                in each line. If not provided, becomes
                `[0.3, 0.6, 0.70, 1.]`. Defaults to `None`.
            print_fn: Print function to use. By default, prints to `stdout`.
                If `stdout` doesn't work in your environment, change to `print`.
                It will be called on each line of the summary.
                You can set it to a custom function
                in order to capture the string summary.
            expand_nested: Whether to expand the nested models.
                Defaults to `False`.
            show_trainable: Whether to show if a layer is trainable.
                Defaults to `False`.
            layer_range: a list or tuple of 2 strings,
                which is the starting layer name and ending layer name
                (both inclusive) indicating the range of layers to be printed
                in summary. It also accepts regex patterns instead of exact
                names. In this case, the start predicate will be
                the first element that matches `layer_range[0]`
                and the end predicate will be the last element
                that matches `layer_range[1]`.
                By default `None` considers all layers of the model.

        Raises:
            ValueError: if `summary()` is called before the model is built.
        """
        summary_utils.print_summary(
            self,
            line_length=line_length,
            positions=positions,
            print_fn=print_fn,
            expand_nested=expand_nested,
            show_trainable=show_trainable,
            layer_range=layer_range,
        )

    @traceback_utils.filter_traceback
    def save(self, filepath, overwrite=True, zipped=None, **kwargs):
        """Saves a model as a `.keras` file.

        Args:
            filepath: `str` or `pathlib.Path` object.
                The path where to save the model. Must end in `.keras`
                (unless saving the model as an unzipped directory
                via `zipped=False`).
            overwrite: Whether we should overwrite any existing model at
                the target location, or instead ask the user via
                an interactive prompt.
            zipped: Whether to save the model as a zipped `.keras`
                archive (default when saving locally), or as an
                unzipped directory (default when saving on the
                Hugging Face Hub).

        Example:

        ```python
        model = keras.Sequential(
            [
                keras.layers.Dense(5, input_shape=(3,)),
                keras.layers.Softmax(),
            ],
        )
        model.save("model.keras")
        loaded_model = keras.saving.load_model("model.keras")
        x = keras.random.uniform((10, 3))
        assert np.allclose(model.predict(x), loaded_model.predict(x))
        ```

        Note that `model.save()` is an alias for `keras.saving.save_model()`.

        The saved `.keras` file contains:

        - The model's configuration (architecture)
        - The model's weights
        - The model's optimizer's state (if any)

        Thus models can be reinstantiated in the exact same state.
        """
        return saving_api.save_model(
            self, filepath, overwrite=overwrite, zipped=zipped, **kwargs
        )

    @traceback_utils.filter_traceback
    def save_weights(self, filepath, overwrite=True):
        """Saves all layer weights to a `.weights.h5` file.

        Args:
            filepath: `str` or `pathlib.Path` object.
                Path where to save the model. Must end in `.weights.h5`.
            overwrite: Whether we should overwrite any existing model
                at the target location, or instead ask the user
                via an interactive prompt.
        """
        return saving_api.save_weights(self, filepath, overwrite=overwrite)

    @traceback_utils.filter_traceback
    def load_weights(self, filepath, skip_mismatch=False, **kwargs):
        """Load weights from a file saved via `save_weights()`.

        Weights are loaded based on the network's
        topology. This means the architecture should be the same as when the
        weights were saved. Note that layers that don't have weights are not
        taken into account in the topological ordering, so adding or removing
        layers is fine as long as they don't have weights.

        **Partial weight loading**

        If you have modified your model, for instance by adding a new layer
        (with weights) or by changing the shape of the weights of a layer,
        you can choose to ignore errors and continue loading
        by setting `skip_mismatch=True`. In this case any layer with
        mismatching weights will be skipped. A warning will be displayed
        for each skipped layer.

        Args:
            filepath: String, path to the weights file to load.
                It can either be a `.weights.h5` file
                or a legacy `.h5` weights file.
            skip_mismatch: Boolean, whether to skip loading of layers where
                there is a mismatch in the number of weights, or a mismatch in
                the shape of the weights.
        """
        saving_api.load_weights(
            self, filepath, skip_mismatch=skip_mismatch, **kwargs
        )

    def quantize(self, mode, **kwargs):
        """Quantize the weights of the model.

        Note that the model must be built first before calling this method.
        `quantize` will recursively call `quantize(mode)` in all layers and
        will be skipped if the layer doesn't implement the function.

        Args:
            mode: The mode of the quantization. Only 'int8' is supported at this
                time.
        """
        from keras.src.dtype_policies import QUANTIZATION_MODES

        type_check = kwargs.pop("type_check", True)
        if kwargs:
            raise ValueError(
                "Unrecognized keyword arguments "
                f"passed to {self.__class__.__name__}: {kwargs}"
            )
        if mode not in QUANTIZATION_MODES:
            raise ValueError(
                "Invalid quantization mode. "
                f"Expected one of {QUANTIZATION_MODES}. Received: mode={mode}"
            )
        mode_changed = False
        for layer in self._flatten_layers():
            list_of_sublayers = list(layer._flatten_layers())
            if len(list_of_sublayers) == 1:  # leaves of the model
                try:
                    layer.quantize(mode, type_check=type_check)
                    mode_changed = True
                except NotImplementedError as e:
                    warnings.warn(str(e))
        # We need to set these functions to `None` to remake them for changed
        # call function
        if mode_changed:
            self.train_function = None
            self.test_function = None
            self.predict_function = None

    def build_from_config(self, config):
        if not config:
            return
        status = False
        if "input_shape" in config:
            # Case: all inputs are in the first arg (possibly nested).
            if utils.is_default(self.build):
                status = self._build_by_run_for_single_pos_arg(
                    config["input_shape"]
                )
            else:
                try:
                    self.build(config["input_shape"])
                    status = True
                except:
                    pass
            self._build_shapes_dict = config

        elif "shapes_dict" in config:
            # Case: inputs were recorded as multiple keyword arguments.
            if utils.is_default(self.build):
                status = self._build_by_run_for_kwargs(config["shapes_dict"])
            else:
                try:
                    self.build(**config["shapes_dict"])
                    status = True
                except:
                    pass
            self._build_shapes_dict = config["shapes_dict"]

        if not status:
            warnings.warn(
                f"Model '{self.name}' had a build config, but the model "
                "cannot be built automatically in "
                "`build_from_config(config)`. "
                "You should implement "
                "`def build_from_config(self, config)`, "
                "and you might also want to implement the method "
                " that generates the config at saving time, "
                "`def get_build_config(self)`. "
                "The method `build_from_config()` is meant to "
                "create the state of the model (i.e. its variables) "
                "upon deserialization.",
                stacklevel=2,
            )

    def to_json(self, **kwargs):
        """Returns a JSON string containing the network configuration.

        To load a network from a JSON save file, use
        `keras.models.model_from_json(json_string, custom_objects={...})`.

        Args:
            **kwargs: Additional keyword arguments to be passed to
                `json.dumps()`.

        Returns:
            A JSON string.
        """
        from keras.src.saving import serialization_lib

        model_config = serialization_lib.serialize_keras_object(self)
        return json.dumps(model_config, **kwargs)

    def export(
        self,
        filepath,
        format="tf_saved_model",
        verbose=True,
        input_signature=None,
        **kwargs,
    ):
        """Export the model as an artifact for inference.

        Args:
            filepath: `str` or `pathlib.Path` object. The path to save the
                artifact.
            format: `str`. The export format. Supported values:
                `"tf_saved_model"` and `"onnx"`.  Defaults to
                `"tf_saved_model"`.
            verbose: `bool`. Whether to print a message during export. Defaults
                to `True`.
            input_signature: Optional. Specifies the shape and dtype of the
                model inputs. Can be a structure of `keras.InputSpec`,
                `tf.TensorSpec`, `backend.KerasTensor`, or backend tensor. If
                not provided, it will be automatically computed. Defaults to
                `None`.
            **kwargs: Additional keyword arguments:
                - Specific to the JAX backend and `format="tf_saved_model"`:
                    - `is_static`: Optional `bool`. Indicates whether `fn` is
                        static. Set to `False` if `fn` involves state updates
                        (e.g., RNG seeds and counters).
                    - `jax2tf_kwargs`: Optional `dict`. Arguments for
                        `jax2tf.convert`. See the documentation for
                        [`jax2tf.convert`](
                            https://github.com/google/jax/blob/main/jax/experimental/jax2tf/README.md).
                        If `native_serialization` and `polymorphic_shapes` are
                        not provided, they will be automatically computed.

        **Note:** This feature is currently supported only with TensorFlow, JAX
        and Torch backends.

        Examples:

        Here's how to export a TensorFlow SavedModel for inference.

        ```python
        # Export the model as a TensorFlow SavedModel artifact
        model.export("path/to/location", format="tf_saved_model")

        # Load the artifact in a different process/environment
        reloaded_artifact = tf.saved_model.load("path/to/location")
        predictions = reloaded_artifact.serve(input_data)
        ```

        Here's how to export an ONNX for inference.

        ```python
        # Export the model as a ONNX artifact
        model.export("path/to/location", format="onnx")

        # Load the artifact in a different process/environment
        ort_session = onnxruntime.InferenceSession("path/to/location")
        ort_inputs = {
            k.name: v for k, v in zip(ort_session.get_inputs(), input_data)
        }
        predictions = ort_session.run(None, ort_inputs)
        ```
        """
        from keras.src.export import export_onnx
        from keras.src.export import export_saved_model

        available_formats = ("tf_saved_model", "onnx")
        if format not in available_formats:
            raise ValueError(
                f"Unrecognized format={format}. Supported formats are: "
                f"{list(available_formats)}."
            )

        if format == "tf_saved_model":
            export_saved_model(
                self,
                filepath,
                verbose,
                input_signature=input_signature,
                **kwargs,
            )
        elif format == "onnx":
            export_onnx(
                self,
                filepath,
                verbose,
                input_signature=input_signature,
                **kwargs,
            )

    @classmethod
    def from_config(cls, config, custom_objects=None):
        from keras.src.models.functional import Functional

        functional_config_keys = [
            "name",
            "layers",
            "input_layers",
            "output_layers",
        ]
        is_functional_config = all(
            key in config for key in functional_config_keys
        )
        argspec = inspect.getfullargspec(cls.__init__)
        functional_init_args = inspect.getfullargspec(Functional.__init__).args[
            1:
        ]
        revivable_as_functional = (
            cls in {Functional, Model}
            or argspec.args[1:] == functional_init_args
            or (argspec.varargs == "args" and argspec.varkw == "kwargs")
        )
        if is_functional_config and revivable_as_functional:
            # Revive Functional model
            # (but not Functional subclasses with a custom __init__)
            from keras.src.models.functional import functional_from_config

            return functional_from_config(
                cls, config, custom_objects=custom_objects
            )

        # Either the model has a custom __init__, or the config
        # does not contain all the information necessary to
        # revive a Functional model. This happens when the user creates
        # subclassed models where `get_config()` is returning
        # insufficient information to be considered a Functional model.
        # In this case, we fall back to provide all config into the
        # constructor of the class.
        try:
            return cls(**config)
        except TypeError as e:
            raise TypeError(
                "Unable to revive model from config. When overriding "
                "the `get_config()` method, make sure that the "
                "returned config contains all items used as arguments "
                f"in the  constructor to {cls}, "
                "which is the default behavior. "
                "You can override this default behavior by defining a "
                "`from_config(cls, config)` class method to specify "
                "how to create an "
                f"instance of {cls.__name__} from its config.\n\n"
                f"Received config={config}\n\n"
                f"Error encountered during deserialization: {e}"
            )

    def _get_variable_map(self):
        store = {}
        map_saveable_variables(self, store=store, visited_saveables=set())
        return store

    def get_state_tree(self, value_format="backend_tensor"):
        """Retrieves tree-like structure of model variables.

        This method allows retrieval of different model variables (trainable,
        non-trainable, optimizer, and metrics). The variables are returned in a
        nested dictionary format, where the keys correspond to the variable
        names and the values are the nested representations of the variables.

        Returns:
            dict: A dictionary containing the nested representations of the
                requested variables. The keys are the variable names, and the
                values are the corresponding nested dictionaries.
            value_format: One of `"backend_tensor"`, `"numpy_array"`.
                The kind of array to return as the leaves of the nested
                    state tree.

        Example:

        ```python
        model = keras.Sequential([
            keras.Input(shape=(1,), name="my_input"),
            keras.layers.Dense(1, activation="sigmoid", name="my_dense"),
        ], name="my_sequential")
        model.compile(optimizer="adam", loss="mse", metrics=["mae"])
        model.fit(np.array([[1.0]]), np.array([[1.0]]))
        state_tree = model.get_state_tree()
        ```

        The `state_tree` dictionary returned looks like:

        ```
        {
            'metrics_variables': {
                'loss': {
                    'count': ...,
                    'total': ...,
                },
                'mean_absolute_error': {
                    'count': ...,
                    'total': ...,
                }
            },
            'trainable_variables': {
                'my_sequential': {
                    'my_dense': {
                        'bias': ...,
                        'kernel': ...,
                    }
                }
            },
            'non_trainable_variables': {},
            'optimizer_variables': {
                'adam': {
                        'iteration': ...,
                        'learning_rate': ...,
                        'my_sequential_my_dense_bias_momentum': ...,
                        'my_sequential_my_dense_bias_velocity': ...,
                        'my_sequential_my_dense_kernel_momentum': ...,
                        'my_sequential_my_dense_kernel_velocity': ...,
                    }
                }
            }
        }
        ```
        """
        variables = {}
        variables["trainable_variables"] = self._create_nested_dict(
            self.trainable_variables, value_format
        )
        variables["non_trainable_variables"] = self._create_nested_dict(
            self.non_trainable_variables, value_format
        )
        variables["optimizer_variables"] = self._create_nested_dict(
            self.optimizer.variables, value_format
        )
        variables["metrics_variables"] = self._create_nested_dict(
            self.metrics_variables, value_format
        )
        return variables

    def _create_nested_dict(self, variables, value_format):
        flat_dict = {}
        for v in variables:
            if v.path in flat_dict:
                raise ValueError(
                    "The following variable path is found twice in the model: "
                    f"'{v.path}'. `get_state_tree()` can only be called when "
                    "all variable paths are unique. Make sure to give unique "
                    "names to your layers (and other objects)."
                )
            if value_format == "backend_tensor":
                flat_dict[v.path] = v.value
            elif value_format == "numpy_array":
                flat_dict[v.path] = v.numpy()
            else:
                raise ValueError(
                    "Invalid `value_format` argument. Expected one of "
                    "{'numpy_array', 'backend_tensor'}. Received: "
                    f"value_format={value_format}"
                )

        nested_dict = {}
        for path, value in flat_dict.items():
            parts = path.split("/")
            current_dict = nested_dict
            for part in parts[:-1]:
                if part not in current_dict:
                    current_dict[part] = {}
                current_dict = current_dict[part]
            current_dict[parts[-1]] = value

        return nested_dict

    def set_state_tree(self, state_tree):
        """Assigns values to variables of the model.

        This method takes a dictionary of nested variable values, which
        represents the state tree of the model, and assigns them to the
        corresponding variables of the model. The dictionary keys represent the
        variable names (e.g., `'trainable_variables'`, `'optimizer_variables'`),
        and the values are nested dictionaries containing the variable
        paths and their corresponding values.

        Args:
            state_tree: A dictionary representing the state tree of the model.
                The keys are the variable names, and the values are nested
                dictionaries representing the variable paths and their values.
        """
        for k, v in state_tree.items():
            path_value_dict = self._flatten_nested_dict(v)
            if k == "trainable_variables":
                self._assign_variable_values(
                    self.trainable_variables, path_value_dict
                )
            elif k == "non_trainable_variables":
                self._assign_variable_values(
                    self.non_trainable_variables, path_value_dict
                )
            elif k == "optimizer_variables":
                self._assign_variable_values(
                    self.optimizer.variables, path_value_dict
                )
            elif k == "metrics_variables":
                self._assign_variable_values(
                    self.metrics_variables, path_value_dict
                )
            else:
                raise ValueError(f"Unknown variable name: {k}")

    def _assign_variable_values(self, variables, path_value_dict):
        for path, value in path_value_dict.items():
            for variable in variables:
                if variable.path == path:
                    variable.assign(value)

    def _flatten_nested_dict(self, nested_dict):
        flat_dict = {}

        def _flatten(current_dict, prefix=""):
            for key, value in current_dict.items():
                if isinstance(value, dict):
                    _flatten(value, prefix + key + "/")
                else:
                    flat_dict[prefix + key] = value

        _flatten(nested_dict)
        return flat_dict


@keras_export("keras.models.model_from_json")
def model_from_json(json_string, custom_objects=None):
    """Parses a JSON model configuration string and returns a model instance.

    Example:

    >>> model = keras.Sequential([
    ...     keras.layers.Dense(5, input_shape=(3,)),
    ...     keras.layers.Softmax()])
    >>> config = model.to_json()
    >>> loaded_model = keras.models.model_from_json(config)

    Args:
        json_string: JSON string encoding a model configuration.
        custom_objects: Optional dictionary mapping names
            (strings) to custom classes or functions to be
            considered during deserialization.

    Returns:
        A Keras model instance (uncompiled).
    """
    from keras.src.saving import serialization_lib

    model_config = json.loads(json_string)
    return serialization_lib.deserialize_keras_object(
        model_config, custom_objects=custom_objects
    )


def functional_init_arguments(args, kwargs):
    return (
        (len(args) == 2)
        or (len(args) == 1 and "outputs" in kwargs)
        or ("inputs" in kwargs and "outputs" in kwargs)
    )


def inject_functional_model_class(cls):
    """Inject `Functional` into the hierarchy of this class if needed."""
    from keras.src.models import functional

    if cls is Model:
        return functional.Functional
    # In case there is any multiple inheritance, we stop injecting the
    # class if keras model is not in its class hierarchy.
    if cls is object:
        return object

    cls.__bases__ = tuple(
        inject_functional_model_class(base) for base in cls.__bases__
    )
    # Trigger any `__new__` class swapping that needed to happen on `Functional`
    # but did not because functional was not in the class hierarchy.
    cls.__new__(cls)

    return cls<|MERGE_RESOLUTION|>--- conflicted
+++ resolved
@@ -23,13 +23,10 @@
     from keras.src.backend.torch.trainer import TorchTrainer as Trainer
 elif backend.backend() == "numpy":
     from keras.src.backend.numpy.trainer import NumpyTrainer as Trainer
-<<<<<<< HEAD
 elif backend.backend() == "mlx":
     from keras.src.backend.mlx.trainer import MLXTrainer as Trainer
-=======
 elif backend.backend() == "openvino":
     from keras.src.backend.openvino.trainer import OpenVINOTrainer as Trainer
->>>>>>> 9c8da1fa
 else:
     raise RuntimeError(
         f"Backend '{backend.backend()}' must implement the Trainer class."
