--- conflicted
+++ resolved
@@ -1818,22 +1818,15 @@
       if self.baseline is None or self._is_improvement(current, self.baseline):
         self.wait = 0
 
-<<<<<<< HEAD
-    #Only stop after first epoch
-=======
+
     # Only check after the first epoch.
->>>>>>> e4815a1e
     if self.wait >= self.patience and epoch > 0:
       self.stopped_epoch = epoch
       self.model.stop_training = True
       if self.restore_best_weights and self.best_weights is not None:
         if self.verbose > 0:
           print('Restoring model weights from the end of the best epoch: '
-<<<<<<< HEAD
-                f"{self.best_epoch + 1}.")
-=======
                 f'{self.best_epoch + 1}.')
->>>>>>> e4815a1e
         self.model.set_weights(self.best_weights)
 
   def on_train_end(self, logs=None):
