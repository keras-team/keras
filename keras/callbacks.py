--- conflicted
+++ resolved
@@ -767,11 +767,8 @@
         self.embeddings_layer_names = embeddings_layer_names
         self.embeddings_metadata = embeddings_metadata or {}
         self.batch_size = batch_size
-<<<<<<< HEAD
         self.embeddings_data = embeddings_data
-=======
         self.seen = 0
->>>>>>> 138b5c52
 
     def set_model(self, model):
         self.model = model
