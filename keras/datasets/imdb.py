from __future__ import absolute_import
from ..utils.data_utils import get_file
from six.moves import zip
import numpy as np
import json


def load_data(path='imdb.npz', num_words=None, skip_top=0,
              maxlen=None, seed=113,
              start_char=1, oov_char=2, index_from=3):
    """Loads the IMDB dataset.

    # Arguments
        path: where to cache the data (relative to `~/.keras/dataset`).
        num_words: max number of words to include. Words are ranked
            by how often they occur (in the training set) and only
            the most frequent words are kept
        skip_top: skip the top N most frequently occuring words
            (which may not be informative).
        maxlen: truncate sequences after this length.
        seed: random seed for sample shuffling.
        start_char: The start of a sequence will be marked with this character.
            Set to 1 because 0 is usually the padding character.
        oov_char: words that were cut out because of the `num_words`
            or `skip_top` limit will be replaced with this character.
        index_from: index actual words with this index and higher.

    # Returns
        Tuple of Numpy arrays: `(x_train, y_train), (x_test, y_test)`.

    # Raises
        ValueError: in case `maxlen` is so low
            that no input sequence could be kept.

    Note that the 'out of vocabulary' character is only used for
    words that were present in the training set but are not included
<<<<<<< HEAD
    because they're not making the `nb_words` cut here.
    Words that were not seen in the training set but are in the test set
=======
    because they're not making the `num_words` cut here.
    Words that were not seen in the trining set but are in the test set
>>>>>>> 5b0967a0
    have simply been skipped.
    """
    path = get_file(path,
                    origin='https://s3.amazonaws.com/text-datasets/imdb.npz')
    f = np.load(path)
    x_train = f['x_train']
    labels_train = f['y_train']
    x_test = f['x_test']
    labels_test = f['y_test']
    f.close()

    np.random.seed(seed)
    np.random.shuffle(x_train)
    np.random.seed(seed)
    np.random.shuffle(labels_train)

    np.random.seed(seed * 2)
    np.random.shuffle(x_test)
    np.random.seed(seed * 2)
    np.random.shuffle(labels_test)

    xs = np.concatenate([x_train, x_test])
    labels = np.concatenate([labels_train, labels_test])

    if start_char is not None:
        xs = [[start_char] + [w + index_from for w in x] for x in xs]
    elif index_from:
        xs = [[w + index_from for w in x] for x in xs]

    if maxlen:
        new_xs = []
        new_labels = []
        for x, y in zip(xs, labels):
            if len(x) < maxlen:
                new_xs.append(x)
                new_labels.append(y)
        xs = new_xs
        labels = new_labels
    if not xs:
        raise ValueError('After filtering for sequences shorter than maxlen=' +
                         str(maxlen) + ', no sequence was kept. '
                         'Increase maxlen.')
    if not num_words:
        num_words = max([max(x) for x in xs])

    # by convention, use 2 as OOV word
    # reserve 'index_from' (=3 by default) characters:
    # 0 (padding), 1 (start), 2 (OOV)
    if oov_char is not None:
        xs = [[oov_char if (w >= num_words or w < skip_top) else w for w in x] for x in xs]
    else:
        new_xs = []
        for x in xs:
            nx = []
            for w in x:
                if w >= num_words or w < skip_top:
                    nx.append(w)
            new_xs.append(nx)
        xs = new_xs

    x_train = np.array(xs[:len(x_train)])
    y_train = np.array(labels[:len(x_train)])

    x_test = np.array(xs[len(x_train):])
    y_test = np.array(labels[len(x_train):])

    return (x_train, y_train), (x_test, y_test)


def get_word_index(path='imdb_word_index.json'):
    """Retrieves the dictionary mapping word indices back to words.

    # Arguments
        path: where to cache the data (relative to `~/.keras/dataset`).

    # Returns
        The word index dictionary.
    """
    path = get_file(path,
                    origin='https://s3.amazonaws.com/text-datasets/imdb_word_index.json')
    f = open(path)
    data = json.load(f)
    f.close()
    return data<|MERGE_RESOLUTION|>--- conflicted
+++ resolved
@@ -34,13 +34,9 @@
 
     Note that the 'out of vocabulary' character is only used for
     words that were present in the training set but are not included
-<<<<<<< HEAD
-    because they're not making the `nb_words` cut here.
+    because they're not making the `num_words` cut here.
     Words that were not seen in the training set but are in the test set
-=======
-    because they're not making the `num_words` cut here.
-    Words that were not seen in the trining set but are in the test set
->>>>>>> 5b0967a0
+
     have simply been skipped.
     """
     path = get_file(path,
