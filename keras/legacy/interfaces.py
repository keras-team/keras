--- conflicted
+++ resolved
@@ -61,6 +61,7 @@
                     '`' + old_arg + '` and the Keras 2 keyword argument '
                     '`' + new_arg + '`. Stick with the latter!')
 
+
 legacy_dense_support = generate_legacy_interface(
     allowed_positional_args=['units'],
     conversions=[('output_dim', 'units'),
@@ -81,7 +82,14 @@
                  ('stride', 'strides'),
                  ('border_mode', 'padding')])
 
-<<<<<<< HEAD
+legacy_prelu_support = generate_legacy_interface(
+    allowed_positional_args=['alpha_initializer'],
+    conversions=[('init', 'alpha_initializer')])
+
+legacy_gaussiannoise_support = generate_legacy_interface(
+    allowed_positional_args=['stddev'],
+    conversions=[('sigma', 'stddev')])
+
 legacy_recurrent_support = generate_legacy_interface(
     allowed_positional_args=['units'],
     conversions=[('output_dim', 'units'),
@@ -92,13 +100,4 @@
                  ('b_regularizer', 'bias_regularizer'),
                  ('U_regularizer', 'recurrent_regularizer'),
                  ('dropout_W', 'dropout'),
-                 ('dropout_U', 'recurrent_dropout')])
-=======
-legacy_prelu_support = generate_legacy_interface(
-    allowed_positional_args=['alpha_initializer'],
-    conversions=[('init', 'alpha_initializer')])
-
-legacy_gaussiannoise_support = generate_legacy_interface(
-    allowed_positional_args=['stddev'],
-    conversions=[('sigma', 'stddev')])
->>>>>>> e645a18e
+                 ('dropout_U', 'recurrent_dropout')])