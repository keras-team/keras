from __future__ import print_function
import cntk as C
import numpy as np
from .common import floatx, epsilon, image_dim_ordering, image_data_format
from collections import defaultdict
from contextlib import contextmanager
import warnings


C.set_global_option('align_axis', 1)


b_any = any


dev = C.device.use_default_device()
if dev.type() == 0:
    warnings.warn(
        'CNTK backend warning: GPU is not detected. '
        'CNTK\'s CPU version is not fully optimized,'
        'please run with GPU to get better performance.')

# A learning phase is a bool tensor used to run Keras models in
# either train mode (learning_phase == 1) or test mode (learning_phase == 0).
_LEARNING_PHASE = C.constant(shape=(), dtype=np.float32, value=1.0, name="_keras_learning_phase")
_UID_PREFIXES = defaultdict(int)

# cntk doesn't support gradient as symbolic op, to hook up with keras model,
# we will create gradient as a constant placeholder, here use this global
# map to keep the mapping from grad placeholder to parameter
grad_parameter_dict = {}

NAME_SCOPE_STACK = []


@contextmanager
def name_scope(name):
    global NAME_SCOPE_STACK
    NAME_SCOPE_STACK.append(name)
    yield
    NAME_SCOPE_STACK.pop()


def get_uid(prefix=''):
    _UID_PREFIXES[prefix] += 1
    return _UID_PREFIXES[prefix]


def learning_phase():
    # False = test, True = train
    return _LEARNING_PHASE


def set_learning_phase(value):
    global _LEARNING_PHASE
    if value not in {0, 1}:
        raise ValueError('CNTK Backend: Set learning phase '
                         'with value %s is not supported, '
                         'expected 0 or 1.' % value)
    v = np.float32([value])
    _LEARNING_PHASE.value = v


def in_train_phase(x, alt, training=None):
    global _LEARNING_PHASE
    if training is None:
        training = learning_phase()
        uses_learning_phase = True
    else:
        uses_learning_phase = False

    # CNTK currently don't support cond op, so here we use
    # element_select approach as workaround. It may have
    # perf issue, will resolve it later with cntk cond op.
    if callable(x) and isinstance(x, C.cntk_py.Function) is False:
        x = x()
    if callable(alt) and isinstance(alt, C.cntk_py.Function) is False:
        alt = alt()

    if training is True:
        x._uses_learning_phase = uses_learning_phase
        return x
    else:
        result = C.element_select(training, x, alt)
        result._uses_learning_phase = uses_learning_phase
        return result


def in_test_phase(x, alt):
    global _LEARNING_PHASE
    # Similiar as in_train_phase, use element_select as workaround.
    if callable(x) and isinstance(x, C.cntk_py.Function) is False:
        x = x()
    if callable(alt) and isinstance(alt, C.cntk_py.Function) is False:
        alt = alt()

    return C.element_select(learning_phase(), x, alt)


def _convert_string_dtype(dtype):
    # cntk only support float32 and float64
    if dtype == 'float32':
        return np.float32
    elif dtype == 'float64':
        return np.float64
    else:
        # cntk only running with float,
        # try to cast to float to run the model
        return np.float32


def _convert_dtype_string(dtype):
    if dtype == np.float32:
        return 'float32'
    elif dtype == np.float64:
        return 'float64'
    else:
        raise ValueError('CNTK Backend: Unsupported dtype: %s. '
                         'CNTK only supports float32 and '
                         'float64.' % dtype)


def variable(value, dtype=None, name=None):
    if dtype is None:
        dtype = floatx()

    if name is None:
        name = ''

    if isinstance(
            value,
            C.variables.Constant) or isinstance(
            value,
            C.variables.Parameter):
        value = value.value

    # we don't support init parameter with symbolic op, so eval it first as
    # workaround
    if isinstance(value, C.cntk_py.Function):
        value = eval(value)

    shape = value.shape if hasattr(value, 'shape') else ()
    if hasattr(value, 'dtype') and value.dtype != dtype and len(shape) > 0:
        value = value.astype(dtype)
    # cntk will init type based on the value type
    v = C.parameter(shape=shape,
                    init=value,
                    name=_prepare_name(name, 'variable'))
    v._keras_shape = v.shape
    v._uses_learning_phase = False
    return v


def bias_add(x, bias, data_format=None):
    if data_format is None:
        data_format = image_data_format()
    if data_format not in {'channels_first', 'channels_last'}:
        raise ValueError('Unknown data_format ' + str(data_format))

    dims = len(x.shape)
    if dims > 0 and x.shape[0] == C.InferredDimension:
        dims -= 1

    bias_dims = len(bias.shape)
    if bias_dims != 1 and bias_dims != dims:
        raise ValueError('Unexpected bias dimensions %d, '
                         'expected 1 or %d dimensions' % (bias_dims, dims))

    if dims == 4:
        if data_format == 'channels_first':
            if bias_dims == 1:
                shape = (bias.shape[0], 1, 1, 1)
            else:
                shape = (bias.shape[3],) + bias.shape[:3]
        elif data_format == 'channels_last':
            if bias_dims == 1:
                shape = (1, 1, 1, bias.shape[0])
            else:
                shape = bias.shape
    elif dims == 3:
        if data_format == 'channels_first':
            if bias_dims == 1:
                shape = (bias.shape[0], 1, 1)
            else:
                shape = (bias.shape[2],) + bias.shape[:2]
        elif data_format == 'channels_last':
            if bias_dims == 1:
                shape = (1, 1, bias.shape[0])
            else:
                shape = bias.shape
    elif dims == 2:
        if data_format == 'channels_first':
            if bias_dims == 1:
                shape = (bias.shape[0], 1)
            else:
                shape = (bias.shape[1],) + bias.shape[:1]
        elif data_format == 'channels_last':
            if bias_dims == 1:
                shape = (1, bias.shape[0])
            else:
                shape = bias.shape
    else:
        shape = bias.shape
    return x + reshape(bias, shape)


def eval(x):
    if isinstance(x, C.cntk_py.Function):
        return x.eval()
    elif isinstance(x, C.variables.Constant) or isinstance(x, C.variables.Parameter):
        return x.value
    else:
        raise ValueError('CNTK Backend: `eval` method on '
                         '`%s` type is not supported. '
                         'CNTK only supports `eval` with '
                         '`Function`, `Constant` or '
                         '`Parameter`.' % type(x))


def placeholder(
        shape=None,
        ndim=None,
        dtype=None,
        sparse=False,
        name=None,
        dynamic_axis_num=1):
    if dtype is None:
        dtype = floatx()
    if not shape:
        if ndim:
            shape = tuple([None for _ in range(ndim)])

    cntk_shape = [C.InferredDimension if s is None else s for s in shape]
    cntk_shape = tuple(cntk_shape)

    if dynamic_axis_num > len(cntk_shape):
        raise ValueError('CNTK backend: creating placeholder with '
                         '%d dimension is not supported, at least '
                         '%d dimensions are needed.'
                         % (len(cntk_shape, dynamic_axis_num)))

    if name is None:
        name = ''

    cntk_shape = cntk_shape[dynamic_axis_num:]

    x = C.input(
        shape=cntk_shape,
        dtype=_convert_string_dtype(dtype),
        is_sparse=sparse,
        name=name)
    x._keras_shape = shape
    x._uses_learning_phase = False
    return x


def is_keras_tensor(x):
    return hasattr(x, '_keras_history')


def shape(x):
    shape = list(int_shape(x))
    num_dynamic = _get_dynamic_axis_num(x)
    non_dyn_shape = []
    for i in range(len(x.shape)):
        if shape[i + num_dynamic] is None:
            non_dyn_shape.append(x.shape[i])
        else:
            non_dyn_shape.append(shape[i + num_dynamic])
    return shape[:num_dynamic] + non_dyn_shape


def is_sparse(tensor):
    return tensor.is_sparse


def int_shape(x):
    if hasattr(x, '_keras_shape'):
        return x._keras_shape

    shape = x.shape
    if hasattr(x, 'dynamic_axes'):
        dynamic_shape = [None for a in x.dynamic_axes]
        shape = tuple(dynamic_shape) + shape
    return shape


def ndim(x):
    shape = int_shape(x)
    return len(shape)


def _prepare_name(name, default):
    prefix = '_'.join(NAME_SCOPE_STACK)
    if name is None or name == '':
        return prefix + '/' + default
    return prefix + '/' + name


def constant(value, dtype=None, shape=None, name=None):
    if dtype is None:
        dtype = floatx()
    if shape is None:
        shape = ()
    np_value = value * np.ones(shape)
    const = C.constant(np_value,
                       dtype=dtype,
                       name=_prepare_name(name, 'constant'))
    const._keras_shape = const.shape
    const._uses_learning_phase = False
    return const


def random_binomial(shape, p=0.0, dtype=None, seed=None):
    # use numpy workaround now
    if seed is None:
        # ensure that randomness is conditioned by the Numpy RNG
        seed = np.random.randint(10e7)
        np.random.seed(seed)
    if dtype is None:
        dtype = np.float32
    else:
        dtype = _convert_string_dtype(dtype)

    size = 1
    for _ in shape:
        if _ is None:
            raise ValueError('CNTK Backend: randomness op with '
                             'dynamic shape is not supported now. '
                             'Please provide fixed dimension '
                             'instead of `None`.')
        size *= _

    binomial = np.random.binomial(1, p, size).astype(dtype).reshape(shape)
    return variable(value=binomial, dtype=dtype)


def random_uniform(shape, minval=0.0, maxval=1.0, dtype=None, seed=None):
    for _ in shape:
        if _ is None:
            raise ValueError('CNTK Backend: randomness op with '
                             'dynamic shape is not supported now. '
                             'Please provide fixed dimension '
                             'instead of `None`.')

    return random_uniform_variable(shape, minval, maxval, dtype, seed)


def random_uniform_variable(shape, low, high,
                            dtype=None, name=None, seed=None):
    if dtype is None:
        dtype = floatx()
    if seed is None:
        # ensure that randomness is conditioned by the Numpy RNG
        seed = np.random.randint(10e3)

    if dtype is None:
        dtype = np.float32
    else:
        dtype = _convert_string_dtype(dtype)

    if name is None:
        name = ''

    scale = (high - low) / 2
    p = C.parameter(
        shape,
        init=C.initializer.uniform(
            scale,
            seed=seed),
        dtype=dtype,
        name=name)
    return variable(value=p.value + low + scale)


def random_normal_variable(
        shape,
        mean,
        scale,
        dtype=None,
        name=None,
        seed=None):
    if dtype is None:
        dtype = floatx()
    if seed is None:
        # ensure that randomness is conditioned by the Numpy RNG
        seed = np.random.randint(10e7)
    if dtype is None:
        dtype = np.float32
    else:
        dtype = _convert_string_dtype(dtype)

    if name is None:
        name = ''

    return C.parameter(
        shape=shape,
        init=C.initializer.normal(
            scale=scale,
            seed=seed),
        dtype=dtype,
        name=name)


def random_normal(shape, mean=0.0, stddev=1.0, dtype=None, seed=None):
    if dtype is None:
        dtype = floatx()
    for _ in shape:
        if _ is None:
            raise ValueError('CNTK Backend: randomness op with '
                             'dynamic shape is not supported now. '
                             'Please provide fixed dimension '
                             'instead of `None`.')
    # how to apply mean and stddev
    return random_normal_variable(shape=shape, mean=mean, scale=1.0)


def truncated_normal(shape, mean=0.0, stddev=1.0, dtype=None, seed=None):
    if seed is None:
        seed = np.random.randint(1, 10e6)
    if dtype is None:
        dtype = np.float32
    else:
        dtype = _convert_string_dtype(dtype)

    return C.parameter(
        shape, init=C.initializer.truncated_normal(
            stddev, seed=seed), dtype=dtype)


def zeros_like(x, dtype=None, name=None):
    return x * 0


def dtype(x):
    return _convert_dtype_string(x.dtype)


def zeros(shape, dtype=None, name=None):
    if dtype is None:
        dtype = floatx()
    ctype = _convert_string_dtype(dtype)
    return variable(value=np.zeros(shape, ctype), dtype=dtype, name=name)


def ones(shape, dtype=None, name=None):
    if dtype is None:
        dtype = floatx()
    ctype = _convert_string_dtype(dtype)
    return variable(value=np.ones(shape, ctype), dtype=dtype, name=name)


def eye(size, dtype=None, name=None):
    if dtype is None:
        dtype = floatx()
    return variable(np.eye(size), dtype, name)


def ones_like(x, name=None):
    return zeros_like(x) + 1


def count_params(x):
    for _ in x.shape:
        if _ == C.InferredDimension or _ == C.FreeDimension:
            raise ValueError('CNTK backend: `count_params` with dynamic '
                             'shape is not supported. Please provide '
                             'fixed dimension instead of `None`.')

    return np.prod([x.shape[i] for i in range(len(x.shape))])


def cast(x, dtype):
    # cntk calculate everything in float, so don't need case from bool / int
    return x


def dot(x, y):
    if len(x.shape) > 2 or len(y.shape) > 2:
        y_shape = int_shape(y)
        if len(y_shape) > 2:
            permutation = [len(y_shape) - 2]
            permutation += list(range(0, len(y_shape) - 2))
            permutation += [len(y_shape) - 1]
            y = C.transpose(y, perm=permutation)
        return C.times(x, y, len(y_shape) - 1)
    else:
        return C.times(x, y)


def batch_dot(x, y, axes=None):
    x_shape = int_shape(x)
    y_shape = int_shape(y)

    if isinstance(axes, int):
        axes = (axes, axes)
    if axes is None:
        # behaves like tf.batch_matmul as default
        axes = [len(x_shape) - 1, len(y_shape) - 2]

    if len(x_shape) == 2 and len(y_shape) == 2:
        return sum(x * y, axis=1, keepdims=True)
    else:
        if len(y_shape) == 2:
            y = expand_dims(y)

        normalized_axis = []
        normalized_axis.append(_normalize_axis(axes[0], x)[0])
        normalized_axis.append(_normalize_axis(axes[1], y)[0])
        # transpose
        i = normalized_axis[0]
        while i < len(x.shape) - 1:
            x = C.swapaxes(x, i, i + 1)
            i += 1
        i = normalized_axis[1]
        while i > 0:
            y = C.swapaxes(y, i, i - 1)
            i -= 1
        result = C.times(x, y, output_rank=(len(y.shape) - 1)
                         if len(y.shape) > 1 else 1)
        if len(y_shape) == 2:
            result = squeeze(result, -1)
        return result


def transpose(x):
    return C.swapaxes(x, 0, 1)


def gather(reference, indices):
    return C.ops.gather(reference, indices)


def _remove_dims(x, axis, keepdims=False):
    if keepdims is False and isinstance(axis, list):
        # sequence axis is removed by default, so don't need reshape on it
        reduce_axes = []
        for a in axis:
            if isinstance(a, C.Axis) is False:
                reduce_axes.append(a)
        return _reshape_dummy_dim(x, reduce_axes)
    else:
        if isinstance(axis, list):
            has_seq = False
            for a in axis:
                if isinstance(a, C.Axis):
                    has_seq = True
                    break
            if has_seq:
                nones = _get_dynamic_axis_num(x)
                x = expand_dims(x, nones)
        return x


def max(x, axis=None, keepdims=False):
    axis = _normalize_axis(axis, x)
    output = _reduce_on_axis(x, axis, 'reduce_max')

    return _remove_dims(output, axis, keepdims)


def min(x, axis=None, keepdims=False):
    axis = _normalize_axis(axis, x)
    output = _reduce_on_axis(x, axis, 'reduce_min')

    return _remove_dims(output, axis, keepdims)


def sum(x, axis=None, keepdims=False):
    axis = _normalize_axis(axis, x)
    output = _reduce_on_axis(x, axis, 'reduce_sum')

    return _remove_dims(output, axis, keepdims)


def prod(x, axis=None, keepdims=False):
    axis = _normalize_axis(axis, x)
    output = _reduce_on_axis(x, axis, 'reduce_prod')

    return _remove_dims(output, axis, keepdims)


def logsumexp(x, axis=None, keepdims=False):
    return log(sum(exp(x), axis=axis, keepdims=keepdims))


def var(x, axis=None, keepdims=False):
    m = mean(x, axis, keepdims=True)
    devs_squared = C.square(x - m)
    return mean(devs_squared, axis=axis, keepdims=keepdims)


def std(x, axis=None, keepdims=False):
    return C.sqrt(var(x, axis=axis, keepdims=keepdims))


def expand_dims(x, axis=-1):
    shape = list(int_shape(x))
    nones = _get_dynamic_axis_num(x)

    index = axis if axis >= 0 else len(shape) + 1
    shape.insert(index, 1)
    new_shape = shape[nones:]
    new_shape = tuple(
        [C.InferredDimension if _ is None else _ for _ in new_shape])
    return C.reshape(x, new_shape)


def squeeze(x, axis):
    if isinstance(axis, tuple):
        axis = list(axis)
    if not isinstance(axis, list):
        axis = [axis]

    shape = list(int_shape(x))

    _axis = []
    for _ in axis:
        if isinstance(_, int):
            _axis.append(_ if _ >= 0 else _ + len(shape))

    if len(_axis) == 0:
        return x

    nones = _get_dynamic_axis_num(x)
    for _ in sorted(_axis, reverse=True):
        del shape[_]

    new_shape = tuple(shape[nones:])
    return C.reshape(x, new_shape)


def tile(x, n):
    if isinstance(n, list):
        n = tuple(n)

    shape = int_shape(x)
    num_dynamic_axis = _get_dynamic_axis_num(x)
    # Padding the axis
    if len(n) < len(shape):
        n = tuple([None for _ in range(len(shape) - len(n))]) + n

    if len(n) != len(shape):
        raise NotImplementedError

    i = num_dynamic_axis
    for i, rep in enumerate(n):
        if i >= num_dynamic_axis and shape[i] is not None:
            tmp = [x] * rep
            x = C.splice(*tmp, axis=i - num_dynamic_axis)
        i += 1

    return x


def _normalize_axis(axis, x):
    shape = int_shape(x)
    ndim = len(shape)

    nones = _get_dynamic_axis_num(x)

    if isinstance(axis, tuple):
        _axis = list(axis)
    elif isinstance(axis, int):
        _axis = [axis]
    elif isinstance(axis, list):
        _axis = list(axis)
    else:
        _axis = axis

    if isinstance(_axis, list):
        for i, a in enumerate(_axis):
            if a is not None and a < 0:
                _axis[i] = (a % ndim)
            if _axis[i] is not None:
                if _axis[i] < nones:
                    _axis[i] = x.dynamic_axes[_axis[i]]
                else:
                    _axis[i] -= nones
    else:
        if _axis is None:
            _axis = C.Axis.all_axes()

    return _axis


def _reshape_dummy_dim(x, axis):
    shape = list(x.shape)

    _axis = [_ + len(shape) if _ < 0 else _ for _ in axis]

    if shape.count(C.InferredDimension) > 1:
        result = x
        for index in sorted(_axis, reverse=True):
            result = C.reshape(result,
                               shape=(),
                               begin_axis=index,
                               end_axis=index + 1)
        return result
    else:
        for index in sorted(_axis, reverse=True):
            del shape[index]

        shape = tuple(shape)
        return C.reshape(x, shape)


def mean(x, axis=None, keepdims=False):
    axis = _normalize_axis(axis, x)
    output = _reduce_on_axis(x, axis, 'reduce_mean')

    return _remove_dims(output, axis, keepdims)


def any(x, axis=None, keepdims=False):
    reduce_result = sum(x, axis, keepdims=keepdims)
    any_matrix = C.element_select(
        reduce_result,
        ones_like(reduce_result),
        zeros_like(reduce_result))
    if len(reduce_result.shape) == 0 and _get_dynamic_axis_num(x) == 0:
        return C.reduce_sum(any_matrix)
    else:
        return any_matrix


def all(x, axis=None, keepdims=False):
    reduce_result = prod(x, axis, keepdims=keepdims)
    all_matrix = C.element_select(
        reduce_result,
        ones_like(reduce_result),
        zeros_like(reduce_result))
    if len(reduce_result.shape) == 0 and _get_dynamic_axis_num(x) == 0:
        return C.reduce_sum(all_matrix)
    else:
        return all_matrix


def classification_error(target, output, axis=-1):
    return C.ops.reduce_mean(
        C.equal(
            argmax(
                output,
                axis=-1),
            argmax(
                target,
                axis=-1)),
        axis=C.Axis.all_axes())


def argmax(x, axis=-1):
    axis = [axis]
    axis = _normalize_axis(axis, x)
    output = C.ops.argmax(x, axis=axis[0])
    return _reshape_dummy_dim(output, axis)


def argmin(x, axis=-1):
    axis = [axis]
    axis = _normalize_axis(axis, x)
    output = C.ops.argmin(x, axis=axis[0])
    return _reshape_dummy_dim(output, axis)


def square(x):
    return C.square(x)


def abs(x):
    return C.abs(x)


def sqrt(x):
    return C.sqrt(x)


def exp(x):
    return C.exp(x)


def log(x):
    return C.log(x)


def round(x):
    return C.round(x)


def sigmoid(x):
    return C.sigmoid(x)


def sign(x):
    return x / C.abs(x)


def pow(x, a):
    return C.pow(x, a)


def clip(x, min_value, max_value):
    if max_value is not None and max_value < min_value:
        max_value = min_value
    if max_value is None:
        max_value = np.inf
    if min_value is None:
        min_value = -np.inf
    return C.clip(x, min_value, max_value)


def binary_crossentropy(target, output, from_logits=False):
    if from_logits:
        output = C.sigmoid(output)
    output = C.clip(output, epsilon(), 1.0 - epsilon())
    output = -target * C.log(output) - (1.0 - target) * C.log(1.0 - output)
    return output


def get_variable_shape(x):
    return x.shape


def update(x, new_x):
    return C.assign(x, new_x)


def moving_average_update(variable, value, momentum):
    return C.assign(variable, variable * momentum + value * (1. - momentum))


def update_add(x, increment):
    result = x + increment
    return C.assign(x, result)


def gradients(loss, variables):
    # cntk does not support gradients as symbolic op,
    # to hook up with keras model
    # we will return a constant as place holder, the cntk learner will apply
    # the gradient during training.
    global grad_parameter_dict
    if isinstance(variables, list) is False:
        variables = [variables]
    grads = []
    for v in variables:
        g = C.constant(0, shape=v.shape, name='keras_grad_placeholder')
        grads.append(g)
        grad_parameter_dict[g] = v
    return grads


def equal(x, y):
    return C.equal(x, y)


def not_equal(x, y):
    return C.not_equal(x, y)


def greater(x, y):
    return C.greater(x, y)


def greater_equal(x, y):
    return C.greater_equal(x, y)


def less(x, y):
    return C.less(x, y)


def less_equal(x, y):
    return C.less_equal(x, y)


def maximum(x, y):
    return C.element_max(x, y)


def minimum(x, y):
    return C.element_min(x, y)


def sin(x):
    return C.sin(x)


def cos(x):
    return C.cos(x)


def normalize_batch_in_training(x, gamma, beta,
                                reduction_axes, epsilon=1e-3):
    if gamma is None:
        if beta is None:
            gamma = ones_like(x)
        else:
            gamma = ones_like(beta)
    if beta is None:
        if gamma is None:
            beta = zeros_like(x)
        else:
            beta = zeros_like(gamma)

    mean, variant = _moments(x, _normalize_axis(reduction_axes, x))

    if sorted(reduction_axes) == list(range(ndim(x)))[:-1]:
        normalized = batch_normalization(
            x, mean, variant, beta, gamma, epsilon)
    else:
        # need broadcasting
        target_shape = []
        x_shape = int_shape(x)
        # skip the batch axis
        for axis in range(1, ndim(x)):
            if axis in reduction_axes:
                target_shape.append(1)
            else:
                target_shape.append(x_shape[axis])

        broadcast_mean = C.reshape(mean, target_shape)
        broadcast_var = C.reshape(variant, target_shape)
        broadcast_gamma = C.reshape(gamma, target_shape)
        broadcast_beta = C.reshape(beta, target_shape)
        normalized = batch_normalization(
            x,
            broadcast_mean,
            broadcast_var,
            broadcast_beta,
            broadcast_gamma,
            epsilon)

    return normalized, mean, variant


def _moments(x, axes=None, shift=None, keep_dims=False):
    _axes = tuple(axes)
    if shift is None:
        shift = x
        # Compute true mean while keeping the dims for proper broadcasting.
        for axis in _axes:
            shift = C.reduce_mean(shift, axis=axis)

    shift = C.stop_gradient(shift)
    shifted_mean = C.minus(x, shift)
    for axis in _axes:
        shifted_mean = C.reduce_mean(shifted_mean, axis=axis)

    variance_mean = C.square(C.minus(x, shift))
    for axis in _axes:
        variance_mean = C.reduce_mean(variance_mean, axis=axis)

    variance = C.minus(variance_mean, C.square(shifted_mean))
    mean = C.plus(shifted_mean, shift)

    if not keep_dims:
        mean = squeeze(mean, _axes)
        variance = squeeze(variance, _axes)

    return mean, variance


def batch_normalization(x, mean, var, beta, gamma, epsilon=1e-3):
    # The mean / var / beta / gamma may be processed by broadcast
    # so it may have an extra batch axis with 1, it is not needed
    # in cntk, need to remove those dummy axis.
    if ndim(mean) == ndim(x) and shape(mean)[0] == 1:
        mean = _reshape_dummy_dim(mean, [0])
    if ndim(var) == ndim(x) and shape(var)[0] == 1:
        var = _reshape_dummy_dim(var, [0])

    if gamma is None:
        gamma = ones_like(var)
    elif ndim(gamma) == ndim(x) and shape(gamma)[0] == 1:
        gamma = _reshape_dummy_dim(gamma, [0])

    if beta is None:
        beta = zeros_like(mean)
    elif ndim(beta) == ndim(x) and shape(beta)[0] == 1:
        beta = _reshape_dummy_dim(beta, [0])

    return gamma * ((x - mean) / C.sqrt(var + epsilon)) + beta


def concatenate(tensors, axis=-1):
    if len(tensors) == 0:
        return None

    axis = [axis]
    axis = _normalize_axis(axis, tensors[0])
    return C.splice(*tensors, axis=axis[0])


def flatten(x):
    return reshape(x, (-1,))


def reshape(x, shape):
    if isinstance(x, C.variables.Parameter):
        return C.reshape(x, shape)
    else:
        num_dynamic_axis = _get_dynamic_axis_num(x)

        if num_dynamic_axis == 1 and len(shape) > 0 and shape[0] == -1:
            # collapse axis with batch axis
            if b_any(_ == C.InferredDimension for _ in x.shape) or b_any(
                    _ == C.FreeDimension for _ in x.shape):
                warnings.warn(
                    'Warning: CNTK backend does not support '
                    'collapse of batch axis with inferred dimension. '
                    'The reshape did not take place.')
                return x
            return C.user_function(ReshapeBatch(x, shape[1:]))
        else:
            # no collaps, then first need to padding the shape
            if num_dynamic_axis >= len(shape):
                i = 0
                while i < len(shape):
                    if shape[i] is None or shape[i] == -1:
                        i += 1
                    else:
                        break
                shape = tuple([-1 for _ in range(num_dynamic_axis - i)]) + shape

            new_shape = list(shape)
            new_shape = new_shape[num_dynamic_axis:]
            new_shape = [C.InferredDimension if _ is None else _ for _ in new_shape]
            return C.reshape(x, new_shape)


def permute_dimensions(x, pattern):
    dims = len(int_shape(x))
    num_dynamic_axis = _get_dynamic_axis_num(x)
    current_layout = tuple([i for i in range(dims)])

    if num_dynamic_axis > 0 and pattern[:num_dynamic_axis] != current_layout[:num_dynamic_axis]:
        raise ValueError('CNTK backend: the permute pattern %s '
                         'requested permute on dynamic axis, '
                         'which is not supported. Please do permute '
                         'on static axis.' % pattern)

    axis = list(pattern)
    axis = axis[num_dynamic_axis:]
    axis = _normalize_axis(axis, x)
    return C.transpose(x, axis)


def resize_images(X, height_factor, width_factor, data_format):
    if data_format == 'channels_first':
        output = repeat_elements(X, height_factor, axis=2)
        output = repeat_elements(output, width_factor, axis=3)
        return output
    elif data_format == 'channels_last':
        output = repeat_elements(X, height_factor, axis=1)
        output = repeat_elements(output, width_factor, axis=2)
        return output
    else:
        raise ValueError('CNTK Backend: Invalid dim_ordering:', data_format)


def repeat_elements(x, rep, axis):
    axis = _normalize_axis(axis, x)
    axis = axis[0]
    slices = []
    shape = x.shape
    i = 0
    while i < shape[axis]:
        tmp = C.ops.slice(x, axis, i, i + 1)
        for _ in range(rep):
            slices.append(tmp)
        i += 1
    return C.splice(*slices, axis=axis)


def repeat(x, n):
    # this is a workaround for recurrent layer
    # if n is inferred dimension,
    # we can't figure out how to repeat it in cntk now
    # return the same x to take cntk broadcast feature
    # to make the recurrent layer work.
    # need to be fixed in GA.
    if n is C.InferredDimension:
        return x
    index = 1 - _get_dynamic_axis_num(x)
    if index < 0 or index > 1:
        raise NotImplementedError

    new_shape = list(x.shape)
    new_shape.insert(index, 1)
    new_shape = tuple(new_shape)
    x = C.reshape(x, new_shape)
    temp = [x] * n
    return C.splice(*temp, axis=index)


def tanh(x):
    return C.tanh(x)


def _static_rnn(step_function, inputs, initial_states,
                go_backwards=False, mask=None, constants=None,
                unroll=False, input_length=None):

    shape = int_shape(inputs)
    dims = len(shape)

    if dims < 3:
        raise ValueError('Input should be at least 3D.')

    # if the second axis is static axis, CNTK will do unroll by default
    if shape[1] is None:
        raise ValueError('CNTK Backend: the input of static rnn '
                         'has shape `%s`, the second axis '
                         'is not static. If you want to run '
                         'rnn with non-static axis, plesae try '
                         'dynamic rnn with sequence axis.' % shape)
    if constants is None:
        constants = []

    if mask is not None:
        mask_shape = int_shape(mask)
        if len(mask_shape) == dims - 1:
            mask = expand_dims(mask)

    nones = _get_dynamic_axis_num(inputs)

    states = tuple(initial_states)

    outputs = []

    time_axis = 1 - nones if nones > 0 else 1

    if go_backwards:
        i = shape[1] - 1
        while i >= 0:
            current = C.ops.slice(inputs, time_axis, i, i + 1)
            # remove dummy dimension
            current = squeeze(current, time_axis)

            output, new_states = step_function(
                current, tuple(states) + tuple(constants))

            if mask is not None:
                mask_slice = C.ops.slice(mask, time_axis, i, i + 1)
                mask_slice = squeeze(mask_slice, time_axis)
                if len(outputs) == 0:
                    prev_output = zeros_like(output)
                else:
                    prev_output = outputs[-1]
                output = C.ops.element_select(mask_slice, output, prev_output)

                return_states = []
                for s, n_s in zip(states, new_states):
                    return_states.append(
                        C.ops.element_select(
                            mask_slice, n_s, s))
                new_states = return_states
            outputs.append(output)
            states = new_states
            i -= 1
    else:
        i = 0
        while i < shape[1]:
            current = C.ops.slice(inputs, time_axis, i, i + 1)
            # remove dummy dimension
            current = squeeze(current, 1)

            output, new_states = step_function(
                current, tuple(states) + tuple(constants))

            if mask is not None:
                mask_slice = C.ops.slice(mask, time_axis, i, i + 1)
                mask_slice = squeeze(mask_slice, 1)
                if len(outputs) == 0:
                    prev_output = zeros_like(output)
                else:
                    prev_output = outputs[-1]
                output = C.ops.element_select(mask_slice, output, prev_output)

                return_states = []
                for s, n_s in zip(states, new_states):
                    return_states.append(
                        C.ops.element_select(
                            mask_slice, n_s, s))
                new_states = return_states
            outputs.append(output)
            states = new_states[:len(states)]
            i += 1

    i = 1
    # add the time_step axis back
    final_output = expand_dims(outputs[0], 1)
    last_output = outputs[0]
    while i < len(outputs):
        # add the time_step axis back
        output_slice = expand_dims(outputs[i], 1)
        final_output = C.splice(final_output, output_slice, axis=time_axis)
        last_output = outputs[i]
        i += 1

    return last_output, final_output, states


def rnn(step_function, inputs, initial_states,
        go_backwards=False, mask=None, constants=None,
        unroll=False, input_length=None):

    shape = int_shape(inputs)
    dims = len(shape)

    if dims < 3:
        raise ValueError('CNTK Backend: the input of rnn has only rank %d '
                         'Need at least rank 3 to run RNN.' % dims)

    if _get_dynamic_axis_num(inputs) == 0 or unroll:
        return _static_rnn(
            step_function,
            inputs,
            initial_states,
            go_backwards,
            mask,
            constants,
            unroll,
            input_length)

    if mask is not None:
        raise ValueError('RNN with mask is not support in CNTK currently.')

    if constants is None:
        constants = []

    num_time_step = shape[1]
    if num_time_step is None and not has_seq_axis(inputs):
        num_time_step = inputs.shape[0]

    initial = []
    for s in initial_states:
        if _get_dynamic_axis_num(s) == 0:
            initial.append(C.user_function(ConvertToBatch(s)))
        else:
            initial.append(s)

    need_convert = not has_seq_axis(inputs)
    if need_convert:
        inputs = C.to_sequence(inputs)

        j = 0
        while j < len(constants):
            if isinstance(constants[j], list):
                i = 0
                while i < len(constants[j]):
                    if _get_dynamic_axis_num(constants[j][i]) == 1:
                        constants[j][i] = C.sequence.broadcast_as(constants[j][i], inputs)
                    i += 1
            else:
                if _get_dynamic_axis_num(constants[j]) == 1:
                    constants[j] = C.sequence.broadcast_as(constants[j], inputs)
            j += 1

    states = tuple(initial)

    with C.default_options(axis_offset=1):
        def _recurrence(x, states):
            # create place holder
            place_holders = [C.placeholder() for _ in states]
            past_values = []
            for s, p in zip(states, place_holders):
                past_values.append(
                    C.sequence.past_value(
                        p, s) if go_backwards is False else C.sequence.future_value(
                        p, s))
            new_output, new_states = step_function(
                x, tuple(past_values) + tuple(constants))
            n_s = []
            for o, p in zip(new_states, place_holders):
                n_s.append(o.replace_placeholders({p: o.output}))
            if len(n_s) > 0:
                new_output = n_s[0]
            return new_output, n_s

        final_output, final_states = _recurrence(inputs, states)
        last_output = C.sequence.last(final_output)
        last_states = [C.sequence.last(s) for s in final_states]

    if need_convert:
        final_output = C.sequence.unpack(final_output, 0, no_mask_output=True)
        if num_time_step is not None and num_time_step is not C.FreeDimension:
            final_output = _reshape_sequence(final_output, num_time_step)

    f_stats = []
    for l_s, i_s in zip(last_states, initial_states):
        if _get_dynamic_axis_num(i_s) == 0 and _get_dynamic_axis_num(l_s) == 1:
            f_stats.append(C.user_function(ConvertToStatic(l_s, batch_size=i_s.shape[0])))
        else:
            f_stats.append(l_s)

    return last_output, final_output, f_stats


def has_seq_axis(x):
    return hasattr(x, 'dynamic_axes') and len(x.dynamic_axes) > 1


def l2_normalize(x, axis=None):
    axis = [axis]
    axis = _normalize_axis(axis, x)
    norm = C.sqrt(C.reduce_sum(C.square(x), axis=axis[0]))
    return x / norm


def hard_sigmoid(x):
    x = (0.2 * x) + 0.5
    x = C.clip(x, 0.0, 1.0)
    return x


def conv1d(x, kernel, strides=1, padding='valid',
           data_format=None, dilation_rate=1):
    if data_format is None:
        data_format = image_data_format()
    if data_format not in {'channels_first', 'channels_last'}:
        raise ValueError('Unknown data_format ' + str(data_format))

    if padding == 'causal':
        # causal (dilated) convolution:
        left_pad = dilation_rate * (kernel.shape[0] - 1)
        x = temporal_padding(x, (left_pad, 0))
        padding = 'valid'

    if data_format == 'channels_last':
        x = C.swapaxes(x, 0, 1)
        kernel = C.swapaxes(kernel, 0, 2)

    padding = _preprocess_border_mode(padding)
    strides = [strides]
    x = C.convolution(
        kernel,
        x,
        strides=tuple(strides),
        auto_padding=[
            False,
            padding])

    if data_format == 'channels_last':
        x = C.swapaxes(x, 0, 1)
    return x


def conv2d(x, kernel, strides=(1, 1), padding='valid',
           data_format=None, dilation_rate=(1, 1)):
    if data_format is None:
        data_format = image_data_format()
    if data_format not in {'channels_first', 'channels_last'}:
        raise ValueError('Unknown data_format ' + str(data_format))

    x = _preprocess_conv2d_input(x, data_format)
    kernel = _preprocess_conv2d_kernel(kernel, data_format)
    padding = _preprocess_border_mode(padding)
    if dilation_rate == (1, 1):
        strides = (1,) + strides
        x = C.convolution(
            kernel,
            x,
            strides,
            auto_padding=[
                False,
                padding,
                padding])
    else:
        assert dilation_rate[0] == dilation_rate[1]
        assert strides == (1, 1), 'Invalid strides for dilated convolution'
        x = C.convolution(
            kernel,
            x,
            strides=dilation_rate[0],
            auto_padding=[
                False,
                padding,
                padding])
    return _postprocess_conv2d_output(x, data_format)


def separable_conv2d(x, depthwise_kernel, pointwise_kernel, strides=(1, 1),
                     padding='valid', data_format=None, dilation_rate=(1, 1)):
    raise NotImplementedError


def depthwise_conv2d(x, depthwise_kernel, strides=(1, 1), padding='valid',
                     data_format=None, dilation_rate=(1, 1)):
    raise NotImplementedError


def conv3d(x, kernel, strides=(1, 1, 1), padding='valid',
           data_format=None, dilation_rate=(1, 1, 1)):
    if data_format is None:
        data_format = image_data_format()
    if data_format not in {'channels_first', 'channels_last'}:
        raise ValueError('Unknown data_format ' + str(data_format))

    x = _preprocess_conv3d_input(x, data_format)
    kernel = _preprocess_conv3d_kernel(kernel, data_format)
    padding = _preprocess_border_mode(padding)
    strides = strides + (strides[0],)

    x = C.convolution(
        kernel,
        x,
        strides,
        auto_padding=[
            False,
            padding,
            padding,
            padding])
    return _postprocess_conv3d_output(x, data_format)


def conv3d_transpose(x, kernel, output_shape, strides=(1, 1, 1),
                     padding='valid', data_format=None):
    if data_format is None:
        data_format = image_data_format()
    if data_format not in {'channels_first', 'channels_last'}:
        raise ValueError('Unknown data_format ' + str(data_format))

    x = _preprocess_conv3d_input(x, data_format)
    kernel = _preprocess_conv3d_kernel(kernel, data_format)
    padding = _preprocess_border_mode(padding)
    strides = (1,) + strides
    # cntk output_shape does not include batch axis
    output_shape = output_shape[1:]
    # in keras2, need handle output shape in different format
    if data_format == 'channels_last':
        shape = list(output_shape)
        shape[0] = output_shape[3]
        shape[1] = output_shape[0]
        shape[2] = output_shape[1]
        shape[3] = output_shape[2]
        output_shape = tuple(shape)

    x = C.convolution_transpose(
        kernel,
        x,
        strides,
        auto_padding=[
            False,
            padding,
            padding,
            padding],
        output_shape=output_shape)
    return _postprocess_conv3d_output(x, data_format)


def pool2d(x, pool_size, strides=(1, 1),
           padding='valid', data_format=None,
           pool_mode='max'):
    if data_format is None:
        data_format = image_data_format()
    if data_format not in {'channels_first', 'channels_last'}:
        raise ValueError('Unknown data_format ' + str(data_format))

    padding = _preprocess_border_mode(padding)
    strides = strides
    pool_size = pool_size
    x = _preprocess_conv2d_input(x, data_format)
    if pool_mode == 'max':
        x = C.pooling(
            x,
            C.MAX_POOLING,
            pool_size,
            strides,
            auto_padding=[padding])
    elif pool_mode == 'avg':
        x = C.pooling(
            x,
            C.AVG_POOLING,
            pool_size,
            strides,
            auto_padding=[padding])
    else:
        raise ValueError('Invalid pooling mode: ' + str(pool_mode))
    return _postprocess_conv2d_output(x, data_format)


def pool3d(x, pool_size, strides=(1, 1, 1), padding='valid',
           data_format=None, pool_mode='max'):
    if data_format is None:
        data_format = image_data_format()
    if data_format not in {'channels_first', 'channels_last'}:
        raise ValueError('Unknown data_format ' + str(data_format))

    padding = _preprocess_border_mode(padding)

    x = _preprocess_conv3d_input(x, data_format)

    if pool_mode == 'max':
        x = C.pooling(
            x,
            C.MAX_POOLING,
            pool_size,
            strides,
            auto_padding=[padding])
    elif pool_mode == 'avg':
        x = C.pooling(
            x,
            C.AVG_POOLING,
            pool_size,
            strides,
            auto_padding=[padding])
    else:
        raise ValueError('Invalid pooling mode: ' + str(pool_mode))

    return _postprocess_conv3d_output(x, data_format)


def relu(x, alpha=0., max_value=None):
    if alpha != 0.:
        negative_part = C.relu(-x)
    x = C.relu(x)
    if max_value is not None:
        x = C.clip(x, 0.0, max_value)
    if alpha != 0.:
        x -= alpha * negative_part
    return x


def dropout(x, level, noise_shape=None, seed=None):
    if level < 0. or level >= 1:
        raise ValueError('CNTK Backend: Invalid dropout level %s, '
                         'must be in interval [0, 1].' % level)
    return C.dropout(x, level)


def batch_flatten(x):
    # cntk's batch axis is not in shape,
    # so just flatten all the dim in x.shape
    dim = np.prod(x.shape)
    x = C.reshape(x, (-1,))
    x._keras_shape = (None, dim)
    return x


def softmax(x):
    return C.softmax(x)


def softplus(x):
    return C.softplus(x)


def softsign(x):
    return x / (1 + C.abs(x))


def categorical_crossentropy(target, output, from_logits=False):
    if from_logits:
        result = C.cross_entropy_with_softmax(output, target)
        # cntk's result shape is (batch, 1), while keras expect (batch, )
        return C.reshape(result, ())
    else:
        # scale preds so that the class probas of each sample sum to 1
        output /= C.reduce_sum(output, axis=-1)
        # avoid numerical instability with epsilon clipping
        output = C.clip(output, epsilon(), 1.0 - epsilon())
        return -sum(target * C.log(output), axis=-1)


def sparse_categorical_crossentropy(target, output, from_logits=False):
    target = C.one_hot(target, output.shape[-1])
    target = C.reshape(target, output.shape)
    return categorical_crossentropy(output, target, from_logits)


class Function(object):

    def __init__(self, inputs, outputs, updates=[], **kwargs):
        self.placeholders = inputs
        self.trainer = None
        self.unrelated_updates = None
        self.updates = updates
        if len(updates) > 0:
            assert len(outputs) > 0
            self.loss = outputs[0]
            # need group update by gradient place holder
            u_ops = []
            unrelated_updates = []
            for update in updates:
                if isinstance(update, tuple):
                    if len(update) != 2:
                        raise NotImplementedError
                    else:
                        u = C.assign(update[0], update[1])
                else:
                    u = update

                if len(u.arguments) == 0:
                    u_ops.append(u)
                else:
                    unrelated_updates.append(u)

            update_func = C.combine([u.output for u in u_ops])

            grads = update_func.find_all_with_name('keras_grad_placeholder')

            u_list = []
            p_list = []
            for g in grads:
                if g in grad_parameter_dict:
                    p_list.append(grad_parameter_dict[g])
                    u_list.append(g)
                else:
                    raise ValueError(
                        'CNTK backend: when constructing trainer, '
                        'found gradient node `%s` which is not '
                        'related to any parameters in the model. '
                        'Please double check how the gradient node '
                        'is constructed.' % g)

            if len(u_list) > 0:
                learner = C.cntk_py.universal_learner(p_list, u_list, update_func)

                criterion = (
                    outputs[0],
                    outputs[1]) if len(outputs) > 1 else (
                    outputs[0],
                )
                self.trainer = C.trainer.Trainer(
                    outputs[0], criterion, [learner])
                self.trainer_output = tuple([f.output for f in criterion])
            elif len(u_ops) > 0:
                unrelated_updates.extend(u_ops)

            if len(unrelated_updates) > 0:
                self.unrelated_updates = C.combine([_.output for _ in unrelated_updates])

        if self.trainer is None:
            self.metrics_outputs = [f.output for f in outputs]
            self.metrics_func = C.combine(self.metrics_outputs)
        # cntk only could handle loss and 1 metric in trainer, for metrics more
        # than 2, need manual eval
        elif len(outputs) > 2:
            self.metrics_outputs = [f.output for f in outputs[2:]]
            self.metrics_func = C.combine(self.metrics_outputs)
        else:
            self.metrics_func = None

    @staticmethod
    def _is_input_shape_compatible(input, placeholder):
        if hasattr(input, 'shape') and hasattr(placeholder, 'shape'):
            num_dynamic = get_num_dynamic_axis(placeholder)
            input_shape = input.shape[num_dynamic:]
            placeholder_shape = placeholder.shape
            for i, p in zip(input_shape, placeholder_shape):
                if i != p and p != C.InferredDimension:
                    return False
        return True

    def __call__(self, inputs):
        global _LEARNING_PHASE
        assert type(inputs) in {list, tuple}
        feed_dict = {}
        for tensor, value in zip(self.placeholders, inputs):
            # cntk only support calculate on float, do auto cast here
            if (hasattr(value, 'dtype') and
               value.dtype != np.float32 and
               value.dtype != np.float64):
                value = value.astype(np.float32)
<<<<<<< HEAD
            # in current version cntk can't support input with variable
            # length. Will support it in next release.
            if not self._is_input_shape_compatible(value, tensor):
                raise ValueError(
                    'CNTK backend: The placeholder has been resolved '
                    'to shape `%s`, but input shape is `%s`. Currently '
                    'CNTK can not take variable length inputs. Please '
                    'pass inputs that have a static shape.'
                    % (tensor.shape, value.shape))
=======
            if tensor == _LEARNING_PHASE:
                _LEARNING_PHASE.value = np.asarray(value)
            else:
                # in current version cntk can't support input with variable
                # length. Will support it in next release.
                if not self._is_input_shape_compatible(value, tensor):
                    raise ValueError('CNTK backend: The placeholder has been resolved '
                                     'to shape `%s`, but input shape is `%s`. Currently '
                                     'CNTK can not take variable length inputs. Please '
                                     'pass inputs that have a static shape.'
                                     % (tensor.shape, value.shape))
>>>>>>> ddd8f470
            feed_dict[tensor] = value

        updated = []
        if self.trainer is not None:
            input_dict = {}
            for argument in self.loss.arguments:
                if argument in feed_dict:
                    input_dict[argument] = feed_dict[argument]
                else:
                    raise ValueError(
                        'CNTK backend: argument %s is not found in inputs. '
                        'Please double check the model and inputs in '
                        '`train_function`.' % argument.name)

            result = self.trainer.train_minibatch(
                input_dict, self.trainer_output)

            assert(len(result) == 2)
            outputs = result[1]
            for o in self.trainer_output:
                updated.append(outputs[o])

        if self.metrics_func is not None:
            input_dict = {}
            for argument in self.metrics_func.arguments:
                if argument in feed_dict:
                    input_dict[argument] = feed_dict[argument]
                else:
<<<<<<< HEAD
                    raise ValueError(
                        'CNTK backend: metrics argument %s '
                        'is not found in inputs. Please double '
                        'check the model and inputs.' % argument.name)
            output_values = self.metrics_func.eval(input_dict, as_numpy=False)
=======
                    raise ValueError('CNTK backend: metrics argument %s '
                                     'is not found in inputs. Please double '
                                     'check the model and inputs.' % argument.name)
            # Some ops (like dropout) won't be applied during "eval" in cntk.
            # They only evaluated in training phase. To make it work, call
            # "forward" method to let cntk know we want to evaluate them.from
            # But the assign ops won't be executed under this mode, that's why
            # we need this check.
            if self.unrelated_updates is None and _LEARNING_PHASE.value == 1.0:
                _, output_values = self.metrics_func.forward(
                    input_dict,
                    self.metrics_func.outputs,
                    (self.metrics_func.outputs[0],),
                    as_numpy=False)
            else:
                output_values = self.metrics_func.eval(input_dict, as_numpy=False)
>>>>>>> ddd8f470
            if isinstance(output_values, dict):
                for o in self.metrics_outputs:
                    value = output_values[o]
                    v = value.asarray()
                    updated.append(v)
            else:
                v = output_values.asarray()
                for o in self.metrics_outputs:
                    updated.append(v)

        if self.unrelated_updates is not None:
            input_dict = {}
            for argument in self.unrelated_updates.arguments:
                if argument in feed_dict:
                    input_dict[argument] = feed_dict[argument]
                else:
                    raise ValueError(
                        'CNTK backend: assign ops argument %s '
                        'is not found in inputs. Please double '
                        'check the model and inputs.' % argument.name)
            self.unrelated_updates.eval(input_dict, as_numpy=False)
        return updated


def function(inputs, outputs, updates=[], **kwargs):
    return Function(inputs, outputs, updates=updates, **kwargs)


def temporal_padding(x, padding=(1, 1)):
    assert len(padding) == 2
    num_dynamic_axis = _get_dynamic_axis_num(x)
    base_shape = x.shape
    if num_dynamic_axis > 0:
        assert len(base_shape) == 2
        x = _padding(x, padding, 0)
    else:
        assert len(base_shape) == 3
        x = _padding(x, padding, 1)
    return x


def _padding(x, pattern, axis):
    base_shape = x.shape
    if b_any([dim < 0 for dim in base_shape]):
        raise ValueError('CNTK Backend: padding input tensor with '
                         'shape `%s` contains non-specified dimension, '
                         'which is not supported. Please give fixed '
                         'dimension to enable padding.' % base_shape)
    if pattern[0] > 0:
        prefix_shape = list(base_shape)
        prefix_shape[axis] = pattern[0]
        prefix_shape = tuple(prefix_shape)
        x = C.splice(C.constant(value=0, shape=prefix_shape), x, axis=axis)
        base_shape = x.shape

    if pattern[1] > 0:
        postfix_shape = list(base_shape)
        postfix_shape[axis] = pattern[1]
        postfix_shape = tuple(postfix_shape)
        x = C.splice(x, C.constant(value=0, shape=postfix_shape), axis=axis)

    return x


def spatial_2d_padding(x, padding=((1, 1), (1, 1)), data_format=None):
    assert len(padding) == 2
    assert len(padding[0]) == 2
    assert len(padding[1]) == 2
    if data_format is None:
        data_format = image_data_format()
    if data_format not in {'channels_first', 'channels_last'}:
        raise ValueError('Unknown data_format ' + str(data_format))

    num_dynamic_axis = _get_dynamic_axis_num(x)
    base_shape = x.shape
    if data_format == 'channels_first':
        if num_dynamic_axis > 0:
            assert len(base_shape) == 3
            x = _padding(x, padding[0], 1)
            x = _padding(x, padding[1], 2)
        else:
            assert len(base_shape) == 4
            x = _padding(x, padding[0], 2)
            x = _padding(x, padding[1], 3)
    else:
        if num_dynamic_axis > 0:
            assert len(base_shape) == 3
            x = _padding(x, padding[0], 0)
            x = _padding(x, padding[1], 1)
        else:
            assert len(base_shape) == 4
            x = _padding(x, padding[0], 1)
            x = _padding(x, padding[1], 2)
    return x


def spatial_3d_padding(x, padding=((1, 1), (1, 1), (1, 1)), data_format=None):
    assert len(padding) == 3
    assert len(padding[0]) == 2
    assert len(padding[1]) == 2
    assert len(padding[2]) == 2
    if data_format is None:
        data_format = image_data_format()
    if data_format not in {'channels_first', 'channels_last'}:
        raise ValueError('Unknown data_format ' + str(data_format))

    num_dynamic_axis = _get_dynamic_axis_num(x)
    base_shape = x.shape
    if data_format == 'channels_first':
        if num_dynamic_axis > 0:
            assert len(base_shape) == 4
            x = _padding(x, padding[0], 1)
            x = _padding(x, padding[1], 2)
            x = _padding(x, padding[2], 3)
        else:
            assert len(base_shape) == 5
            x = _padding(x, padding[0], 2)
            x = _padding(x, padding[1], 3)
            x = _padding(x, padding[2], 4)
    else:
        if num_dynamic_axis > 0:
            assert len(base_shape) == 4
            x = _padding(x, padding[0], 0)
            x = _padding(x, padding[1], 1)
            x = _padding(x, padding[2], 2)
        else:
            assert len(base_shape) == 5
            x = _padding(x, padding[0], 1)
            x = _padding(x, padding[1], 2)
            x = _padding(x, padding[2], 3)
    return x


def one_hot(indices, nb_classes):
    return C.one_hot(indices, nb_classes)


def get_value(x):
    if isinstance(
            x,
            C.variables.Parameter) or isinstance(
            x,
            C.variables.Constant):
        return x.value
    else:
        return eval(x)


def batch_get_value(xs):
    result = []
    for x in xs:
        if (isinstance(x, C.variables.Parameter) or
           isinstance(x, C.variables.Constant)):
            result.append(x.value)
        else:
            result.append(eval(x))
    return result


def set_value(x, value):
    if (isinstance(x, C.variables.Parameter) or
       isinstance(x, C.variables.Constant)):
        if isinstance(value, float):
            value = np.full(x.shape, value)
        x.value = value
    else:
        raise NotImplementedError


def print_tensor(x, message=''):
    return C.user_function(
        LambdaFunc(x,
                   when=lambda x: True,
                   execute=lambda x: print(message)))


def batch_set_value(tuples):
    for t in tuples:
        x = t[0]
        value = t[1]
        if isinstance(value, np.ndarray) is False:
            value = np.asarray(value)
        if isinstance(x, C.variables.Parameter):
            x.value = value
        else:
            raise NotImplementedError


def stop_gradient(variables):
    if isinstance(variables, (list, tuple)):
        return map(C.stop_gradient, variables)
    else:
        return C.stop_gradient(variables)


def switch(condition, then_expression, else_expression):
    return C.element_select(condition,
                            then_expression,
                            else_expression)


def elu(x, alpha=1.):
    res = C.elu(x)
    if alpha == 1:
        return res
    else:
        return C.element_select(C.greater(x, 0), res, alpha * res)


def in_top_k(predictions, targets, k):
    _targets = C.one_hot(targets, predictions.shape[-1])
    result = C.classification_error(predictions, _targets, topN=k)
    return 1 - C.reshape(result, shape=())


def conv2d_transpose(x, kernel, output_shape, strides=(1, 1),
                     padding='valid', data_format=None):
    if data_format is None:
        data_format = image_data_format()
    if data_format not in {'channels_first', 'channels_last'}:
        raise ValueError('Unknown data_format ' + str(data_format))

    x = _preprocess_conv2d_input(x, data_format)
    kernel = _preprocess_conv2d_kernel(kernel, data_format)
    padding = _preprocess_border_mode(padding)
    strides = (1,) + strides
    # cntk output_shape does not include batch axis
    output_shape = output_shape[1:]
    # in keras2, need handle output shape in different format
    if data_format == 'channels_last':
        shape = list(output_shape)
        shape[0] = output_shape[2]
        shape[1] = output_shape[0]
        shape[2] = output_shape[1]
        output_shape = tuple(shape)

    x = C.convolution_transpose(
        kernel,
        x,
        strides,
        auto_padding=[
            False,
            padding,
            padding],
        output_shape=output_shape)
    return _postprocess_conv2d_output(x, data_format)


def identity(x):
    return C.alias(x, name=('%s_alias' % (x.name)))


def _preprocess_conv2d_input(x, data_format):
    if data_format == 'channels_last':
        # TF uses the last dimension as channel dimension,
        # instead of the 2nd one.
        # TH input shape: (samples, input_depth, rows, cols)
        # TF input shape: (samples, rows, cols, input_depth)
        x = C.transpose(x, (2, 0, 1))
    return x


def _preprocess_conv2d_kernel(kernel, data_format):
    # As of Keras 2.0.0, all kernels are normalized
    # on the format `(rows, cols, input_depth, depth)`,
    # independently of `data_format`.
    # CNTK expects `(depth, input_depth, rows, cols)`.
    kernel = C.transpose(kernel, (3, 2, 0, 1))
    return kernel


def _preprocess_border_mode(padding):
    if padding == 'same':
        padding = True
    elif padding == 'valid':
        padding = False
    else:
        raise ValueError('Invalid border mode: ' + str(padding))
    return padding


def _postprocess_conv2d_output(x, data_format):
    if data_format == 'channels_last':
        x = C.transpose(x, (1, 2, 0))
    return x


def _preprocess_conv3d_input(x, data_format):
    if data_format == 'channels_last':
        # TF uses the last dimension as channel dimension,
        # instead of the 2nd one.
        # TH input shape: (samples, input_depth, conv_dim1, conv_dim2, conv_dim3)
        # TF input shape: (samples, conv_dim1, conv_dim2, conv_dim3,
        # input_depth)
        x = C.transpose(x, (3, 0, 1, 2))
    return x


def _preprocess_conv3d_kernel(kernel, dim_ordering):
    kernel = C.transpose(kernel, (4, 3, 0, 1, 2))
    return kernel


def _postprocess_conv3d_output(x, dim_ordering):
    if dim_ordering == 'channels_last':
        x = C.transpose(x, (1, 2, 3, 0))
    return x


def _get_dynamic_axis_num(x):
    if hasattr(x, 'dynamic_axes'):
        return len(x.dynamic_axes)
    else:
        return 0


def _contain_seqence_axis(x):
    if _get_dynamic_axis_num(x) > 1:
        return x.dynamic_axes[1] == C.Axis.default_dynamic_axis()
    else:
        return False


def get_num_dynamic_axis(x):
    return _get_dynamic_axis_num(x)


def _reduce_on_axis(x, axis, reduce_fun_name):
    if isinstance(axis, list):
        for a in axis:
            if isinstance(a, C.Axis) and a != C.Axis.default_batch_axis():
                x = getattr(C.sequence, reduce_fun_name)(x, a)
            else:
                x = getattr(C, reduce_fun_name)(x, a)
    else:
        x = getattr(C, reduce_fun_name)(x, axis)
    return x


def _reshape_sequence(x, time_step):
    tmp_shape = list(int_shape(x))
    tmp_shape[1] = time_step
    return reshape(x, tmp_shape)


def local_conv1d(inputs, kernel, kernel_size, strides, data_format=None):
    if data_format is None:
        data_format = image_data_format()
    if data_format not in {'channels_first', 'channels_last'}:
        raise ValueError('Unknown data_format ' + str(data_format))

    stride = strides[0]
    kernel_shape = int_shape(kernel)
    output_length, feature_dim, filters = kernel_shape

    xs = []
    for i in range(output_length):
        slice_length = slice(i * stride,
                             i * stride + kernel_size[0])
        xs.append(reshape(inputs[:, slice_length, :],
                          (-1, 1, feature_dim)))
    x_aggregate = concatenate(xs, axis=1)
    # transpose kernel to output_filters first, to apply broadcast
    weight = permute_dimensions(kernel, (2, 0, 1))
    # Shape: (batch, filters, output_length, input_length * kernel_size)
    output = x_aggregate * weight
    # Shape: (batch, filters, output_length)
    output = sum(output, axis=3)
    # Shape: (batch, output_length, filters)
    return permute_dimensions(output, (0, 2, 1))


def local_conv2d(inputs,
                 kernel,
                 kernel_size,
                 strides,
                 output_shape,
                 data_format=None):
    if data_format is None:
        data_format = image_data_format()
    if data_format not in {'channels_first', 'channels_last'}:
        raise ValueError('Unknown data_format ' + str(data_format))

    stride_row, stride_col = strides
    output_row, output_col = output_shape
    kernel_shape = int_shape(kernel)
    _, feature_dim, filters = kernel_shape
    xs = []

    for i in range(output_row):
        for j in range(output_col):
            slice_row = slice(i * stride_row,
                              i * stride_row + kernel_size[0])
            slice_col = slice(j * stride_col,
                              j * stride_col + kernel_size[1])
            if data_format == 'channels_first':
                xs.append(reshape(inputs[:, :, slice_row, slice_col],
                                  (-1, 1, feature_dim)))
            else:
                xs.append(reshape(inputs[:, slice_row, slice_col, :],
                                  (-1, 1, feature_dim)))
    x_aggregate = concatenate(xs, axis=1)
    # transpose kernel to put filters first
    weight = permute_dimensions(kernel, (2, 0, 1))
    # shape: batch, filters, output_length, input_length * kernel_size
    output = x_aggregate * weight
    # shape: batch, filters, output_length
    output = sum(output, axis=3)
    # shape: batch, filters, row, col
    output = reshape(output,
                     (-1, filters, output_row, output_col))

    if data_format == 'channels_last':
        # shape: batch, row, col, filters
        output = permute_dimensions(output, (0, 2, 3, 1))

    return output


class ReshapeBatch(C.ops.functions.UserFunction):
    def __init__(self, input, shape, name='reshape_with_batch'):
        super(ReshapeBatch, self).__init__([input], as_numpy=False, name=name)
        self.from_shape = input.shape
        self.target_shape = shape

    def infer_outputs(self):
        batch_axis = C.Axis.default_batch_axis()
        return [
            C.output_variable(
                self.target_shape,
                self.inputs[0].dtype,
                [batch_axis])]

    def forward(self, arguments, device=None, outputs_to_retain=None):
        num_element = arguments.shape()[0] * np.prod(np.asarray(self.from_shape))
        num_static_element = np.prod(np.asarray(self.target_shape))
        num_batch = int(num_element / num_static_element)
        result = arguments.data().as_shape((num_batch,) + self.target_shape)
        return None, C.cntk_py.Value(result)

    def backward(self, state, root_gradients):
        grad_array_view = root_gradients.data()
        num_element = root_gradients.shape()[0] * np.prod(np.asarray(self.target_shape))
        num_static_element = np.prod(np.asarray(self.from_shape))
        num_old_batch = int(num_element / num_static_element)
        return C.cntk_py.Value(
            grad_array_view.as_shape(
                (num_old_batch,) + self.from_shape))


class ConvertToBatch(C.ops.functions.UserFunction):
    """Converts input first axis to CNTK batch axis.

    We may introduce this operation in CNTK native
    implementation later.

    # Arguments
        inputs: a cntk variable (parameter/constant)
        name: name of this node
    """

    def __init__(self, input, name='convert_to_batch'):
        super(ConvertToBatch, self).__init__([input], as_numpy=False, name=name)

    def infer_outputs(self):
        batch_axis = C.Axis.default_batch_axis()
        return [
            C.output_variable(
                self.inputs[0].shape[1:],
                self.inputs[0].dtype,
                [batch_axis])]

    def forward(self, arguments, device=None, outputs_to_retain=None):
        return None, C.cntk_py.Value(arguments.data())

    def backward(self, state, root_gradients):
        return C.cntk_py.Value(root_gradients.data())


class ConvertToStatic(C.ops.functions.UserFunction):
    """Converts input first axis to CNTK static axis.

    We may introduce this operation in CNTK native
    implementation later.

    # Arguments
        inputs: a cntk tensor which has batch axis
        batch_size: size of batch axis.
        name: name of this node.
    """

    def __init__(self, input, batch_size, name='convert_to_static'):
        super(ConvertToStatic, self).__init__([input], as_numpy=False, name=name)
        self.target_shape = (batch_size,) + input.shape

    def infer_outputs(self):
        return [
            C.output_variable(
                self.target_shape,
                self.inputs[0].dtype,
                [])]

    def forward(self, arguments, device=None, outputs_to_retain=None):
        return None, C.cntk_py.Value(arguments.data())

    def backward(self, state, root_gradients):
        return C.cntk_py.Value(root_gradients.data())


class LambdaFunc(C.ops.functions.UserFunction):
    def __init__(self,
                 arg,
                 when=lambda arg: True,
                 execute=lambda arg: print(arg),
                 name=''):
        self.when = when
        self.execute = execute

        super(LambdaFunc, self).__init__([arg], name=name)

    def infer_outputs(self):
        return [
            C.output_variable(
                self.inputs[0].shape,
                self.inputs[0].dtype,
                self.inputs[0].dynamic_axes)]

    def forward(self, argument, device=None, outputs_to_retain=None):
        if self.when(argument):
            self.execute(argument)

        return None, argument

    def backward(self, state, root_gradients):
        return root_gradients<|MERGE_RESOLUTION|>--- conflicted
+++ resolved
@@ -1663,17 +1663,7 @@
                value.dtype != np.float32 and
                value.dtype != np.float64):
                 value = value.astype(np.float32)
-<<<<<<< HEAD
-            # in current version cntk can't support input with variable
-            # length. Will support it in next release.
-            if not self._is_input_shape_compatible(value, tensor):
-                raise ValueError(
-                    'CNTK backend: The placeholder has been resolved '
-                    'to shape `%s`, but input shape is `%s`. Currently '
-                    'CNTK can not take variable length inputs. Please '
-                    'pass inputs that have a static shape.'
-                    % (tensor.shape, value.shape))
-=======
+
             if tensor == _LEARNING_PHASE:
                 _LEARNING_PHASE.value = np.asarray(value)
             else:
@@ -1685,7 +1675,6 @@
                                      'CNTK can not take variable length inputs. Please '
                                      'pass inputs that have a static shape.'
                                      % (tensor.shape, value.shape))
->>>>>>> ddd8f470
             feed_dict[tensor] = value
 
         updated = []
@@ -1714,13 +1703,6 @@
                 if argument in feed_dict:
                     input_dict[argument] = feed_dict[argument]
                 else:
-<<<<<<< HEAD
-                    raise ValueError(
-                        'CNTK backend: metrics argument %s '
-                        'is not found in inputs. Please double '
-                        'check the model and inputs.' % argument.name)
-            output_values = self.metrics_func.eval(input_dict, as_numpy=False)
-=======
                     raise ValueError('CNTK backend: metrics argument %s '
                                      'is not found in inputs. Please double '
                                      'check the model and inputs.' % argument.name)
@@ -1737,7 +1719,6 @@
                     as_numpy=False)
             else:
                 output_values = self.metrics_func.eval(input_dict, as_numpy=False)
->>>>>>> ddd8f470
             if isinstance(output_values, dict):
                 for o in self.metrics_outputs:
                     value = output_values[o]
