import tensorflow as tf
from tensorflow.python.training import moving_averages
from tensorflow.python.ops import tensor_array_ops
from tensorflow.python.ops import control_flow_ops
from tensorflow.python.ops import functional_ops
from tensorflow.python.ops import ctc_ops as ctc
from tensorflow.python.ops import variables as tf_variables

from collections import defaultdict
import inspect
import numpy as np
import os

from .common import floatx
from .common import _EPSILON
from .common import image_data_format

# Legacy functions
from .common import set_image_dim_ordering
from .common import image_dim_ordering

py_all = all
py_sum = sum

# INTERNAL UTILS

# This is the default internal TF session used by Keras.
# It can be set manually via `set_session(sess)`.
_SESSION = None

# This dictionary holds a mapping {graph: learning_phase}.
# A learning phase is a bool tensor used to run Keras models in
# either train mode (learning_phase == 1) or test mode (learning_phase == 0).
_GRAPH_LEARNING_PHASES = {}

# This dictionary holds a mapping {graph: UID_DICT}.
# each UID_DICT is a dictionary mapping name prefixes to a current index,
# used for generatic graph-specific string UIDs
# for various names (e.g. layer names).
_GRAPH_UID_DICTS = {}

# This boolean flag can be set to True to leave variable initialization
# up to the user.
# Change its value via `manual_variable_initialization(value)`.
_MANUAL_VAR_INIT = False


def get_uid(prefix=''):
    """Get the uid for the default graph.

    # Arguments
        prefix: An optional prefix of the graph.

    # Returns
        A unique identifier for the graph.
    """
    global _GRAPH_UID_DICTS
    graph = tf.get_default_graph()
    if graph not in _GRAPH_UID_DICTS:
        _GRAPH_UID_DICTS[graph] = defaultdict(int)
    _GRAPH_UID_DICTS[graph][prefix] += 1
    return _GRAPH_UID_DICTS[graph][prefix]


def reset_uids():
    """Reset graph identifiers."""
    global _GRAPH_UID_DICTS
    _GRAPH_UID_DICTS = {}


def clear_session():
    """Destroys the current TF graph and creates a new one.

    Useful to avoid clutter from old models / layers.
    """
    global _SESSION
    global _GRAPH_LEARNING_PHASES
    tf.reset_default_graph()
    reset_uids()
    _SESSION = None
    phase = tf.placeholder(dtype='bool', name='keras_learning_phase')
    _GRAPH_LEARNING_PHASES = {}
    _GRAPH_LEARNING_PHASES[tf.get_default_graph()] = phase


def manual_variable_initialization(value):
    """Sets the manual variable initialization flag.

    This boolean flag determines whether
    variables should be initialized
    as they are instantiated (default), or if
    the user should handle the initialization
    (e.g. via `tf.initialize_all_variables()`).

    # Arguments
        value: Python boolean.
    """
    global _MANUAL_VAR_INIT
    _MANUAL_VAR_INIT = value


def learning_phase():
    """Returns the learning phase flag.

    The learning phase flag is a bool tensor (0 = test, 1 = train)
    to be passed as input to any Keras function
    that uses a different behavior at train time and test time.

    # Returns
        Learning phase (scalar integer tensor or Python integer).
    """
    graph = tf.get_default_graph()
    if graph not in _GRAPH_LEARNING_PHASES:
        phase = tf.placeholder(dtype='bool',
                               name='keras_learning_phase')
        _GRAPH_LEARNING_PHASES[graph] = phase
    return _GRAPH_LEARNING_PHASES[graph]


def set_learning_phase(value):
    """Sets the learning phase to a fixed value.

    # Arguments
        value: Learning phase value, either 0 or 1 (integers).

    # Raises
        ValueError: if `value` is neither `0` nor `1`.
    """
    global _GRAPH_LEARNING_PHASES
    if value not in {0, 1}:
        raise ValueError('Expected learning phase to be '
                         '0 or 1.')
    _GRAPH_LEARNING_PHASES[tf.get_default_graph()] = value


def get_session():
    """Returns the TF session to be used by the backend.

    If a default TensorFlow session is available, we will return it.

    Else, we will return the global Keras session.

    If no global Keras session exists at this point:
    we will create a new global session.

    Note that you can manually set the global session
    via `K.set_session(sess)`.

    # Returns
        A TensorFlow session.
    """
    global _SESSION
    if tf.get_default_session() is not None:
        session = tf.get_default_session()
    else:
        if _SESSION is None:
            if not os.environ.get('OMP_NUM_THREADS'):
                config = tf.ConfigProto(allow_soft_placement=True)
            else:
                num_thread = int(os.environ.get('OMP_NUM_THREADS'))
                config = tf.ConfigProto(intra_op_parallelism_threads=num_thread,
                                        allow_soft_placement=True)
            _SESSION = tf.Session(config=config)
        session = _SESSION
    if not _MANUAL_VAR_INIT:
        with session.graph.as_default():
            _initialize_variables()
    return session


def set_session(session):
    """Sets the global TensorFlow session.

    # Arguments
        session: A TF Session.
    """
    global _SESSION
    _SESSION = session


# VARIABLE MANIPULATION

def _convert_string_dtype(dtype):
    """Get the type from a string.

    # Arguments
        dtype: A string representation of a type.

    # Returns
        The type requested.

    # Raises
        ValueError: if `dtype` is not supported.
    """
    if dtype == 'float16':
        return tf.float16
    if dtype == 'float32':
        return tf.float32
    elif dtype == 'float64':
        return tf.float64
    elif dtype == 'int16':
        return tf.int16
    elif dtype == 'int32':
        return tf.int32
    elif dtype == 'int64':
        return tf.int64
    elif dtype == 'uint8':
        return tf.int8
    elif dtype == 'uint16':
        return tf.uint16
    else:
        raise ValueError('Unsupported dtype:', dtype)


def _to_tensor(x, dtype):
    """Convert the input `x` to a tensor of type `dtype`.

    # Arguments
        x: An object to be converted (numpy array, list, tensors).
        dtype: The destination type.

    # Returns
        A tensor.
    """
    x = tf.convert_to_tensor(x)
    if x.dtype != dtype:
        x = tf.cast(x, dtype)
    return x


def is_sparse(tensor):
    """Returns whether a tensor is a sparse tensor.

    # Arguments
        tensor: A tensor instance.

    # Returns
        A boolean.

    # Example
    ```python
        >>> from keras import backend as K
        >>> a = K.placeholder((2, 2), sparse=False)
        >>> print(K.is_sparse(a))
        False
        >>> b = K.placeholder((2, 2), sparse=True)
        >>> print(K.is_sparse(b))
        True
    ```
    """
    return isinstance(tensor, tf.SparseTensor)


def to_dense(tensor):
    """Converts a sparse tensor into a dense tensor and returns it.

    # Arguments
        tensor: A tensor instance (potentially sparse).

    # Returns
        A dense tensor.

    # Examples
    ```python
        >>> from keras import backend as K
        >>> b = K.placeholder((2, 2), sparse=True)
        >>> print(K.is_sparse(b))
        True
        >>> c = K.to_dense(b)
        >>> print(K.is_sparse(c))
        False
    ```
    """
    if is_sparse(tensor):
        return tf.sparse_tensor_to_dense(tensor)
    else:
        return tensor


name_scope = tf.name_scope


def variable(value, dtype=None, name=None):
    """Instantiates a variable and returns it.

    # Arguments
        value: Numpy array, initial value of the tensor.
        dtype: Tensor type.
        name: Optional name string for the tensor.

    # Returns
        A variable instance (with Keras metadata included).

    # Examples
    ```python
        >>> from keras import backend as K
        >>> val = np.array([[1, 2], [3, 4]])
        >>> kvar = K.variable(value=val, dtype='float64', name='example_var')
        >>> K.dtype(kvar)
        'float64'
        >>> print(kvar)
        example_var
        >>> kvar.eval()
        array([[ 1.,  2.],
               [ 3.,  4.]])
    ```
    """
    if dtype is None:
        dtype = floatx()
    if hasattr(value, 'tocoo'):
        sparse_coo = value.tocoo()
        indices = np.concatenate((np.expand_dims(sparse_coo.row, 1),
                                  np.expand_dims(sparse_coo.col, 1)), 1)
        v = tf.SparseTensor(indices=indices,
                            values=sparse_coo.data,
                            dense_shape=sparse_coo.shape)
        v._keras_shape = sparse_coo.shape
        v._uses_learning_phase = False
        return v
    v = tf.Variable(value, dtype=_convert_string_dtype(dtype), name=name)
    if isinstance(value, np.ndarray):
        v._keras_shape = value.shape
    elif hasattr(value, 'get_shape'):
        v._keras_shape = tuple(map(int, value.get_shape()))
    v._uses_learning_phase = False
    return v


def _initialize_variables():
    """Utility to initialize uninitialized variables on the fly.
    """
    variables = tf.global_variables()
    uninitialized_variables = []
    for v in variables:
        if not hasattr(v, '_keras_initialized') or not v._keras_initialized:
            uninitialized_variables.append(v)
            v._keras_initialized = True
    if uninitialized_variables:
        sess = get_session()
        sess.run(tf.variables_initializer(uninitialized_variables))


def constant(value, dtype=None, shape=None, name=None):
    """Creates a constant tensor.

    # Arguments
        value: A constant value (or list)
        dtype: The type of the elements of the resulting tensor.
        shape: Optional dimensions of resulting tensor.
        name: Optional name for the tensor.

    # Returns
        A Constant Tensor.
    """
    if dtype is None:
        dtype = floatx()
    return tf.constant(value, dtype=dtype, shape=shape, name=name)


def is_keras_tensor(x):
    """Returns whether `x` is a Keras tensor.

    # Arguments
        x: a potential tensor.

    # Returns
        A boolean: whether the argument is a Keras tensor.

    # Raises
        ValueError: in case `x` is not a symbolic tensor.

    # Examples
    ```python
        >>> from keras import backend as K
        >>> np_var = numpy.array([1, 2])
        >>> K.is_keras_tensor(np_var) # A numpy array is not a symbolic yensor.
        ValueError
        >>> k_var = tf.placeholder('float32', shape=(1,1))
        >>> K.is_keras_tensor(k_var) # A variable created directly from tensorflow/theano is not a Keras tensor.
        False
        >>> keras_var = K.variable(np_var)
        >>> K.is_keras_tensor(keras_var)  # A variable created with the keras backend is a Keras tensor.
        True
        >>> keras_placeholder = K.placeholder(shape=(2, 4, 5))
        >>> K.is_keras_tensor(keras_placeholder)  # A placeholder is a Keras tensor.
        True
    ```
    """
    if not isinstance(x, (tf.Tensor,
                          tf_variables.Variable,
                          tf.SparseTensor)):
        raise ValueError('Unexpectedly found an instance of type `' + str(type(x)) + '`. '
                         'Expected a symbolic tensor instance.')
    return hasattr(x, '_keras_history')


def placeholder(shape=None, ndim=None, dtype=None, sparse=False, name=None):
    """Instantiates a placeholder tensor and returns it.

    # Arguments
        shape: Shape of the placeholder
            (integer tuple, may include `None` entries).
        ndim: Number of axes of the tensor.
            At least one of {`shape`, `ndim`} must be specified.
            If both are specified, `shape` is used.
        dtype: Placeholder type.
        sparse: Boolean, whether the placeholder should have a sparse type.
        name: Optional name string for the placeholder.

    # Returns
        Tensor instance (with Keras metadata included).

    # Examples
    ```python
        >>> from keras import backend as K
        >>> input_ph = K.placeholder(shape=(2, 4, 5))
        >>> input_ph._keras_shape
        (2, 4, 5)
        >>> input_ph
        <tf.Tensor 'Placeholder_4:0' shape=(2, 4, 5) dtype=float32>
    ```
    """
    if dtype is None:
        dtype = floatx()
    if not shape:
        if ndim:
            shape = tuple([None for _ in range(ndim)])
    if sparse:
        x = tf.sparse_placeholder(dtype, shape=shape, name=name)
    else:
        x = tf.placeholder(dtype, shape=shape, name=name)
    x._keras_shape = shape
    x._uses_learning_phase = False
    return x


def shape(x):
    """Returns the symbolic shape of a tensor or variable.

    # Arguments
        x: A tensor or variable.

    # Returns
        A symbolic shape (which is itself a tensor).

    # Examples
    ```
        # TensorFlow example
        >>> from keras import backend as K
        >>> tf_session = K.get_session()
        >>> val = np.array([[1, 2], [3, 4]])
        >>> kvar = K.variable(value=val)
        >>> input = keras.backend.placeholder(shape=(2, 4, 5))
        >>> K.shape(kvar)
        <tf.Tensor 'Shape_8:0' shape=(2,) dtype=int32>
        >>> K.shape(input)
        <tf.Tensor 'Shape_9:0' shape=(3,) dtype=int32>
        # To get integer shape (Instead, you can use K.int_shape(x))
        >>> K.shape(kvar).eval(session=tf_session)
        array([2, 2], dtype=int32)
        >>> K.shape(input).eval(session=tf_session)
        array([2, 4, 5], dtype=int32)
    ```
    """
    return tf.shape(x)


def int_shape(x):
    """Returns the shape tensor or variable as a tuple of int or None entries.

    # Arguments
        x: Tensor or variable.

    # Returns
        A tuple of integers (or None entries).

    # Examples
    ```python
        >>> from keras import backend as K
        >>> input = K.placeholder(shape=(2, 4, 5))
        >>> K.int_shape(input)
        (2, 4, 5)
        >>> val = np.array([[1, 2], [3, 4]])
        >>> kvar = K.variable(value=val)
        >>> K.int_shape(kvar)
        (2, 2)
    ```
    """
    if hasattr(x, '_keras_shape'):
        return x._keras_shape
    shape = x.get_shape()
    try:
        return tuple([i.__int__() for i in shape])
    except ValueError:
        return None


def ndim(x):
    """Returns the number of axes in a tensor, as an integer.

    # Arguments
        x: Tensor or variable.

    # Returns
        Integer (scalar), number of axes.

    # Examples
    ```python
        >>> from keras import backend as K
        >>> input = K.placeholder(shape=(2, 4, 5))
        >>> val = np.array([[1, 2], [3, 4]])
        >>> kvar = K.variable(value=val)
        >>> K.ndim(input)
        3
        >>> K.ndim(kvar)
        2
    ```
    """
    dims = x.get_shape()._dims
    if dims is not None:
        return len(dims)
    return None


def dtype(x):
    """Returns the dtype of a Keras tensor or variable, as a string.

    # Arguments
        x: Tensor or variable.

    # Returns
        String, dtype of `x`.

    # Examples
    ```python
        >>> from keras import backend as K
        >>> K.dtype(K.placeholder(shape=(2,4,5)))
        'float32'
        >>> K.dtype(K.placeholder(shape=(2,4,5), dtype='float32'))
        'float32'
        >>> K.dtype(K.placeholder(shape=(2,4,5), dtype='float64'))
        'float64'
        # Keras variable
        >>> kvar = K.variable(np.array([[1, 2], [3, 4]]))
        >>> K.dtype(kvar)
        'float32_ref'
        >>> kvar = K.variable(np.array([[1, 2], [3, 4]]), dtype='float32')
        >>> K.dtype(kvar)
        'float32_ref'
    ```
    """
    return x.dtype.name


def eval(x):
    """Evaluates the value of a variable.

    # Arguments
        x: A variable.

    # Returns
        A Numpy array.

    # Examples
    ```python
        >>> from keras import backend as K
        >>> kvar = K.variable(np.array([[1, 2], [3, 4]]), dtype='float32')
        >>> K.eval(kvar)
        array([[ 1.,  2.],
               [ 3.,  4.]], dtype=float32)
    ```
    """
    return to_dense(x).eval(session=get_session())


def zeros(shape, dtype=None, name=None):
    """Instantiates an all-zeros variable and returns it.

    # Arguments
        shape: Tuple of integers, shape of returned Keras variable
        dtype: String, data type of returned Keras variable
        name: String, name of returned Keras variable

    # Returns
        A variable (including Keras metadata), filled with `0.0`.

    # Example
    ```python
        >>> from keras import backend as K
        >>> kvar = K.zeros((3,4))
        >>> K.eval(kvar)
        array([[ 0.,  0.,  0.,  0.],
               [ 0.,  0.,  0.,  0.],
               [ 0.,  0.,  0.,  0.]], dtype=float32)
    ```
    """
    if dtype is None:
        dtype = floatx()
    shape = tuple(map(int, shape))
    tf_dtype = _convert_string_dtype(dtype)
    return variable(tf.constant_initializer(0., dtype=tf_dtype)(shape),
                    dtype, name)


def ones(shape, dtype=None, name=None):
    """Instantiates an all-ones tensor variable and returns it.

    # Arguments
        shape: Tuple of integers, shape of returned Keras variable.
        dtype: String, data type of returned Keras variable.
        name: String, name of returned Keras variable.

    # Returns
        A Keras variable, filled with `1.0`.

    # Example
    ```python
        >>> from keras import backend as K
        >>> kvar = K.ones((3,4))
        >>> K.eval(kvar)
        array([[ 1.,  1.,  1.,  1.],
               [ 1.,  1.,  1.,  1.],
               [ 1.,  1.,  1.,  1.]], dtype=float32)
    ```
    """
    if dtype is None:
        dtype = floatx()
    shape = tuple(map(int, shape))
    tf_dtype = _convert_string_dtype(dtype)
    return variable(tf.constant_initializer(1., dtype=tf_dtype)(shape),
                    dtype, name)


def eye(size, dtype=None, name=None):
    """Instantiate an identity matrix and returns it.

    # Arguments
        size: Integer, number of rows/columns.
        dtype: String, data type of returned Keras variable.
        name: String, name of returned Keras variable.

    # Returns
        A Keras variable, an identity matrix.

    # Example
    ```python
        >>> from keras import backend as K
        >>> kvar = K.eye(3)
        >>> K.eval(kvar)
        array([[ 1.,  0.,  0.],
               [ 0.,  1.,  0.],
               [ 0.,  0.,  1.]], dtype=float32)
    ```

    """
    return variable(np.eye(size), dtype, name)


def zeros_like(x, dtype=None, name=None):
    """Instantiates an all-zeros variable of the same shape as another tensor.

    # Arguments
        x: Keras variable or Keras tensor.
        dtype: String, dtype of returned Keras variable.
             None uses the dtype of x.
        name: String, name for the variable to create.

    # Returns
        A Keras variable with the shape of x filled with zeros.

    # Example
    ```python
        >>> from keras import backend as K
        >>> kvar = K.variable(np.random.random((2,3)))
        >>> kvar_zeros = K.zeros_like(kvar)
        >>> K.eval(kvar_zeros)
        array([[ 0.,  0.,  0.],
               [ 0.,  0.,  0.]], dtype=float32)
    ```
    """
    return tf.zeros_like(x, dtype=dtype, name=name)


def ones_like(x, dtype=None, name=None):
    """Instantiates an all-ones variable of the same shape as another tensor.

    # Arguments
        x: Keras variable or tensor.
        dtype: String, dtype of returned Keras variable.
             None uses the dtype of x.
        name: String, name for the variable to create.

    # Returns
        A Keras variable with the shape of x filled with ones.

    # Example
    ```python
        >>> from keras import backend as K
        >>> kvar = K.variable(np.random.random((2,3)))
        >>> kvar_ones = K.ones_like(kvar)
        >>> K.eval(kvar_ones)
        array([[ 1.,  1.,  1.],
               [ 1.,  1.,  1.]], dtype=float32)
    ```
    """
    return tf.ones_like(x, dtype=dtype, name=name)


def identity(x):
    """Returns a tensor with the same content as the input tensor.

    # Arguments
        x: The input tensor.

    # Returns
        A tensor of the same shape, type and content.
    """
    return tf.identity(x)


def random_uniform_variable(shape, low, high, dtype=None,
                            name=None, seed=None):
    """Instantiates a variable with values drawn from a uniform distribution.

    # Arguments
        shape: Tuple of integers, shape of returned Keras variable.
        low: Float, lower boundary of the output interval.
        high: Float, upper boundary of the output interval.
        dtype: String, dtype of returned Keras variable.
        name: String, name of returned Keras variable.
        seed: Integer, random seed.

    # Returns
        A Keras variable, filled with drawn samples.

    # Example
    ```python
        # TensorFlow example
        >>> kvar = K.random_uniform_variable((2,3), 0, 1)
        >>> kvar
        <tensorflow.python.ops.variables.Variable object at 0x10ab40b10>
        >>> K.eval(kvar)
        array([[ 0.10940075,  0.10047495,  0.476143  ],
               [ 0.66137183,  0.00869417,  0.89220798]], dtype=float32)
    ```
    """
    if dtype is None:
        dtype = floatx()
    shape = tuple(map(int, shape))
    tf_dtype = _convert_string_dtype(dtype)
    if seed is None:
        # ensure that randomness is conditioned by the Numpy RNG
        seed = np.random.randint(10e8)
    value = tf.random_uniform_initializer(
        low, high, dtype=tf_dtype, seed=seed)(shape)
    return variable(value, dtype=dtype, name=name)


def random_normal_variable(shape, mean, scale, dtype=None,
                           name=None, seed=None):
    """Instantiates a variable with values drawn from a normal distribution.

    # Arguments
        shape: Tuple of integers, shape of returned Keras variable.
        mean: Float, mean of the normal distribution.
        scale: Float, standard deviation of the normal distribution.
        dtype: String, dtype of returned Keras variable.
        name: String, name of returned Keras variable.
        seed: Integer, random seed.

    # Returns
        A Keras variable, filled with drawn samples.

    # Example
    ```python
        # TensorFlow example
        >>> kvar = K.random_normal_variable((2,3), 0, 1)
        >>> kvar
        <tensorflow.python.ops.variables.Variable object at 0x10ab12dd0>
        >>> K.eval(kvar)
        array([[ 1.19591331,  0.68685907, -0.63814116],
               [ 0.92629528,  0.28055015,  1.70484698]], dtype=float32)
    ```
    """
    if dtype is None:
        dtype = floatx()
    shape = tuple(map(int, shape))
    tf_dtype = _convert_string_dtype(dtype)
    if seed is None:
        # ensure that randomness is conditioned by the Numpy RNG
        seed = np.random.randint(10e8)
    value = tf.random_normal_initializer(
        mean, scale, dtype=tf_dtype, seed=seed)(shape)
    return variable(value, dtype=dtype, name=name)


def count_params(x):
    """Returns the number of scalars in a Keras variable.

    # Arguments
        x: Keras variable.

    # Returns
        Integer, the number of scalars in `x`.

    # Example
    ```python
        >>> kvar = K.zeros((2,3))
        >>> K.count_params(kvar)
        6
        >>> K.eval(kvar)
        array([[ 0.,  0.,  0.],
               [ 0.,  0.,  0.]], dtype=float32)
    ```
    """
    shape = x.get_shape()
    return np.prod([shape[i]._value for i in range(len(shape))])


def cast(x, dtype):
    """Casts a tensor to a different dtype and returns it.

    You can cast a Keras variable but it still returns a Keras tensor.

    # Arguments
        x: Keras tensor (or variable).
        dtype: String, either (`'float16'`, `'float32'`, or `'float64'`).

    # Returns
        Keras tensor with dtype `dtype`.

    # Example
    ```python
        >>> from keras import backend as K
        >>> input = K.placeholder((2, 3), dtype='float32')
        >>> input
        <tf.Tensor 'Placeholder_2:0' shape=(2, 3) dtype=float32>
        # It doesn't work in-place as below.
        >>> K.cast(input, dtype='float16')
        <tf.Tensor 'Cast_1:0' shape=(2, 3) dtype=float16>
        >>> input
        <tf.Tensor 'Placeholder_2:0' shape=(2, 3) dtype=float32>
        # you need to assign it.
        >>> input = K.cast(input, dtype='float16')
        >>> input
        <tf.Tensor 'Cast_2:0' shape=(2, 3) dtype=float16>
    ```
    """
    return tf.cast(x, dtype)


# UPDATES OPS


def update(x, new_x):
    """Update the value of `x` to `new_x`.

    # Arguments
        x: A Variable.
        new_x: A tensor of same shape as `x`.

    # Returns
        The variable `x` updated.
    """
    return tf.assign(x, new_x)


def update_add(x, increment):
    """Update the value of `x` by adding `increment`.

    # Arguments
        x: A Variable.
        increment: A tensor of same shape as `x`.

    # Returns
        The variable `x` updated.
    """
    return tf.assign_add(x, increment)


def update_sub(x, decrement):
    """Update the value of `x` by subtracting `decrement`.

    # Arguments
        x: A Variable.
        decrement: A tensor of same shape as `x`.

    # Returns
        The variable `x` updated.
    """
    return tf.assign_sub(x, decrement)


def moving_average_update(x, value, momentum):
    """Compute the moving average of a variable.

    # Arguments
        x: A Variable.
        value: A tensor with the same shape as `variable`.
        momentum: The moving average momentum.

    # Returns
        An Operation to update the variable."""
    return moving_averages.assign_moving_average(
        x, value, momentum, zero_debias=False)


# LINEAR ALGEBRA

def dot(x, y):
    """Multiplies 2 tensors (and/or variables) and returns a *tensor*.

    When attempting to multiply a nD tensor
    with a nD tensor, it reproduces the Theano behavior.
    (e.g. `(2, 3) * (4, 3, 5) -> (2, 4, 5)`)

    # Arguments
        x: Tensor or variable.
        y: Tensor or variable.

    # Returns
        A tensor, dot product of `x` and `y`.

    # Examples
    ```python
        # dot product between tensors
        >>> x = K.placeholder(shape=(2, 3))
        >>> y = K.placeholder(shape=(3, 4))
        >>> xy = K.dot(x, y)
        >>> xy
        <tf.Tensor 'MatMul_9:0' shape=(2, 4) dtype=float32>
    ```

    ```python
        # dot product between tensors
        >>> x = K.placeholder(shape=(32, 28, 3))
        >>> y = K.placeholder(shape=(3, 4))
        >>> xy = K.dot(x, y)
        >>> xy
        <tf.Tensor 'MatMul_9:0' shape=(32, 28, 4) dtype=float32>
    ```

    ```python
        # Theano-like behavior example
        >>> x = K.random_uniform_variable(shape=(2, 3), low=0, high=1)
        >>> y = K.ones((4, 3, 5))
        >>> xy = K.dot(x, y)
        >>> K.int_shape(xy)
        (2, 4, 5)
    ```
    """
    if ndim(x) is not None and (ndim(x) > 2 or ndim(y) > 2):
        x_shape = []
        for i, s in zip(int_shape(x), tf.unstack(tf.shape(x))):
            if i is not None:
                x_shape.append(i)
            else:
                x_shape.append(s)
        x_shape = tuple(x_shape)
        y_shape = []
        for i, s in zip(int_shape(y), tf.unstack(tf.shape(y))):
            if i is not None:
                y_shape.append(i)
            else:
                y_shape.append(s)
        y_shape = tuple(y_shape)
        y_permute_dim = list(range(ndim(y)))
        y_permute_dim = [y_permute_dim.pop(-2)] + y_permute_dim
        xt = tf.reshape(x, [-1, x_shape[-1]])
        yt = tf.reshape(tf.transpose(y, perm=y_permute_dim), [y_shape[-2], -1])
        return tf.reshape(tf.matmul(xt, yt),
                          x_shape[:-1] + y_shape[:-2] + y_shape[-1:])
    if is_sparse(x):
        out = tf.sparse_tensor_dense_matmul(x, y)
    else:
        out = tf.matmul(x, y)
    return out


def batch_dot(x, y, axes=None):
    """Batchwise dot product.

    `batch_dot` is used to compute dot product of `x` and `y` when
    `x` and `y` are data in batch, i.e. in a shape of
    `(batch_size, :)`.
    `batch_dot` results in a tensor or variable with less dimensions
    than the input. If the number of dimensions is reduced to 1,
    we use `expand_dims` to make sure that ndim is at least 2.

    # Arguments
        x: Keras tensor or variable with `ndim >= 2`.
        y: Keras tensor or variable with `ndim >= 2`.
        axes: list of (or single) int with target dimensions.
            The lengths of `axes[0]` and `axes[1]` should be the same.

    # Returns
        A tensor with shape equal to the concatenation of `x`'s shape
        (less the dimension that was summed over) and `y`'s shape
        (less the batch dimension and the dimension that was summed over).
        If the final rank is 1, we reshape it to `(batch_size, 1)`.

    # Examples
        Assume `x = [[1, 2], [3, 4]]` and `y = [[5, 6], [7, 8]]`
        `batch_dot(x, y, axes=1) = [[17, 53]]` which is the main diagonal
        of `x.dot(y.T)`, although we never have to calculate the off-diagonal
        elements.

        Shape inference:
        Let `x`'s shape be `(100, 20)` and `y`'s shape be `(100, 30, 20)`.
        If `axes` is (1, 2), to find the output shape of resultant tensor,
            loop through each dimension in `x`'s shape and `y`'s shape:

        * `x.shape[0]` : 100 : append to output shape
        * `x.shape[1]` : 20 : do not append to output shape,
            dimension 1 of `x` has been summed over. (`dot_axes[0]` = 1)
        * `y.shape[0]` : 100 : do not append to output shape,
            always ignore first dimension of `y`
        * `y.shape[1]` : 30 : append to output shape
        * `y.shape[2]` : 20 : do not append to output shape,
            dimension 2 of `y` has been summed over. (`dot_axes[1]` = 2)
        `output_shape` = `(100, 30)`

    ```python
        >>> x_batch = K.ones(shape=(32, 20, 1))
        >>> y_batch = K.ones(shape=(32, 30, 20))
        >>> xy_batch_dot = K.batch_dot(x_batch, y_batch, axes=[1, 2])
        >>> K.int_shape(xy_batch_dot)
        (32, 1, 30)
    ```
    """
    if isinstance(axes, int):
        axes = (axes, axes)
    x_ndim = ndim(x)
    y_ndim = ndim(y)
    if x_ndim > y_ndim:
        diff = x_ndim - y_ndim
        y = tf.reshape(y, tf.concat([tf.shape(y), [1] * (diff)], axis=0))
    elif y_ndim > x_ndim:
        diff = y_ndim - x_ndim
        x = tf.reshape(x, tf.concat([tf.shape(x), [1] * (diff)], axis=0))
    else:
        diff = 0
    if ndim(x) == 2 and ndim(y) == 2:
        if axes[0] == axes[1]:
            out = tf.reduce_sum(tf.multiply(x, y), axes[0])
        else:
            out = tf.reduce_sum(tf.multiply(tf.transpose(x, [1, 0]), y), axes[1])
    else:
        if axes is not None:
            adj_x = None if axes[0] == ndim(x) - 1 else True
            adj_y = True if axes[1] == ndim(y) - 1 else None
        else:
            adj_x = None
            adj_y = None
        out = tf.matmul(x, y, adjoint_a=adj_x, adjoint_b=adj_y)
    if diff:
        if x_ndim > y_ndim:
            idx = x_ndim + y_ndim - 3
        else:
            idx = x_ndim - 1
        out = tf.squeeze(out, list(range(idx, idx + diff)))
    if ndim(out) == 1:
        out = expand_dims(out, 1)
    return out


def transpose(x):
    """Transposes a tensor and returns it.

    # Arguments
        x: Tensor or variable.

    # Returns
        A tensor.

    # Examples
    ```python
        >>> var = K.variable([[1, 2, 3], [4, 5, 6]])
        >>> K.eval(var)
        array([[ 1.,  2.,  3.],
               [ 4.,  5.,  6.]], dtype=float32)
        >>> var_transposed = K.transpose(var)
        >>> K.eval(var_transposed)
        array([[ 1.,  4.],
               [ 2.,  5.],
               [ 3.,  6.]], dtype=float32)
    ```

    ```python
        >>> input = K.placeholder((2, 3))
        >>> input
        <tf.Tensor 'Placeholder_11:0' shape=(2, 3) dtype=float32>
        >>> input_transposed = K.transpose(input)
        >>> input_transposed
        <tf.Tensor 'transpose_4:0' shape=(3, 2) dtype=float32>

    ```
    """
    return tf.transpose(x)


def gather(reference, indices):
    """Retrieves the elements of indices `indices` in the tensor `reference`.

    # Arguments
        reference: A tensor.
        indices: An integer tensor of indices.

    # Returns
        A tensor of same type as `reference`.
    """
    return tf.gather(reference, indices)


# ELEMENT-WISE OPERATIONS

def _normalize_axis(axis, ndim):
    """Converts negative axes to positive values.

    # Arguments
        axis: Integer axis (possibly negative).
        ndim: Rank of the tensor considered.

    # Returns
        Positive integer axis.
    """
    if isinstance(axis, tuple):
        axis = list(axis)
    if isinstance(axis, list):
        for i, a in enumerate(axis):
            if a is not None and a < 0:
                axis[i] = a % ndim
    else:
        if axis is not None and axis < 0:
            axis %= ndim
    return axis


def max(x, axis=None, keepdims=False):
    """Maximum value in a tensor.

    # Arguments
        x: A tensor or variable.
        axis: An integer, the axis to find maximum values.
        keepdims: A boolean, whether to keep the dimensions or not.
            If `keepdims` is `False`, the rank of the tensor is reduced
            by 1. If `keepdims` is `True`,
            the reduced dimension is retained with length 1.

    # Returns
        A tensor with maximum values of `x`.
    """
    axis = _normalize_axis(axis, ndim(x))
    return tf.reduce_max(x, reduction_indices=axis, keep_dims=keepdims)


def min(x, axis=None, keepdims=False):
    """Minimum value in a tensor.

    # Arguments
        x: A tensor or variable.
        axis: An integer, the axis to find minimum values.
        keepdims: A boolean, whether to keep the dimensions or not.
            If `keepdims` is `False`, the rank of the tensor is reduced
            by 1. If `keepdims` is `True`,
            the reduced dimension is retained with length 1.

    # Returns
        A tensor with miminum values of `x`.
    """
    axis = _normalize_axis(axis, ndim(x))
    return tf.reduce_min(x, reduction_indices=axis, keep_dims=keepdims)


def sum(x, axis=None, keepdims=False):
    """Sum of the values in a tensor, alongside the specified axis.

    # Arguments
        x: A tensor or variable.
        axis: An integer, the axis to sum over.
        keepdims: A boolean, whether to keep the dimensions or not.
            If `keepdims` is `False`, the rank of the tensor is reduced
            by 1. If `keepdims` is `True`,
            the reduced dimension is retained with length 1.

    # Returns
        A tensor with sum of `x`.
    """
    axis = _normalize_axis(axis, ndim(x))
    return tf.reduce_sum(x, reduction_indices=axis, keep_dims=keepdims)


def prod(x, axis=None, keepdims=False):
    """Multiplies the values in a tensor, alongside the specified axis.

    # Arguments
        x: A tensor or variable.
        axis: An integer, the axis to compute the product.
        keepdims: A boolean, whether to keep the dimensions or not.
            If `keepdims` is `False`, the rank of the tensor is reduced
            by 1. If `keepdims` is `True`,
            the reduced dimension is retained with length 1.

    # Returns
        A tensor with the product of elements of `x`.
    """
    axis = _normalize_axis(axis, ndim(x))
    return tf.reduce_prod(x, reduction_indices=axis, keep_dims=keepdims)


def cumsum(x, axis=0):
    """Cumulative sum of the values in a tensor, alongside the specified axis.

    # Arguments
        x: A tensor or variable.
        axis: An integer, the axis to compute the sum.

    # Returns
        A tensor of the cumulative sum of values of `x` along `axis`.
    """
    axis = _normalize_axis(axis, ndim(x))
    return tf.cumsum(x, axis=axis)


def cumprod(x, axis=0):
    """Cumulative product of the values in a tensor, alongside the specified axis.

    # Arguments
        x: A tensor or variable.
        axis: An integer, the axis to compute the product.

    # Returns
        A tensor of the cumulative product of values of `x` along `axis`.
    """
    axis = _normalize_axis(axis, ndim(x))
    return tf.cumprod(x, axis=axis)


def var(x, axis=None, keepdims=False):
    """Variance of a tensor, alongside the specified axis.

    # Arguments
        x: A tensor or variable.
        axis: An integer, the axis to compute the variance.
        keepdims: A boolean, whether to keep the dimensions or not.
            If `keepdims` is `False`, the rank of the tensor is reduced
            by 1. If `keepdims` is `True`,
            the reduced dimension is retained with length 1.

    # Returns
        A tensor with the variance of elements of `x`.
    """
    axis = _normalize_axis(axis, ndim(x))
    if x.dtype.base_dtype == tf.bool:
        x = tf.cast(x, floatx())
    m = tf.reduce_mean(x, reduction_indices=axis, keep_dims=True)
    devs_squared = tf.square(x - m)
    return tf.reduce_mean(devs_squared,
                          reduction_indices=axis,
                          keep_dims=keepdims)


def std(x, axis=None, keepdims=False):
    """Standard deviation of a tensor, alongside the specified axis.

    # Arguments
        x: A tensor or variable.
        axis: An integer, the axis to compute the standard deviation.
        keepdims: A boolean, whether to keep the dimensions or not.
            If `keepdims` is `False`, the rank of the tensor is reduced
            by 1. If `keepdims` is `True`,
            the reduced dimension is retained with length 1.

    # Returns
        A tensor with the standard deviation of elements of `x`.
    """
    return tf.sqrt(var(x, axis=axis, keepdims=keepdims))


def mean(x, axis=None, keepdims=False):
    """Mean of a tensor, alongside the specified axis.

    # Arguments
        x: A tensor or variable.
        axis: A list of integer. Axes to compute the mean.
        keepdims: A boolean, whether to keep the dimensions or not.
            If `keepdims` is `False`, the rank of the tensor is reduced
            by 1 for each entry in `axis`. If `keep_dims` is `True`,
            the reduced dimensions are retained with length 1.

    # Returns
        A tensor with the mean of elements of `x`.
    """
    axis = _normalize_axis(axis, ndim(x))
    if x.dtype.base_dtype == tf.bool:
        x = tf.cast(x, floatx())
    return tf.reduce_mean(x, reduction_indices=axis, keep_dims=keepdims)


def any(x, axis=None, keepdims=False):
    """Bitwise reduction (logical OR).

    # Arguments
        x: Tensor or variable.
        axis: axis along which to perform the reduction.
        keepdims: whether the drop or broadcast the reduction axes.

    # Returns
        A uint8 tensor (0s and 1s).
    """
    axis = _normalize_axis(axis, ndim(x))
    x = tf.cast(x, tf.bool)
    return tf.reduce_any(x, reduction_indices=axis, keep_dims=keepdims)


def all(x, axis=None, keepdims=False):
    """Bitwise reduction (logical AND).

    # Arguments
        x: Tensor or variable.
        axis: axis along which to perform the reduction.
        keepdims: whether the drop or broadcast the reduction axes.

    # Returns
        A uint8 tensor (0s and 1s).
    """
    axis = _normalize_axis(axis, ndim(x))
    x = tf.cast(x, tf.bool)
    return tf.reduce_all(x, reduction_indices=axis, keep_dims=keepdims)


def argmax(x, axis=-1):
    """Returns the index of the maximum value along an axis.

    # Arguments
        x: Tensor or variable.
        axis: axis along which to perform the reduction.

    # Returns
        A tensor.
    """
    axis = _normalize_axis(axis, ndim(x))
    return tf.argmax(x, axis)


def argmin(x, axis=-1):
    """Returns the index of the minimum value along an axis.

    # Arguments
        x: Tensor or variable.
        axis: axis along which to perform the reduction.

    # Returns
        A tensor.
    """
    axis = _normalize_axis(axis, ndim(x))
    return tf.argmin(x, axis)


def square(x):
    """Element-wise square.

    # Arguments
        x: Tensor or variable.

    # Returns
        A tensor.
    """
    return tf.square(x)


def abs(x):
    """Element-wise absolute value.

    # Arguments
        x: Tensor or variable.

    # Returns
        A tensor.
    """
    return tf.abs(x)


def sqrt(x):
    """Element-wise square root.

    # Arguments
        x: Tensor or variable.

    # Returns
        A tensor.
    """
    zero = _to_tensor(0., x.dtype.base_dtype)
    inf = _to_tensor(np.inf, x.dtype.base_dtype)
    x = tf.clip_by_value(x, zero, inf)
    return tf.sqrt(x)


def exp(x):
    """Element-wise exponential.

    # Arguments
        x: Tensor or variable.

    # Returns
        A tensor.
    """
    return tf.exp(x)


def log(x):
    """Element-wise log.

    # Arguments
        x: Tensor or variable.

    # Returns
        A tensor.
    """
    return tf.log(x)


def logsumexp(x, axis=None, keepdims=False):
    """Computes log(sum(exp(elements across dimensions of a tensor))).

    This function is more numerically stable than log(sum(exp(x))).
    It avoids overflows caused by taking the exp of large inputs and
    underflows caused by taking the log of small inputs.

    # Arguments
        x: A tensor or variable.
        axis: An integer, the axis to reduce over.
        keepdims: A boolean, whether to keep the dimensions or not.
            If `keepdims` is `False`, the rank of the tensor is reduced
            by 1. If `keepdims` is `True`, the reduced dimension is
            retained with length 1.

    # Returns
        The reduced tensor.
    """
    axis = _normalize_axis(axis, ndim(x))
    return tf.reduce_logsumexp(x, axis=axis, keep_dims=keepdims)


def round(x):
    """Element-wise rounding to the closest integer.

    In case of tie, the rounding mode used is "half to even".

    # Arguments
        x: Tensor or variable.

    # Returns
        A tensor.
    """
    return tf.round(x)


def sign(x):
    """Element-wise sign.

    # Arguments
        x: Tensor or variable.

    # Returns
        A tensor.
    """
    return tf.sign(x)


def pow(x, a):
    """Element-wise exponentiation.

    # Arguments
        x: Tensor or variable.
        a: Python integer.

    # Returns
        A tensor.
    """
    return tf.pow(x, a)


def clip(x, min_value, max_value):
    """Element-wise value clipping.

    # Arguments
        x: Tensor or variable.
        min_value: Python float or integer.
        max_value: Python float or integer.

    # Returns
        A tensor.
    """
    if max_value is not None and max_value < min_value:
        max_value = min_value
    if max_value is None:
        max_value = np.inf
    min_value = _to_tensor(min_value, x.dtype.base_dtype)
    max_value = _to_tensor(max_value, x.dtype.base_dtype)
    return tf.clip_by_value(x, min_value, max_value)


def equal(x, y):
    """Element-wise equality between two tensors.

    # Arguments
        x: Tensor or variable.
        y: Tensor or variable.

    # Returns
        A bool tensor.
    """
    return tf.equal(x, y)


def not_equal(x, y):
    """Element-wise inequality between two tensors.

    # Arguments
        x: Tensor or variable.
        y: Tensor or variable.

    # Returns
        A bool tensor.
    """
    return tf.not_equal(x, y)


def greater(x, y):
    """Element-wise truth value of (x > y).

    # Arguments
        x: Tensor or variable.
        y: Tensor or variable.

    # Returns
        A bool tensor.
    """
    return tf.greater(x, y)


def greater_equal(x, y):
    """Element-wise truth value of (x >= y).

    # Arguments
        x: Tensor or variable.
        y: Tensor or variable.

    # Returns
        A bool tensor.
    """
    return tf.greater_equal(x, y)


def less(x, y):
    """Element-wise truth value of (x < y).

    # Arguments
        x: Tensor or variable.
        y: Tensor or variable.

    # Returns
        A bool tensor.
    """
    return tf.less(x, y)


def less_equal(x, y):
    """Element-wise truth value of (x <= y).

    # Arguments
        x: Tensor or variable.
        y: Tensor or variable.

    # Returns
        A bool tensor.
    """
    return tf.less_equal(x, y)


def maximum(x, y):
    """Element-wise maximum of two tensors.

    # Arguments
        x: Tensor or variable.
        y: Tensor or variable.

    # Returns
        A tensor.
    """
    return tf.maximum(x, y)


def minimum(x, y):
    """Element-wise minimum of two tensors.

    # Arguments
        x: Tensor or variable.
        y: Tensor or variable.

    # Returns
        A tensor.
    """
    return tf.minimum(x, y)


def sin(x):
    """Computes sin of x element-wise.

    # Arguments
        x: Tensor or variable.

    # Returns
        A tensor.
    """
    return tf.sin(x)


def cos(x):
    """Computes cos of x element-wise.

    # Arguments
        x: Tensor or variable.

    # Returns
        A tensor.
    """
    return tf.cos(x)


def normalize_batch_in_training(x, gamma, beta,
                                reduction_axes, epsilon=1e-3):
    """Computes mean and std for batch then apply batch_normalization on batch.

    # Arguments
        x: Input tensor or variable.
        gamma: Tensor by which to scale the input.
        beta: Tensor with which to center the input.
        reduction_axes: iterable of integers,
            axes over which to normalize.
        epsilon: Fuzz factor.

    # Returns
        A tuple length of 3, `(normalized_tensor, mean, variance)`.
    """
    mean, var = tf.nn.moments(x, reduction_axes,
                              shift=None, name=None, keep_dims=False)
    if sorted(reduction_axes) == list(range(ndim(x)))[:-1]:
        normed = tf.nn.batch_normalization(x, mean, var,
                                           beta, gamma,
                                           epsilon)
    else:
        # need broadcasting
        target_shape = []
        for axis in range(ndim(x)):
            if axis in reduction_axes:
                target_shape.append(1)
            else:
                target_shape.append(tf.shape(x)[axis])
        target_shape = tf.stack(target_shape)

        broadcast_mean = tf.reshape(mean, target_shape)
        broadcast_var = tf.reshape(var, target_shape)
        if gamma is None:
            broadcast_gamma = None
        else:
            broadcast_gamma = tf.reshape(gamma, target_shape)
        if beta is None:
            broadcast_beta = None
        else:
            broadcast_beta = tf.reshape(beta, target_shape)
        normed = tf.nn.batch_normalization(x, broadcast_mean, broadcast_var,
                                           broadcast_beta, broadcast_gamma,
                                           epsilon)
    return normed, mean, var


def batch_normalization(x, mean, var, beta, gamma, epsilon=1e-3):
    """Applies batch normalization on x given mean, var, beta and gamma.

    I.e. returns:
    `output = (x - mean) / (sqrt(var) + epsilon) * gamma + beta`

    # Arguments
        x: Input tensor or variable.
        mean: Mean of batch.
        var: Variance of batch.
        beta: Tensor with which to center the input.
        gamma: Tensor by which to scale the input.
        epsilon: Fuzz factor.

    # Returns
        A tensor.
    """
    return tf.nn.batch_normalization(x, mean, var, beta, gamma, epsilon)


# SHAPE OPERATIONS

def concatenate(tensors, axis=-1):
    """Concatenates a list of tensors alongside the specified axis.

    # Arguments
        tensors: list of tensors to concatenate.
        axis: concatenation axis.

    # Returns
        A tensor.
    """
    if axis < 0:
        rank = ndim(tensors[0])
        if rank:
            axis %= rank
        else:
            axis = 0

    if py_all([is_sparse(x) for x in tensors]):
        return tf.sparse_concat(axis, tensors)
    else:
        return tf.concat([to_dense(x) for x in tensors], axis)


def reshape(x, shape):
    """Reshapes a tensor to the specified shape.

    # Arguments
        x: Tensor or variable.
        shape: Target shape tuple.

    # Returns
        A tensor.
    """
    return tf.reshape(x, shape)


def permute_dimensions(x, pattern):
    """Permutes axes in a tensor.

    # Arguments
        x: Tensor or variable.
        pattern: A tuple of
            dimension indices, e.g. `(0, 2, 1)`.

    # Returns
        A tensor.
    """
    return tf.transpose(x, perm=pattern)


def resize_images(x, height_factor, width_factor, data_format):
    """Resizes the images contained in a 4D tensor.

    # Arguments
        x: Tensor or variable to resize.
        height_factor: Positive integer.
        width_factor: Positive integer.
        data_format: string, `"channels_last"` or `"channels_first"`.

    # Returns
        A tensor.

    # Raises
        ValueError: if `data_format` is neither `"channels_last"` or `"channels_first"`.
    """
    if data_format == 'channels_first':
        original_shape = int_shape(x)
        new_shape = tf.shape(x)[2:]
        new_shape *= tf.constant(np.array([height_factor, width_factor]).astype('int32'))
        x = permute_dimensions(x, [0, 2, 3, 1])
        x = tf.image.resize_nearest_neighbor(x, new_shape)
        x = permute_dimensions(x, [0, 3, 1, 2])
        x.set_shape((None, None, original_shape[2] * height_factor if original_shape[2] is not None else None,
                     original_shape[3] * width_factor if original_shape[3] is not None else None))
        return x
    elif data_format == 'channels_last':
        original_shape = int_shape(x)
        new_shape = tf.shape(x)[1:3]
        new_shape *= tf.constant(np.array([height_factor, width_factor]).astype('int32'))
        x = tf.image.resize_nearest_neighbor(x, new_shape)
        x.set_shape((None, original_shape[1] * height_factor if original_shape[1] is not None else None,
                     original_shape[2] * width_factor if original_shape[2] is not None else None, None))
        return x
    else:
        raise ValueError('Invalid data_format:', data_format)


def resize_volumes(x, depth_factor, height_factor, width_factor, data_format):
    """Resizes the volume contained in a 5D tensor.

    # Arguments
        x: Tensor or variable to resize.
        depth_factor: Positive integer.
        height_factor: Positive integer.
        width_factor: Positive integer.
        data_format: string, `"channels_last"` or `"channels_first"`.

    # Returns
        A tensor.

    # Raises
        ValueError: if `data_format` is neither `"channels_last"` or `"channels_first"`.
    """
    if data_format == 'channels_first':
        output = repeat_elements(x, depth_factor, axis=2)
        output = repeat_elements(output, height_factor, axis=3)
        output = repeat_elements(output, width_factor, axis=4)
        return output
    elif data_format == 'channels_last':
        output = repeat_elements(x, depth_factor, axis=1)
        output = repeat_elements(output, height_factor, axis=2)
        output = repeat_elements(output, width_factor, axis=3)
        return output
    else:
        raise ValueError('Invalid data_format:', data_format)


def repeat_elements(x, rep, axis):
    """Repeats the elements of a tensor along an axis, like `np.repeat`.

    If `x` has shape `(s1, s2, s3)` and `axis` is `1`, the output
    will have shape `(s1, s2 * rep, s3)`.

    # Arguments
        x: Tensor or variable.
        rep: Python integer, number of times to repeat.
        axis: Axis along which to repeat.

    # Raises
        ValueError: In case `x.shape[axis]` is undefined.

    # Returns
        A tensor.
    """
    x_shape = x.get_shape().as_list()
    if x_shape[axis] is None:
        raise ValueError('Axis ' + str(axis) + ' of input tensor '
                         'should have a defined dimension, but is None. '
                         'Full tensor shape: ' + str(tuple(x_shape)) + '. '
                         'Typically you need to pass a fully-defined '
                         '`input_shape` argument to your first layer.')
    # slices along the repeat axis
    splits = tf.split(value=x, num_or_size_splits=x_shape[axis], axis=axis)
    # repeat each slice the given number of reps
    x_rep = [s for s in splits for _ in range(rep)]
    return concatenate(x_rep, axis)


def repeat(x, n):
    """Repeats a 2D tensor.

    if `x` has shape (samples, dim) and `n` is `2`,
    the output will have shape `(samples, 2, dim)`.

    # Arguments
        x: Tensor or variable.
        n: Python integer, number of times to repeat.

    # Returns
        A tensor.
    """
    assert ndim(x) == 2
    x = tf.expand_dims(x, 1)
    pattern = tf.stack([1, n, 1])
    return tf.tile(x, pattern)


def arange(start, stop=None, step=1, dtype='int32'):
    """Creates a 1D tensor containing a sequence of integers.

    The function arguments use the same convention as
    Theano's arange: if only one argument is provided,
    it is in fact the "stop" argument.

    The default type of the returned tensor is `'int32'` to
    match TensorFlow's default.

    # Arguments
        start: Start value.
        stop: Stop value.
        step: Difference between two successive values.
        dtype: Integer dtype to use.

    # Returns
        An integer tensor.

    """
    # Match the behavior of numpy and Theano by returning an empty seqence.
    if stop is None and start < 0:
        start = 0
    result = tf.range(start, limit=stop, delta=step, name='arange')
    if dtype != 'int32':
        result = cast(result, dtype)
    return result


def tile(x, n):
    """Creates a tensor by tiling `x` by `n`.

    # Arguments
        x: A tensor or variable
        n: A list of integer. The length must be the same as the number of
            dimensions in `x`.

    # Returns
        A tiled tensor.
    """
    if isinstance(n, int):
        n = [n]
    return tf.tile(x, n)


def flatten(x):
    """Flatten a tensor.

    # Arguments
        x: A tensor or variable.

    # Returns
        A tensor, reshaped into 1-D
    """
    return tf.reshape(x, [-1])


def batch_flatten(x):
    """Turn a nD tensor into a 2D tensor with same 0th dimension.

    In other words, it flattens each data samples of a batch.

    # Arguments
        x: A tensor or variable.

    # Returns
        A tensor.
    """
    x = tf.reshape(x, tf.stack([-1, prod(shape(x)[1:])]))
    return x


def expand_dims(x, axis=-1):
    """Adds a 1-sized dimension at index "axis".

    # Arguments
        x: A tensor or variable.
        axis: Position where to add a new axis.

    # Returns
        A tensor with expanded dimensions.
    """
    return tf.expand_dims(x, axis)


def squeeze(x, axis):
    """Removes a 1-dimension from the tensor at index "axis".

    # Arguments
        x: A tensor or variable.
        axis: Axis to drop.

    # Returns
        A tensor with the same data as `x` but reduced dimensions.
    """
    return tf.squeeze(x, [axis])


def temporal_padding(x, padding=(1, 1)):
    """Pads the middle dimension of a 3D tensor.

    # Arguments
        x: Tensor or variable.
        padding: Tuple of 2 integers, how many zeros to
            add at the start and end of dim 1.

    # Returns
        A padded 3D tensor.
    """
    assert len(padding) == 2
    pattern = [[0, 0], [padding[0], padding[1]], [0, 0]]
    return tf.pad(x, pattern)


def spatial_2d_padding(x, padding=((1, 1), (1, 1)), data_format=None):
    """Pads the 2nd and 3rd dimensions of a 4D tensor.

    # Arguments
        x: Tensor or variable.
        padding: Tuple of 2 tuples, padding pattern.
        data_format: string, `"channels_last"` or `"channels_first"`.

    # Returns
        A padded 4D tensor.

    # Raises
        ValueError: if `data_format` is neither `"channels_last"` or `"channels_first"`.
    """
    assert len(padding) == 2
    assert len(padding[0]) == 2
    assert len(padding[1]) == 2
    if data_format is None:
        data_format = image_data_format()
    if data_format not in {'channels_first', 'channels_last'}:
        raise ValueError('Unknown data_format ' + str(data_format))

    if data_format == 'channels_first':
        pattern = [[0, 0],
                   [0, 0],
                   list(padding[0]),
                   list(padding[1])]
    else:
        pattern = [[0, 0],
                   list(padding[0]), list(padding[1]),
                   [0, 0]]
    return tf.pad(x, pattern)


def spatial_3d_padding(x, padding=((1, 1), (1, 1), (1, 1)), data_format=None):
    """Pads 5D tensor with zeros along the depth, height, width dimensions.

    Pads these dimensions with respectively
    "padding[0]", "padding[1]" and "padding[2]" zeros left and right.

    For 'channels_last' data_format,
    the 2nd, 3rd and 4th dimension will be padded.
    For 'channels_first' data_format,
    the 3rd, 4th and 5th dimension will be padded.

    # Arguments
        x: Tensor or variable.
        padding: Tuple of 3 tuples, padding pattern.
        data_format: string, `"channels_last"` or `"channels_first"`.

    # Returns
        A padded 5D tensor.

    # Raises
        ValueError: if `data_format` is neither `"channels_last"` or `"channels_first"`.

    """
    assert len(padding) == 3
    assert len(padding[0]) == 2
    assert len(padding[1]) == 2
    assert len(padding[2]) == 2
    if data_format is None:
        data_format = image_data_format()
    if data_format not in {'channels_first', 'channels_last'}:
        raise ValueError('Unknown data_format ' + str(data_format))

    if data_format == 'channels_first':
        pattern = [
            [0, 0],
            [0, 0],
            [padding[0][0], padding[0][1]],
            [padding[1][0], padding[1][1]],
            [padding[2][0], padding[2][1]]
        ]
    else:
        pattern = [
            [0, 0],
            [padding[0][0], padding[0][1]],
            [padding[1][0], padding[1][1]],
            [padding[2][0], padding[2][1]],
            [0, 0]
        ]
    return tf.pad(x, pattern)


def stack(x, axis=0):
    """Stacks a list of rank `R` tensors into a rank `R+1` tensor.

    # Arguments
        x: List of tensors.
        axis: Axis along which to perform stacking.

    # Returns
        A tensor.
    """
    return tf.stack(x, axis=axis)


def one_hot(indices, num_classes):
    """Computes the one-hot representation of an integer tensor.

    # Arguments
        indices: nD integer tensor of shape
            `(batch_size, dim1, dim2, ... dim(n-1))`
        num_classes: Integer, number of classes to consider.

    # Returns
        (n + 1)D one hot representation of the input
        with shape `(batch_size, dim1, dim2, ... dim(n-1), num_classes)`

    # Returns
        The one-hot tensor.
    """
    return tf.one_hot(indices, depth=num_classes, axis=-1)


def reverse(x, axes):
    """Reverse a tensor along the specified axes.

    # Arguments
        x: Tensor to reverse.
        axes: Integer or iterable of integers.
            Axes to reverse.

    # Returns
        A tensor.
    """
    if isinstance(axes, int):
        axes = [axes]
    return tf.reverse(x, axes)


# VALUE MANIPULATION


def get_value(x):
    """Returns the value of a variable.

    # Arguments
        x: input variable.

    # Returns
        A Numpy array.
    """
    return x.eval(session=get_session())


def batch_get_value(ops):
    """Returns the value of more than one tensor variable.

    # Arguments
        ops: list of ops to run.

    # Returns
        A list of Numpy arrays.
    """
    if ops:
        return get_session().run(ops)
    else:
        return []


def set_value(x, value):
    """Sets the value of a variable, from a Numpy array.

    # Arguments
        x: Tensor to set to a new value.
        value: Value to set the tensor to, as a Numpy array
            (of the same shape).
    """
    value = np.asarray(value)
    tf_dtype = _convert_string_dtype(x.dtype.name.split('_')[0])
    if hasattr(x, '_assign_placeholder'):
        assign_placeholder = x._assign_placeholder
        assign_op = x._assign_op
    else:
        assign_placeholder = tf.placeholder(tf_dtype, shape=value.shape)
        assign_op = x.assign(assign_placeholder)
        x._assign_placeholder = assign_placeholder
        x._assign_op = assign_op
    get_session().run(assign_op, feed_dict={assign_placeholder: value})


def batch_set_value(tuples):
    """Sets the values of many tensor variables at once.

    # Arguments
        tuples: a list of tuples `(tensor, value)`.
            `value` should be a Numpy array.
    """
    if tuples:
        assign_ops = []
        feed_dict = {}
        for x, value in tuples:
            value = np.asarray(value)
            tf_dtype = _convert_string_dtype(x.dtype.name.split('_')[0])
            if hasattr(x, '_assign_placeholder'):
                assign_placeholder = x._assign_placeholder
                assign_op = x._assign_op
            else:
                assign_placeholder = tf.placeholder(tf_dtype,
                                                    shape=value.shape)
                assign_op = x.assign(assign_placeholder)
                x._assign_placeholder = assign_placeholder
                x._assign_op = assign_op
            assign_ops.append(assign_op)
            feed_dict[assign_placeholder] = value
        get_session().run(assign_ops, feed_dict=feed_dict)


def get_variable_shape(x):
    """Returns the shape of a variable.

    # Arguments
        x: A variable.

    # Returns
        A tuple of integers.
    """
    return int_shape(x)


def print_tensor(x, message=''):
    """Prints `message` and the tensor value when evaluated.

    # Arguments
        x: Tensor to print.
        message: Message to print jointly with the tensor.

    # Returns
        The same tensor `x`, unchanged.
    """
    return tf.Print(x, [x], message)


# GRAPH MANIPULATION

class Function(object):
    """Runs a computation graph.

    # Arguments
        inputs: Feed placeholders to the computation graph.
        outputs: Output tensors to fetch.
        updates: Additional update ops to be run at function call.
        name: a name to help users identify what this function does.
    """

    def __init__(self, inputs, outputs, updates=None, name=None, **session_kwargs):
        updates = updates or []
        if not isinstance(inputs, (list, tuple)):
            raise TypeError('`inputs` to a TensorFlow backend function '
                            'should be a list or tuple.')
        if not isinstance(outputs, (list, tuple)):
            raise TypeError('`outputs` of a TensorFlow backend function '
                            'should be a list or tuple.')
        if not isinstance(updates, (list, tuple)):
            raise TypeError('`updates` in a TensorFlow backend function '
                            'should be a list or tuple.')
        self.inputs = list(inputs)
        self.outputs = list(outputs)
        with tf.control_dependencies(self.outputs):
            updates_ops = []
            for update in updates:
                if isinstance(update, tuple):
                    p, new_p = update
                    updates_ops.append(tf.assign(p, new_p))
                else:
                    # assumed already an op
                    updates_ops.append(update)
            self.updates_op = tf.group(*updates_ops)
        self.name = name
        self.session_kwargs = session_kwargs

    def __call__(self, inputs):
        if not isinstance(inputs, (list, tuple)):
            raise TypeError('`inputs` should be a list or tuple.')
        feed_dict = {}
        for tensor, value in zip(self.inputs, inputs):
            if is_sparse(tensor):
                sparse_coo = value.tocoo()
                indices = np.concatenate((np.expand_dims(sparse_coo.row, 1),
                                          np.expand_dims(sparse_coo.col, 1)), 1)
                value = (indices, sparse_coo.data, sparse_coo.shape)
            feed_dict[tensor] = value
        session = get_session()
        updated = session.run(self.outputs + [self.updates_op],
                              feed_dict=feed_dict,
                              **self.session_kwargs)
        return updated[:len(self.outputs)]


def function(inputs, outputs, updates=None, **kwargs):
    """Instantiates a Keras function.

    # Arguments
        inputs: List of placeholder tensors.
        outputs: List of output tensors.
        updates: List of update ops.
        **kwargs: Passed to `tf.Session.run`.

    # Returns
        Output values as Numpy arrays.

    # Raises
        ValueError: if invalid kwargs are passed in.
    """
    if kwargs:
        for key in kwargs:
            if (key not in inspect.getargspec(tf.Session.run)[0] and
                    key not in inspect.getargspec(Function.__init__)[0]):
                msg = 'Invalid argument "%s" passed to K.function with Tensorflow backend' % key
                raise ValueError(msg)
    return Function(inputs, outputs, updates=updates, **kwargs)


def gradients(loss, variables):
    """Returns the gradients of `variables` w.r.t. `loss`.

    # Arguments
        loss: Scalar tensor to minimize.
        variables: List of variables.

    # Returns
        A gradients tensor.
    """
    return tf.gradients(loss, variables, colocate_gradients_with_ops=True)


def stop_gradient(variables):
    """Returns `variables` but with zero gradient w.r.t. every other variable.

    # Arguments
        variables: List of variables.

    # Returns
        The same list of variables.
    """
    return tf.stop_gradient(variables)


# CONTROL FLOW

def rnn(step_function, inputs, initial_states,
        go_backwards=False, mask=None, constants=None,
        unroll=False, input_length=None):
    """Iterates over the time dimension of a tensor.

    # Arguments
        step_function: RNN step function.
            Parameters:
                input: tensor with shape `(samples, ...)` (no time dimension),
                    representing input for the batch of samples at a certain
                    time step.
                states: list of tensors.
            Returns:
                output: tensor with shape `(samples, output_dim)`
                    (no time dimension).
                new_states: list of tensors, same length and shapes
                    as 'states'. The first state in the list must be the
                    output tensor at the previous timestep.
        inputs: tensor of temporal data of shape `(samples, time, ...)`
            (at least 3D).
        initial_states: tensor with shape (samples, output_dim)
            (no time dimension),
            containing the initial values for the states used in
            the step function.
        go_backwards: boolean. If True, do the iteration over the time
            dimension in reverse order and return the reversed sequence.
        mask: binary tensor with shape `(samples, time, 1)`,
            with a zero for every element that is masked.
        constants: a list of constant values passed at each step.
        unroll: whether to unroll the RNN or to use a symbolic loop (`while_loop` or `scan` depending on backend).
        input_length: not relevant in the TensorFlow implementation.
            Must be specified if using unrolling with Theano.

    # Returns
        A tuple, `(last_output, outputs, new_states)`.

            last_output: the latest output of the rnn, of shape `(samples, ...)`
            outputs: tensor with shape `(samples, time, ...)` where each
                entry `outputs[s, t]` is the output of the step function
                at time `t` for sample `s`.
            new_states: list of tensors, latest states returned by
                the step function, of shape `(samples, ...)`.

    # Raises
        ValueError: if input dimension is less than 3.
        ValueError: if `unroll` is `True` but input timestep is not a fixed number.
        ValueError: if `mask` is provided (not `None`) but states is not provided
            (`len(states)` == 0).
    """
    ndim = len(inputs.get_shape())
    if ndim < 3:
        raise ValueError('Input should be at least 3D.')
    axes = [1, 0] + list(range(2, ndim))
    inputs = tf.transpose(inputs, (axes))

    if mask is not None:
        if mask.dtype != tf.bool:
            mask = tf.cast(mask, tf.bool)
        if len(mask.get_shape()) == ndim - 1:
            mask = expand_dims(mask)
        mask = tf.transpose(mask, axes)

    if constants is None:
        constants = []

    if unroll:
        if not inputs.get_shape()[0]:
            raise ValueError('Unrolling requires a '
                             'fixed number of timesteps.')
        states = initial_states
        successive_states = []
        successive_outputs = []

        input_list = tf.unstack(inputs)
        if go_backwards:
            input_list.reverse()

        if mask is not None:
            mask_list = tf.unstack(mask)
            if go_backwards:
                mask_list.reverse()

            for inp, mask_t in zip(input_list, mask_list):
                output, new_states = step_function(inp, states + constants)

                # tf.where needs its condition tensor
                # to be the same shape as its two
                # result tensors, but in our case
                # the condition (mask) tensor is
                # (nsamples, 1), and A and B are (nsamples, ndimensions).
                # So we need to
                # broadcast the mask to match the shape of A and B.
                # That's what the tile call does,
                # it just repeats the mask along its second dimension
                # n times.
                tiled_mask_t = tf.tile(mask_t,
                                       tf.stack([1, tf.shape(output)[1]]))

                if not successive_outputs:
                    prev_output = zeros_like(output)
                else:
                    prev_output = successive_outputs[-1]

                output = tf.where(tiled_mask_t, output, prev_output)

                return_states = []
                for state, new_state in zip(states, new_states):
                    # (see earlier comment for tile explanation)
                    tiled_mask_t = tf.tile(mask_t,
                                           tf.stack([1, tf.shape(new_state)[1]]))
                    return_states.append(tf.where(tiled_mask_t,
                                                  new_state,
                                                  state))
                states = return_states
                successive_outputs.append(output)
                successive_states.append(states)
            last_output = successive_outputs[-1]
            new_states = successive_states[-1]
            outputs = tf.stack(successive_outputs)
        else:
            for inp in input_list:
                output, states = step_function(inp, states + constants)
                successive_outputs.append(output)
                successive_states.append(states)
            last_output = successive_outputs[-1]
            new_states = successive_states[-1]
            outputs = tf.stack(successive_outputs)

    else:
        if go_backwards:
            inputs = reverse(inputs, 0)

        states = tuple(initial_states)

        time_steps = tf.shape(inputs)[0]
        outputs, _ = step_function(inputs[0], initial_states + constants)
        output_ta = tensor_array_ops.TensorArray(
            dtype=outputs.dtype,
            size=time_steps,
            tensor_array_name='output_ta')
        input_ta = tensor_array_ops.TensorArray(
            dtype=inputs.dtype,
            size=time_steps,
            tensor_array_name='input_ta')
        input_ta = input_ta.unstack(inputs)
        time = tf.constant(0, dtype='int32', name='time')

        if mask is not None:
            if not states:
                raise ValueError('No initial states provided! '
                                 'When using masking in an RNN, you should '
                                 'provide initial states '
                                 '(and your step function should return '
                                 'as its first state at time `t` '
                                 'the output at time `t-1`).')
            if go_backwards:
                mask = reverse(mask, 0)

            mask_ta = tensor_array_ops.TensorArray(
                dtype=tf.bool,
                size=time_steps,
                tensor_array_name='mask_ta')
            mask_ta = mask_ta.unstack(mask)

            def _step(time, output_ta_t, *states):
                """RNN step function.

                # Arguments
                    time: Current timestep value.
                    output_ta_t: TensorArray.
                    *states: List of states.

                # Returns
                    Tuple: `(time + 1,output_ta_t) + tuple(new_states)`
                """
                current_input = input_ta.read(time)
                mask_t = mask_ta.read(time)
                output, new_states = step_function(current_input,
                                                   tuple(states) +
                                                   tuple(constants))
                for state, new_state in zip(states, new_states):
                    new_state.set_shape(state.get_shape())
                tiled_mask_t = tf.tile(mask_t,
                                       tf.stack([1, tf.shape(output)[1]]))
                output = tf.where(tiled_mask_t, output, states[0])
                new_states = [tf.where(tiled_mask_t, new_states[i], states[i]) for i in range(len(states))]
                output_ta_t = output_ta_t.write(time, output)
                return (time + 1, output_ta_t) + tuple(new_states)
        else:
            def _step(time, output_ta_t, *states):
                """RNN step function.

                # Arguments
                    time: Current timestep value.
                    output_ta_t: TensorArray.
                    *states: List of states.

                # Returns
                    Tuple: `(time + 1,output_ta_t) + tuple(new_states)`
                """
                current_input = input_ta.read(time)
                output, new_states = step_function(current_input,
                                                   tuple(states) +
                                                   tuple(constants))
                for state, new_state in zip(states, new_states):
                    new_state.set_shape(state.get_shape())
                output_ta_t = output_ta_t.write(time, output)
                return (time + 1, output_ta_t) + tuple(new_states)

        final_outputs = control_flow_ops.while_loop(
            cond=lambda time, *_: time < time_steps,
            body=_step,
            loop_vars=(time, output_ta) + states,
            parallel_iterations=32,
            swap_memory=True)
        last_time = final_outputs[0]
        output_ta = final_outputs[1]
        new_states = final_outputs[2:]

        outputs = output_ta.stack()
        last_output = output_ta.read(last_time - 1)

    axes = [1, 0] + list(range(2, len(outputs.get_shape())))
    outputs = tf.transpose(outputs, axes)
    return last_output, outputs, new_states


def switch(condition, then_expression, else_expression):
    """Switches between two operations depending on a scalar value.

    Note that both `then_expression` and `else_expression`
    should be symbolic tensors of the *same shape*.

    # Arguments
        condition: scalar tensor (`int` or `bool`).
        then_expression: either a tensor, or a callable that returns a tensor.
        else_expression: either a tensor, or a callable that returns a tensor.

    # Returns
        The selected tensor.
    """
    if condition.dtype != tf.bool:
        condition = tf.cast(condition, 'bool')
    if not callable(then_expression):
        def then_expression_fn():
            return then_expression
    else:
        then_expression_fn = then_expression
    if not callable(else_expression):
        def else_expression_fn():
            return else_expression
    else:
        else_expression_fn = else_expression
    x = tf.cond(condition,
                then_expression_fn,
                else_expression_fn)
    return x


def in_train_phase(x, alt, training=None):
    """Selects `x` in train phase, and `alt` otherwise.

    Note that `alt` should have the *same shape* as `x`.

    # Arguments
        x: What to return in train phase
            (tensor or callable that returns a tensor).
        alt: What to return otherwise
            (tensor or callable that returns a tensor).
        training: Optional scalar tensor
            (or Python boolean, or Python integer)
            specifing the learning phase.

    # Returns
        Either `x` or `alt` based on the `training` flag.
        the `training` flag defaults to `K.learning_phase()`.
    """
    if training is None:
        training = learning_phase()
        uses_learning_phase = True
    else:
        uses_learning_phase = False

    if training is 1 or training is True:
        if callable(x):
            return x()
        else:
            return x

    elif training is 0 or training is False:
        if callable(alt):
            return alt()
        else:
            return alt

    # else: assume learning phase is a placeholder tensor.
    x = switch(training, x, alt)
    if uses_learning_phase:
        x._uses_learning_phase = True
    return x


def in_test_phase(x, alt, training=None):
    """Selects `x` in test phase, and `alt` otherwise.

    Note that `alt` should have the *same shape* as `x`.

    # Arguments
        x: What to return in test phase
            (tensor or callable that returns a tensor).
        alt: What to return otherwise
            (tensor or callable that returns a tensor).
        training: Optional scalar tensor
            (or Python boolean, or Python integer)
            specifing the learning phase.

    # Returns
        Either `x` or `alt` based on `K.learning_phase`.
    """
    return in_train_phase(alt, x, training=training)


# NN OPERATIONS

def relu(x, alpha=0., max_value=None):
    """Rectified linear unit.

    With default values, it returns element-wise `max(x, 0)`.

    # Arguments
        x: A tensor or variable.
        alpha: A scalar, slope of negative section (default=`0.`).
        max_value: Saturation threshold.

    # Returns
        A tensor.
    """
    if alpha != 0.:
        negative_part = tf.nn.relu(-x)
    x = tf.nn.relu(x)
    if max_value is not None:
        max_value = _to_tensor(max_value, x.dtype.base_dtype)
        zero = _to_tensor(0., x.dtype.base_dtype)
        x = tf.clip_by_value(x, zero, max_value)
    if alpha != 0.:
        alpha = _to_tensor(alpha, x.dtype.base_dtype)
        x -= alpha * negative_part
    return x


def elu(x, alpha=1.):
    """Exponential linear unit.

    # Arguments
        x: A tenor or variable to compute the activation function for.
        alpha: A scalar, slope of positive section.

    # Returns
        A tensor.
    """
    res = tf.nn.elu(x)
    if alpha == 1:
        return res
    else:
        return tf.where(x > 0, res, alpha * res)


def softmax(x):
    """Softmax of a tensor.

    # Arguments
        x: A tensor or variable.

    # Returns
        A tensor.
    """
    return tf.nn.softmax(x)


def softplus(x):
    """Softplus of a tensor.

    # Arguments
        x: A tensor or variable.

    # Returns
        A tensor.
    """
    return tf.nn.softplus(x)


def softsign(x):
    """Softsign of a tensor.

    # Arguments
        x: A tensor or variable.

    # Returns
        A tensor.
    """
    return tf.nn.softsign(x)


def categorical_crossentropy(output, target, from_logits=False):
    """Categorical crossentropy between an output tensor and a target tensor.

    # Arguments
        output: A tensor resulting from a softmax
            (unless `from_logits` is True, in which
            case `output` is expected to be the logits).
        target: A tensor of the same shape as `output`.
        from_logits: Boolean, whether `output` is the
            result of a softmax, or is a tensor of logits.

    # Returns
        Output tensor.
    """
    # Note: tf.nn.softmax_cross_entropy_with_logits
    # expects logits, Keras expects probabilities.
    if not from_logits:
        # scale preds so that the class probas of each sample sum to 1
        output /= tf.reduce_sum(output,
                                reduction_indices=len(output.get_shape()) - 1,
                                keep_dims=True)
        # manual computation of crossentropy
        epsilon = _to_tensor(_EPSILON, output.dtype.base_dtype)
        output = tf.clip_by_value(output, epsilon, 1. - epsilon)
        return - tf.reduce_sum(target * tf.log(output),
                               reduction_indices=len(output.get_shape()) - 1)
    else:
        return tf.nn.softmax_cross_entropy_with_logits(labels=target,
                                                       logits=output)


def sparse_categorical_crossentropy(output, target, from_logits=False):
    """Categorical crossentropy with integer targets.

    # Arguments
        output: A tensor resulting from a softmax
            (unless `from_logits` is True, in which
            case `output` is expected to be the logits).
        target: An integer tensor.
        from_logits: Boolean, whether `output` is the
            result of a softmax, or is a tensor of logits.

    # Returns
        Output tensor.
    """
    # Note: tf.nn.softmax_cross_entropy_with_logits
    # expects logits, Keras expects probabilities.
    if not from_logits:
        epsilon = _to_tensor(_EPSILON, output.dtype.base_dtype)
        output = tf.clip_by_value(output, epsilon, 1 - epsilon)
        output = tf.log(output)

    output_shape = output.get_shape()
    targets = cast(flatten(target), 'int64')
    logits = tf.reshape(output, [-1, int(output_shape[-1])])
    res = tf.nn.sparse_softmax_cross_entropy_with_logits(
        labels=targets,
        logits=logits)
    if len(output_shape) == 3:
        # if our output includes timesteps we need to reshape
        return tf.reshape(res, tf.shape(output)[:-1])
    else:
        return res


def binary_crossentropy(output, target, from_logits=False):
    """Binary crossentropy between an output tensor and a target tensor.

    # Arguments
        output: A tensor.
        target: A tensor with the same shape as `output`.
        from_logits: Whether `output` is expected to be a logits tensor.
            By default, we consider that `output`
            encodes a probability distribution.

    # Returns
        A tensor.
    """
    # Note: tf.nn.softmax_cross_entropy_with_logits
    # expects logits, Keras expects probabilities.
    if not from_logits:
        # transform back to logits
        epsilon = _to_tensor(_EPSILON, output.dtype.base_dtype)
        output = tf.clip_by_value(output, epsilon, 1 - epsilon)
        output = tf.log(output / (1 - output))

    return tf.nn.sigmoid_cross_entropy_with_logits(labels=target,
                                                   logits=output)


def sigmoid(x):
    """Element-wise sigmoid.

    # Arguments
        x: A tensor or variable.

    # Returns
        A tensor.
    """
    return tf.nn.sigmoid(x)


def hard_sigmoid(x):
    """Segment-wise linear approximation of sigmoid.

    Faster than sigmoid.
    Returns `0.` if `x < -2.5`, `1.` if `x > 2.5`.
    In `-2.5 <= x <= 2.5`, returns `0.2 * x + 0.5`.

    # Arguments
        x: A tensor or variable.

    # Returns
        A tensor.
    """
    x = (0.2 * x) + 0.5
    zero = _to_tensor(0., x.dtype.base_dtype)
    one = _to_tensor(1., x.dtype.base_dtype)
    x = tf.clip_by_value(x, zero, one)
    return x


def tanh(x):
    """Element-wise tanh.

    # Arguments
        x: A tensor or variable.

    # Returns
        A tensor.
    """
    return tf.nn.tanh(x)


def dropout(x, level, noise_shape=None, seed=None):
    """Sets entries in `x` to zero at random, while scaling the entire tensor.

    # Arguments
        x: tensor
        level: fraction of the entries in the tensor
            that will be set to 0.
        noise_shape: shape for randomly generated keep/drop flags,
            must be broadcastable to the shape of `x`
        seed: random seed to ensure determinism.

    # Returns
        A tensor.
    """
    retain_prob = 1. - level
    if seed is None:
        seed = np.random.randint(10e6)
    # the dummy 1. works around a TF bug
    # (float32_ref vs. float32 incomptability)
    return tf.nn.dropout(x * 1., retain_prob, noise_shape, seed=seed)


def l2_normalize(x, axis):
    """Normalizes a tensor wrt the L2 norm alongside the specified axis.

    # Arguments
        x: Tensor or variable.
        axis: axis along which to perform normalization.

    # Returns
        A tensor.
    """
    if axis < 0:
        axis %= len(x.get_shape())
    return tf.nn.l2_normalize(x, dim=axis)


def in_top_k(predictions, targets, k):
    """Returns whether the `targets` are in the top `k` `predictions`.

    # Arguments
        predictions: A tensor of shape `(batch_size, classes)` and type `float32`.
        targets: A 1D tensor of length `batch_size` and type `int32` or `int64`.
        k: An `int`, number of top elements to consider.

    # Returns
        A 1D tensor of length `batch_size` and type `bool`.
        `output[i]` is `True` if `predictions[i, targets[i]]` is within top-`k`
        values of `predictions[i]`.
    """
    return tf.nn.in_top_k(predictions, targets, k)


# CONVOLUTIONS

def _preprocess_deconv_output_shape(x, shape, data_format):
    """Get the output_shape for the deconvolution.

    # Arguments
        x: input tensor.
        shape: output shape.
        data_format: string, `"channels_last"` or `"channels_first"`.

    # Returns
        The output shape.
    """
    if data_format == 'channels_first':
        shape = (shape[0], shape[2], shape[3], shape[1])

    if shape[0] is None:
        shape = (tf.shape(x)[0], ) + tuple(shape[1:])
        shape = tf.stack(list(shape))
    return shape


def _preprocess_conv2d_input(x, data_format):
    """Transpose and cast the input before the conv2d.

    # Arguments
        x: input tensor.
        data_format: string, `"channels_last"` or `"channels_first"`.

    # Returns
        A tensor.
    """
    if dtype(x) == 'float64':
        x = tf.cast(x, 'float32')
    if data_format == 'channels_first':
        # TF uses the last dimension as channel dimension,
        # instead of the 2nd one.
        # TH input shape: (samples, input_depth, rows, cols)
        # TF input shape: (samples, rows, cols, input_depth)
        x = tf.transpose(x, (0, 2, 3, 1))
    return x


def _preprocess_conv3d_input(x, data_format):
    """Transpose and cast the input before the conv3d.

    # Arguments
        x: input tensor.
        data_format: string, `"channels_last"` or `"channels_first"`.

    # Returns
        A tensor.
    """
    if dtype(x) == 'float64':
        x = tf.cast(x, 'float32')
    if data_format == 'channels_first':
        x = tf.transpose(x, (0, 2, 3, 4, 1))
    return x


def _preprocess_conv2d_kernel(kernel, data_format):
    """Transpose and cast the kernel before the conv2d.

    # Arguments
        kernel: kernel tensor.
        data_format: string, `"channels_last"` or `"channels_first"`.

    # Returns
        A tensor.
    """
    if dtype(kernel) == 'float64':
        kernel = tf.cast(kernel, 'float32')
    if data_format == 'channels_first':
        kernel = tf.transpose(kernel, (2, 3, 1, 0))
    return kernel


def _preprocess_conv3d_kernel(kernel, data_format):
    """Transpose and cast the kernel before the conv3d.

    # Arguments
        kernel: kernel tensor.
        data_format: string, `"channels_last"` or `"channels_first"`.

    # Returns
        A tensor.
    """
    if dtype(kernel) == 'float64':
        kernel = tf.cast(kernel, 'float32')
    if data_format == 'channels_first':
        kernel = tf.transpose(kernel, (2, 3, 4, 1, 0))
    return kernel


def _preprocess_padding(padding):
    """Convert keras' padding to tensorflow's padding.

    # Arguments
        padding: string, `"same"` or `"valid"`.

    # Returns
        a string, `"SAME"` or `"VALID"`.

    # Raises
        ValueError: if `padding` is invalid.
    """
    if padding == 'same':
        padding = 'SAME'
    elif padding == 'valid':
        padding = 'VALID'
    else:
        raise ValueError('Invalid padding:', padding)
    return padding


def _postprocess_conv2d_output(x, data_format):
    """Transpose and cast the output from conv2d if needed.

    # Arguments
        x: A tensor.
        data_format: string, `"channels_last"` or `"channels_first"`.

    # Returns
        A tensor.
    """

    if data_format == 'channels_first':
        x = tf.transpose(x, (0, 3, 1, 2))

    if floatx() == 'float64':
        x = tf.cast(x, 'float64')
    return x


def _postprocess_conv3d_output(x, data_format):
    """Transpose and cast the output from conv3d if needed.

    # Arguments
        x: A tensor.
        data_format: string, `"channels_last"` or `"channels_first"`.

    # Returns
        A tensor.
    """
    if data_format == 'channels_first':
        x = tf.transpose(x, (0, 4, 1, 2, 3))

    if floatx() == 'float64':
        x = tf.cast(x, 'float64')
    return x


def conv1d(x, kernel, strides=1, padding='valid',
           data_format=None, dilation_rate=1):
    """1D convolution.

    # Arguments
        x: Tensor or variable.
        kernel: kernel tensor.
        strides: stride integer.
        padding: string, `"same"`, `"causal"` or `"valid"`.
        data_format: string, `"channels_last"` or `"channels_first"`.
        dilation_rate: integer dilate rate.

    # Returns
        A tensor, result of 1D convolution.
    """
    kernel_shape = kernel.get_shape().as_list()
    if padding == 'causal':
        # causal (dilated) convolution:
        left_pad = dilation_rate * (kernel_shape[0] - 1)
        x = temporal_padding(x, (left_pad, 0))
        padding = 'valid'
    padding = _preprocess_padding(padding)
    if data_format == 'channels_last':
        tf_data_format = 'NWC'
    else:
        tf_data_format = 'NCW'
    x = tf.nn.convolution(
        input=x,
        filter=kernel,
        dilation_rate=(dilation_rate,),
        strides=(strides,),
        padding=padding,
        data_format=tf_data_format)
    return x


def conv2d(x, kernel, strides=(1, 1), padding='valid',
           data_format=None, dilation_rate=(1, 1)):
    """2D convolution.

    # Arguments
        x: Tensor or variable.
        kernel: kernel tensor.
        strides: strides tuple.
        padding: string, `"same"` or `"valid"`.
        data_format: string, `"channels_last"` or `"channels_first"`.
            Whether to use Theano or TensorFlow data format
            for inputs/kernels/ouputs.
        dilation_rate: tuple of 2 integers.

    # Returns
        A tensor, result of 2D convolution.

    # Raises
        ValueError: if `data_format` is neither `channels_last` or `channels_first`.
    """
    if data_format is None:
        data_format = image_data_format()
    if data_format not in {'channels_first', 'channels_last'}:
        raise ValueError('Unknown data_format ' + str(data_format))

    # With 4d inputs, tf.nn.convolution only supports
    # data_format NHWC, so we transpose the inputs
    # in case we are in data_format channels_first.
    x = _preprocess_conv2d_input(x, data_format)
    padding = _preprocess_padding(padding)
    x = tf.nn.convolution(
        input=x,
        filter=kernel,
        dilation_rate=dilation_rate,
        strides=strides,
        padding=padding,
        data_format='NHWC')
    return _postprocess_conv2d_output(x, data_format)


def conv2d_transpose(x, kernel, output_shape, strides=(1, 1),
                     padding='valid', data_format=None):
    """2D deconvolution (i.e. transposed convolution).

    # Arguments
        x: Tensor or variable.
        kernel: kernel tensor.
        output_shape: 1D int tensor for the output shape.
        strides: strides tuple.
        padding: string, `"same"` or `"valid"`.
        data_format: string, `"channels_last"` or `"channels_first"`.
            Whether to use Theano or TensorFlow data format
            for inputs/kernels/ouputs.

    # Returns
        A tensor, result of transposed 2D convolution.

    # Raises
        ValueError: if `data_format` is neither `channels_last` or `channels_first`.
    """
    if data_format is None:
        data_format = image_data_format()
    if data_format not in {'channels_first', 'channels_last'}:
        raise ValueError('Unknown data_format ' + str(data_format))
    if isinstance(output_shape, (tuple, list)):
        output_shape = tf.stack(output_shape)

    x = _preprocess_conv2d_input(x, data_format)
    output_shape = _preprocess_deconv_output_shape(x, output_shape, data_format)
    padding = _preprocess_padding(padding)
    strides = (1,) + strides + (1,)

    x = tf.nn.conv2d_transpose(x, kernel, output_shape, strides,
                               padding=padding)
    x = _postprocess_conv2d_output(x, data_format)
    return x


def separable_conv2d(x, depthwise_kernel, pointwise_kernel, strides=(1, 1),
                     padding='valid', data_format=None, dilation_rate=(1, 1)):
    """2D convolution with separable filters.

    # Arguments
        x: input tensor
        depthwise_kernel: convolution kernel for the depthwise convolution.
        pointwise_kernel: kernel for the 1x1 convolution.
        strides: strides tuple (length 2).
        padding: string, `"same"` or `"valid"`.
        data_format: string, `"channels_last"` or `"channels_first"`.
        dilation_rate: tuple of integers,
            dilation rates for the separable convolution.

    # Returns
        Output tensor.

    # Raises
        ValueError: if `data_format` is neither `channels_last` or `channels_first`.
    """
    if data_format is None:
        data_format = image_data_format()
    if data_format not in {'channels_first', 'channels_last'}:
        raise ValueError('Unknown data_format ' + str(data_format))

    x = _preprocess_conv2d_input(x, data_format)
    padding = _preprocess_padding(padding)
    strides = (1,) + strides + (1,)

    x = tf.nn.separable_conv2d(x, depthwise_kernel, pointwise_kernel,
                               strides=strides,
                               padding=padding,
                               rate=dilation_rate)
    return _postprocess_conv2d_output(x, data_format)


def conv3d(x, kernel, strides=(1, 1, 1), padding='valid',
           data_format=None, dilation_rate=(1, 1, 1)):
    """3D convolution.

    # Arguments
        x: Tensor or variable.
        kernel: kernel tensor.
        strides: strides tuple.
        padding: string, `"same"` or `"valid"`.
        data_format: string, `"channels_last"` or `"channels_first"`.
            Whether to use Theano or TensorFlow data format
            for inputs/kernels/ouputs.
        dilation_rate: tuple of 3 integers.

    # Returns
        A tensor, result of 3D convolution.

    # Raises
        ValueError: if `data_format` is neither `channels_last` or `channels_first`.
    """
    if data_format is None:
        data_format = image_data_format()
    if data_format not in {'channels_first', 'channels_last'}:
        raise ValueError('Unknown data_format ' + str(data_format))

    # With 5d inputs, tf.nn.convolution only supports
    # data_format NDHWC, so we transpose the inputs
    # in case we are in data_format channels_first.
    x = _preprocess_conv3d_input(x, data_format)
    padding = _preprocess_padding(padding)
    x = tf.nn.convolution(
        input=x,
        filter=kernel,
        dilation_rate=dilation_rate,
        strides=strides,
        padding=padding,
        data_format='NDHWC')
    return _postprocess_conv3d_output(x, data_format)


def pool2d(x, pool_size, strides=(1, 1),
           padding='valid', data_format=None,
           pool_mode='max'):
    """2D Pooling.

    # Arguments
        x: Tensor or variable.
        pool_size: tuple of 2 integers.
        strides: tuple of 2 integers.
        padding: string, `"same"` or `"valid"`.
        data_format: string, `"channels_last"` or `"channels_first"`.
        pool_mode: string, `"max"` or `"avg"`.

    # Returns
        A tensor, result of 2D pooling.

    # Raises
        ValueError: if `data_format` is neither `"channels_last"` or `"channels_first"`.
        ValueError: if `pool_mode` is neither `"max"` or `"avg"`.
    """
    if data_format is None:
        data_format = image_data_format()
    if data_format not in {'channels_first', 'channels_last'}:
        raise ValueError('Unknown data_format ' + str(data_format))

    padding = _preprocess_padding(padding)
    strides = (1,) + strides + (1,)
    pool_size = (1,) + pool_size + (1,)

    x = _preprocess_conv2d_input(x, data_format)

    if pool_mode == 'max':
        x = tf.nn.max_pool(x, pool_size, strides, padding=padding)
    elif pool_mode == 'avg':
        x = tf.nn.avg_pool(x, pool_size, strides, padding=padding)
    else:
        raise ValueError('Invalid pooling mode:', pool_mode)

    return _postprocess_conv2d_output(x, data_format)


def pool3d(x, pool_size, strides=(1, 1, 1), padding='valid',
           data_format=None, pool_mode='max'):
    """3D Pooling.

    # Arguments
        x: Tensor or variable.
        pool_size: tuple of 3 integers.
        strides: tuple of 3 integers.
        padding: string, `"same"` or `"valid"`.
        data_format: string, `"channels_last"` or `"channels_first"`.
        pool_mode: string, `"max"` or `"avg"`.

    # Returns
        A tensor, result of 3D pooling.

    # Raises
        ValueError: if `data_format` is neither `"channels_last"` or `"channels_first"`.
        ValueError: if `pool_mode` is neither `"max"` or `"avg"`.
    """
    if data_format is None:
        data_format = image_data_format()
    if data_format not in {'channels_first', 'channels_last'}:
        raise ValueError('Unknown data_format ' + str(data_format))

    padding = _preprocess_padding(padding)
    strides = (1,) + strides + (1,)
    pool_size = (1,) + pool_size + (1,)

    x = _preprocess_conv3d_input(x, data_format)

    if pool_mode == 'max':
        x = tf.nn.max_pool3d(x, pool_size, strides, padding=padding)
    elif pool_mode == 'avg':
        x = tf.nn.avg_pool3d(x, pool_size, strides, padding=padding)
    else:
        raise ValueError('Invalid pooling mode:', pool_mode)

    return _postprocess_conv3d_output(x, data_format)


def bias_add(x, bias, data_format=None, bias_shape=None):
    """Adds a bias vector to a tensor.

    # Arguments
        x: Tensor or variable.
        bias: Bias tensor to add.
<<<<<<< HEAD
        data_format: Data format for 3D, 4D or 5D tensors:
            one of "channels_first", "channels_last".
        bias_shape: target shape of the bias, in the
            "channels_last" order. If is None, bias will be
            reshaped by filled with 1s in shape, otherwise
            bias will be reshaped according to this shape.
=======
        data_format: string, `"channels_last"` or `"channels_first"`.
>>>>>>> ea29308e

    # Returns
        Output tensor.

    # Raises
        ValueError: In case of invalid `data_format` argument.
    """
    if data_format is None:
        data_format = image_data_format()
    if data_format not in {'channels_first', 'channels_last'}:
        raise ValueError('Unknown data_format ' + str(data_format))
    if ndim(x) == 5:
        if data_format == 'channels_first':
            shape = (int_shape(bias)[0], 1, 1, 1) if bias_shape is None else (bias_shape[3],) + bias_shape[:3]
            x += reshape(bias, (1,) + shape)
        elif data_format == 'channels_last':
            shape = (1, 1, 1, int_shape(bias)[0]) if bias_shape is None else bias_shape
            x += reshape(bias, (1,) + shape)
    elif ndim(x) == 4:
        if data_format == 'channels_first':
            shape = (int_shape(bias)[0], 1, 1) if bias_shape is None else (bias_shape[2],) + bias_shape[:2]
            x += reshape(bias, (1,) + shape)
        elif data_format == 'channels_last':
            if bias_shape is None:
                x = tf.nn.bias_add(x, bias,
                                   data_format='NHWC')
            else:
                x += reshape(bias, (1,) + bias_shape)
    elif ndim(x) == 3:
        if data_format == 'channels_first':
            shape = (int_shape(bias)[0], 1) if bias_shape is None else (bias_shape[1],) + bias_shape[:1]
            x += reshape(bias, (1,) + shape)
        elif data_format == 'channels_last':
            shape = (1, int_shape(bias)[0]) if bias_shape is None else bias_shape
            x += reshape(bias, (1,) + shape)
    else:
        x = tf.nn.bias_add(x, bias)
    return x


# RANDOMNESS

def random_normal(shape, mean=0.0, stddev=1.0, dtype=None, seed=None):
    """Returns a tensor with normal distribution of values.

    # Arguments
        shape: A tuple of integers, the shape of tensor to create.
        mean: A float, mean of the normal distribution to draw samples.
        stddev: A float, standard deviation of the normal distribution
            to draw samples.
        dtype: String, dtype of returned tensor.
        seed: Integer, random seed.

    # Returns
        A tensor.
    """
    if dtype is None:
        dtype = floatx()
    if seed is None:
        seed = np.random.randint(10e6)
    return tf.random_normal(shape, mean=mean, stddev=stddev,
                            dtype=dtype, seed=seed)


def random_uniform(shape, minval=0.0, maxval=1.0, dtype=None, seed=None):
    """Returns a tensor with uniform distribution of values.

    # Arguments
        shape: A tuple of integers, the shape of tensor to create.
        minval: A float, lower boundary of the uniform distribution
            to draw samples.
        maxval: A float, upper boundary of the uniform distribution
            to draw samples.
        dtype: String, dtype of returned tensor.
        seed: Integer, random seed.

    # Returns
        A tensor.
    """
    if dtype is None:
        dtype = floatx()
    if seed is None:
        seed = np.random.randint(10e6)
    return tf.random_uniform(shape, minval=minval, maxval=maxval,
                             dtype=dtype, seed=seed)


def random_binomial(shape, p=0.0, dtype=None, seed=None):
    """Returns a tensor with random binomial distribution of values.

    # Arguments
        shape: A tuple of integers, the shape of tensor to create.
        p: A float, `0. <= p <= 1`, probability of binomial distribution.
        dtype: String, dtype of returned tensor.
        seed: Integer, random seed.

    # Returns
        A tensor.
    """
    if dtype is None:
        dtype = floatx()
    if seed is None:
        seed = np.random.randint(10e6)
    return tf.where(tf.random_uniform(shape, dtype=dtype, seed=seed) <= p,
                    tf.ones(shape, dtype=dtype),
                    tf.zeros(shape, dtype=dtype))


def truncated_normal(shape, mean=0.0, stddev=1.0, dtype=None, seed=None):
    """Returns a tensor with truncated random normal distribution of values.

    The generated values follow a normal distribution
    with specified mean and standard deviation,
    except that values whose magnitude is more than
    two standard deviations from the mean are dropped and re-picked.

    # Arguments
        shape: A tuple of integers, the shape of tensor to create.
        mean: Mean of the values.
        stddev: Standard deviation of the values.
        dtype: String, dtype of returned tensor.
        seed: Integer, random seed.

    # Returns
        A tensor.
    """
    if dtype is None:
        dtype = floatx()
    if seed is None:
        seed = np.random.randint(10e6)
    return tf.truncated_normal(shape, mean, stddev, dtype=dtype, seed=seed)


# CTC
# tensorflow has a native implemenation, but it uses sparse tensors
# and therefore requires a wrapper for Keras. The functions below convert
# dense to sparse tensors and also wraps up the beam search code that is
# in tensorflow's CTC implementation


def ctc_label_dense_to_sparse(labels, label_lengths):
    """Converts CTC labels from dense to sparse.

    # Arguments
        labels: dense CTC labels.
        label_lengths: length of the labels.

    # Returns
        A sparse tensor representation of the lablels.
    """
    label_shape = tf.shape(labels)
    num_batches_tns = tf.stack([label_shape[0]])
    max_num_labels_tns = tf.stack([label_shape[1]])

    def range_less_than(_, current_input):
        return tf.expand_dims(tf.range(label_shape[1]), 0) < tf.fill(
            max_num_labels_tns, current_input)

    init = tf.cast(tf.fill([1, label_shape[1]], 0), tf.bool)
    dense_mask = functional_ops.scan(range_less_than, label_lengths,
                                     initializer=init, parallel_iterations=1)
    dense_mask = dense_mask[:, 0, :]

    label_array = tf.reshape(tf.tile(tf.range(0, label_shape[1]), num_batches_tns),
                             label_shape)
    label_ind = tf.boolean_mask(label_array, dense_mask)

    batch_array = tf.transpose(tf.reshape(tf.tile(tf.range(0, label_shape[0]),
                                                  max_num_labels_tns), reverse(label_shape, 0)))
    batch_ind = tf.boolean_mask(batch_array, dense_mask)
    indices = tf.transpose(tf.reshape(concatenate([batch_ind, label_ind], axis=0), [2, -1]))

    vals_sparse = tf.gather_nd(labels, indices)

    return tf.SparseTensor(tf.to_int64(indices), vals_sparse, tf.to_int64(label_shape))


def ctc_batch_cost(y_true, y_pred, input_length, label_length):
    """Runs CTC loss algorithm on each batch element.

    # Arguments
        y_true: tensor `(samples, max_string_length)`
            containing the truth labels.
        y_pred: tensor `(samples, time_steps, num_categories)`
            containing the prediction, or output of the softmax.
        input_length: tensor `(samples, 1)` containing the sequence length for
            each batch item in `y_pred`.
        label_length: tensor `(samples, 1)` containing the sequence length for
            each batch item in `y_true`.

    # Returns
        Tensor with shape (samples,1) containing the
            CTC loss of each element.
    """
    label_length = tf.to_int32(tf.squeeze(label_length))
    input_length = tf.to_int32(tf.squeeze(input_length))
    sparse_labels = tf.to_int32(ctc_label_dense_to_sparse(y_true, label_length))

    y_pred = tf.log(tf.transpose(y_pred, perm=[1, 0, 2]) + 1e-8)

    return tf.expand_dims(ctc.ctc_loss(inputs=y_pred,
                                       labels=sparse_labels,
                                       sequence_length=input_length), 1)


def ctc_decode(y_pred, input_length, greedy=True, beam_width=100,
               top_paths=1):
    """Decodes the output of a softmax.

    Can use either greedy search (also known as best path)
    or a constrained dictionary search.

    # Arguments
        y_pred: tensor `(samples, time_steps, num_categories)`
            containing the prediction, or output of the softmax.
        input_length: tensor `(samples, )` containing the sequence length for
            each batch item in `y_pred`.
        greedy: perform much faster best-path search if `true`.
            This does not use a dictionary.
        beam_width: if `greedy` is `false`: a beam search decoder will be used
            with a beam of this width.
        top_paths: if `greedy` is `false`,
            how many of the most probable paths will be returned.

    # Returns
        Tuple:
            List: if `greedy` is `true`, returns a list of one element that
                contains the decoded sequence.
                If `false`, returns the `top_paths` most probable
                decoded sequences.
                Important: blank labels are returned as `-1`.
            Tensor `(top_paths, )` that contains
                the log probability of each decoded sequence.
    """
    y_pred = tf.log(tf.transpose(y_pred, perm=[1, 0, 2]) + 1e-8)
    input_length = tf.to_int32(input_length)

    if greedy:
        (decoded, log_prob) = ctc.ctc_greedy_decoder(
            inputs=y_pred,
            sequence_length=input_length)
    else:
        (decoded, log_prob) = ctc.ctc_beam_search_decoder(
            inputs=y_pred,
            sequence_length=input_length, beam_width=beam_width,
            top_paths=top_paths)

    decoded_dense = [tf.sparse_to_dense(st.indices, st.dense_shape, st.values, default_value=-1)
                     for st in decoded]
    return (decoded_dense, log_prob)


# HIGH ORDER FUNCTIONS

def map_fn(fn, elems, name=None, dtype=None):
    """Map the function fn over the elements elems and return the outputs.

    # Arguments
        fn: Callable that will be called upon each element in elems
        elems: tensor
        name: A string name for the map node in the graph
        dtype: Output data type.

    # Returns
        Tensor with dtype `dtype`.
    """
    return tf.map_fn(fn, elems, name=name, dtype=dtype)


def foldl(fn, elems, initializer=None, name=None):
    """Reduce elems using fn to combine them from left to right.

    # Arguments
        fn: Callable that will be called upon each element in elems and an
            accumulator, for instance `lambda acc, x: acc + x`
        elems: tensor
        initializer: The first value used (`elems[0]` in case of None)
        name: A string name for the foldl node in the graph

    # Returns
        Tensor with same type and shape as `initializer`.
    """
    return tf.foldl(fn, elems, initializer=initializer, name=name)


def foldr(fn, elems, initializer=None, name=None):
    """Reduce elems using fn to combine them from right to left.

    # Arguments
        fn: Callable that will be called upon each element in elems and an
            accumulator, for instance `lambda acc, x: acc + x`
        elems: tensor
        initializer: The first value used (`elems[-1]` in case of None)
        name: A string name for the foldr node in the graph

    # Returns
        Same type and shape as initializer
    """
    return tf.foldr(fn, elems, initializer=initializer, name=name)


def dropout_on_input(inputs, dim, timesteps, dropout_value, training):
    """Apply drop out on the input of recurrent layer.
       The same dropout pattern is applied to every time step.

    # Arguments
        inputs: the input tensor, with shape (batch, timesteps, input_dim)
        dim: the dimension we used in the dropout matrix
        timesteps: the timesteps in the recurrent
        dropout_value: the value used in dropout
        training: a flag to specify it is in training or not

    # Returns
        the tensor after apply the drop_out, with shape (batch, timesteps, dim).
    """
    ones = ones_like(reshape(inputs[:, 0, :], (-1, dim)))
    dropout_matrix = dropout(ones, dropout_value)
    expanded_dropout_matrix = repeat(dropout_matrix, timesteps)
    return in_train_phase(inputs * expanded_dropout_matrix, inputs, training=training)


def local_conv1d(inputs, kernel, kernel_size, strides, data_format=None):
    """Apply 1D conv with un-shared weights.

    # Arguments
        inputs: 3D tensor with shape: (batch_size, steps, input_dim)
        kernel: the unshared weight for convolution, with shape (output_length, feature_dim, filters)
        kernel_size: a tuple of a single integer, specifying the length of the 1D convolution window
        strides: a tuple of a single integer, specifying the stride length of the convolution
        data_format: the data format, channels_first or channels_last

    # Returns
        the tensor after 1d conv with un-shared weights, with shape (batch_size, output_lenght, filters)

    # Raises
        ValueError: if `data_format` is neither `channels_last` or `channels_first`.
    """
    if data_format is None:
        data_format = image_data_format()
    if data_format not in {'channels_first', 'channels_last'}:
        raise ValueError('Unknown data_format ' + str(data_format))

    stride = strides[0]
    kernel_shape = int_shape(kernel)
    output_length, feature_dim, filters = kernel_shape

    xs = []
    for i in range(output_length):
        slice_length = slice(i * stride,
                             i * stride + kernel_size[0])
        xs.append(reshape(inputs[:, slice_length, :],
                          (1, -1, feature_dim)))
    x_aggregate = concatenate(xs, axis=0)
    # Shape: `(output_length, batch_size, filters)`.
    output = batch_dot(x_aggregate, kernel)
    return permute_dimensions(output, (1, 0, 2))


def local_conv2d(inputs, kernel, kernel_size, strides, output_shape, data_format=None):
    """Apply 2D conv with un-shared weights.

    # Arguments
        inputs: 4D tensor with shape: (batch_size, filters, new_rows, new_cols)
                if data_format='channels_first'
                or 4D tensor with shape: (batch_size, new_rows, new_cols, filters)
                if data_format='channels_last'.
        kernel: the unshared weight for convolution, with shape (output_items, feature_dim, filters)
        kernel_size: a tuple of 2 integers, specifying the
                     width and height of the 2D convolution window.
        strides: a tuple of 2 integers, specifying the strides of the convolution along the width and height.
        output_shape: a tuple with (output_row, output_col)
        data_format: the data format, channels_first or channels_last

    # Returns
        A 4d tensor with shape: (batch_size, filters, new_rows, new_cols)
        if data_format='channels_first'
        or 4D tensor with shape: (batch_size, new_rows, new_cols, filters)
        if data_format='channels_last'.

    # Raises
        ValueError: if `data_format` is neither `channels_last` or `channels_first`.
    """
    if data_format is None:
        data_format = image_data_format()
    if data_format not in {'channels_first', 'channels_last'}:
        raise ValueError('Unknown data_format ' + str(data_format))

    stride_row, stride_col = strides
    output_row, output_col = output_shape
    kernel_shape = int_shape(kernel)
    _, feature_dim, filters = kernel_shape

    xs = []
    for i in range(output_row):
        for j in range(output_col):
            slice_row = slice(i * stride_row,
                              i * stride_row + kernel_size[0])
            slice_col = slice(j * stride_col,
                              j * stride_col + kernel_size[1])
            if data_format == 'channels_first':
                xs.append(reshape(inputs[:, :, slice_row, slice_col],
                                  (1, -1, feature_dim)))
            else:
                xs.append(reshape(inputs[:, slice_row, slice_col, :],
                                  (1, -1, feature_dim)))

    x_aggregate = concatenate(xs, axis=0)
    output = batch_dot(x_aggregate, kernel)
    output = reshape(output,
                     (output_row, output_col, -1, filters))

    if data_format == 'channels_first':
        output = permute_dimensions(output, (2, 3, 0, 1))
    else:
        output = permute_dimensions(output, (2, 0, 1, 3))
    return output<|MERGE_RESOLUTION|>--- conflicted
+++ resolved
@@ -3340,16 +3340,11 @@
     # Arguments
         x: Tensor or variable.
         bias: Bias tensor to add.
-<<<<<<< HEAD
-        data_format: Data format for 3D, 4D or 5D tensors:
-            one of "channels_first", "channels_last".
+        data_format: string, `"channels_last"` or `"channels_first"`.
         bias_shape: target shape of the bias, in the
             "channels_last" order. If is None, bias will be
             reshaped by filled with 1s in shape, otherwise
             bias will be reshaped according to this shape.
-=======
-        data_format: string, `"channels_last"` or `"channels_first"`.
->>>>>>> ea29308e
 
     # Returns
         Output tensor.
