--- conflicted
+++ resolved
@@ -2158,11 +2158,6 @@
         An integer tensor.
 
     """
-<<<<<<< HEAD
-    # Match the behavior of numpy and Theano by returning an empty seqence.
-    if stop is None and isinstance(start, int) and start < 0:
-        start = 0
-=======
     # Match the behavior of numpy and Theano by returning an empty sequence.
     if stop is None:
         try:
@@ -2174,7 +2169,6 @@
                             true_fn=lambda: tf.constant(0, dtype=start.dtype),
                             false_fn=lambda: start)
 
->>>>>>> 818c1a2c
     result = tf.range(start, limit=stop, delta=step, name='arange')
     if dtype != 'int32':
         result = cast(result, dtype)
