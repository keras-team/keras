--- conflicted
+++ resolved
@@ -23,7 +23,6 @@
     h5py = None
 
 
-<<<<<<< HEAD
 def save_model(model, filepath, overwrite=True, include_optimizer=True):
     """Save a model to a HDF5 file.
 
@@ -1434,8 +1433,6 @@
         return model
 
 
-=======
->>>>>>> 52e3f983
 def _clone_functional_model(model, input_tensors=None):
     """Clone a functional `Model` instance.
 
