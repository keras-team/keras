from __future__ import absolute_import
from __future__ import print_function
import numpy as np
import warnings
import time
import copy
import pprint
from six.moves import range
import six

from . import backend as K
from . import optimizers
from . import objectives
from . import regularizers
from . import constraints
from . import callbacks as cbks
from .utils.layer_utils import container_from_config
from .utils.generic_utils import Progbar, printv
from .layers import containers


def standardize_y(y):
    if not hasattr(y, 'shape'):
        y = np.asarray(y)
    if len(y.shape) == 1:
        y = np.expand_dims(y, 1)
    return y


def batch_shuffle(index_array, batch_size):
    batch_count = int(len(index_array) / batch_size)
    # to reshape we need to be cleanly divisible by batch size
    # we stash extra items and reappend them after shuffling
    last_batch = index_array[batch_count * batch_size:]
    index_array = index_array[:batch_count * batch_size]
    index_array = index_array.reshape((batch_count, batch_size))
    np.random.shuffle(index_array)
    index_array = index_array.flatten()
    return np.append(index_array, last_batch)


def make_batches(size, batch_size):
    nb_batch = int(np.ceil(size / float(batch_size)))
    return [(i * batch_size, min(size, (i + 1) * batch_size)) for i in range(0, nb_batch)]


def standardize_X(X):
    if type(X) == list:
        return X
    else:
        return [X]


def slice_X(X, start=None, stop=None):
    if type(X) == list:
        if hasattr(start, '__len__'):
            # hdf5 dataset only support list object as indices
            if hasattr(start, 'shape'):
                start = start.tolist()
            return [x[start] for x in X]
        else:
            return [x[start:stop] for x in X]
    else:
        if hasattr(start, '__len__'):
            if hasattr(start, 'shape'):
                start = start.tolist()
            return X[start]
        else:
            return X[start:stop]


def weighted_objective(fn):
    def weighted(y_true, y_pred, weights, mask=None):
        '''To be called only with non-zero weights.

        mask: binary
        '''
        score_array = fn(y_true, y_pred)
        if mask is not None:
            score_array *= mask
            #  the loss per batch should be proportional
            #  to the number of unmasked sampled.
            score_array /= K.mean(mask)

        # reduce score_array to 1D
        ndim = K.ndim(score_array)
        for d in range(ndim-1):
            score_array = K.mean(score_array, axis=-1)

        if weights is not None:
            score_array *= weights
        return K.mean(score_array)
    return weighted


def standardize_weights(y, sample_weight=None, class_weight=None):
    if sample_weight is not None:
        assert len(sample_weight) == len(y)
        return sample_weight.flatten()
    elif isinstance(class_weight, dict):
        if len(y.shape) > 2:
            raise Exception('class_weight not supported for 3+ dimensional targets.')
        if y.shape[1] > 1:
            y_classes = y.argmax(axis=1)
        elif y.shape[1] == 1:
            y_classes = np.reshape(y, y.shape[0])
        else:
            y_classes = y
        weights = np.asarray([class_weight[cls] for cls in y_classes])
        return weights
    else:
        return np.ones((y.shape[0],))


def model_from_yaml(yaml_string, custom_objects={}):
    '''
        Returns a model generated from a local yaml file,
        which is either created by hand or from to_yaml method
        of Sequential or Graph
    '''
    import yaml
    config = yaml.load(yaml_string)
    return model_from_config(config, custom_objects=custom_objects)


def model_from_json(json_string, custom_objects={}):
    import json
    config = json.loads(json_string)
    return model_from_config(config, custom_objects=custom_objects)


def model_from_config(config, custom_objects={}):
    model_name = config.get('name')
    if model_name not in {'Graph', 'Sequential'}:
        raise Exception('Unrecognized model:', model_name)

    # Create a container then set class to appropriate model
    model = container_from_config(config, custom_objects=custom_objects)
    if model_name == 'Graph':
        model.__class__ = Graph
    elif model_name == 'Sequential':
        model.__class__ = Sequential

    if 'optimizer' in config:
        # if it has an optimizer, the model is assumed to be compiled
        loss = config.get('loss')
        class_mode = config.get('class_mode')
        theano_mode = config.get('theano_mode')

        optimizer_params = dict([(k, v) for k, v in config.get('optimizer').items()])
        optimizer_name = optimizer_params.pop('name')
        optimizer = optimizers.get(optimizer_name, optimizer_params)

        if model_name == 'Sequential':
            model.compile(loss=loss, optimizer=optimizer,
                          class_mode=class_mode, theano_mode=theano_mode)
        elif model_name == 'Graph':
            model.compile(loss=loss, optimizer=optimizer,
                          theano_mode=theano_mode)
    return model


def get_function_name(o):
    if isinstance(o, six.string_types):
        return o
    else:
        return o.__name__


class Model(object):
    def _fit(self, f, ins, out_labels=[], batch_size=128,
             nb_epoch=100, verbose=1, callbacks=[],
             val_f=None, val_ins=None, shuffle=True, metrics=[]):
        '''
            Abstract fit function for f(ins).
            Assume that f returns a list, labelled by out_labels.
        '''
        do_validation = False
        if val_f and val_ins:
            do_validation = True
            if verbose:
                print("Train on %d samples, validate on %d samples" % (len(ins[0]), len(val_ins[0])))

        nb_train_sample = len(ins[0])
        index_array = np.arange(nb_train_sample)

        history = cbks.History()
        if verbose:
            callbacks = [history, cbks.BaseLogger()] + callbacks
        else:
            callbacks = [history] + callbacks
        callbacks = cbks.CallbackList(callbacks)

        callbacks._set_model(self)
        callbacks._set_params({
            'batch_size': batch_size,
            'nb_epoch': nb_epoch,
            'nb_sample': nb_train_sample,
            'verbose': verbose,
            'do_validation': do_validation,
            'metrics': metrics,
        })
        callbacks.on_train_begin()

        self.stop_training = False
        for epoch in range(nb_epoch):
            callbacks.on_epoch_begin(epoch)
            if shuffle == 'batch':
                index_array = batch_shuffle(index_array, batch_size)
            elif shuffle:
                np.random.shuffle(index_array)

            batches = make_batches(nb_train_sample, batch_size)
            for batch_index, (batch_start, batch_end) in enumerate(batches):
                batch_ids = index_array[batch_start:batch_end]
                try:
                    ins_batch = slice_X(ins, batch_ids)
                except TypeError:
                    raise Exception('TypeError while preparing batch. \
                        If using HDF5 input data, pass shuffle="batch".\n')

                batch_logs = {}
                batch_logs['batch'] = batch_index
                batch_logs['size'] = len(batch_ids)
                callbacks.on_batch_begin(batch_index, batch_logs)
                outs = f(ins_batch)
                if type(outs) != list:
                    outs = [outs]
                for l, o in zip(out_labels, outs):
                    batch_logs[l] = o

                callbacks.on_batch_end(batch_index, batch_logs)

                epoch_logs = {}
                if batch_index == len(batches) - 1:  # last batch
                    # validation
                    if do_validation:
                        # replace with self._evaluate
                        val_outs = self._test_loop(val_f, val_ins,
                                                   batch_size=batch_size,
                                                   verbose=0)
                        if type(val_outs) != list:
                            val_outs = [val_outs]
                        # same labels assumed
                        for l, o in zip(out_labels, val_outs):
                            epoch_logs['val_' + l] = o

            callbacks.on_epoch_end(epoch, epoch_logs)
            if self.stop_training:
                break

        callbacks.on_train_end()
        return history

    def _predict_loop(self, f, ins, batch_size=128, verbose=0):
        '''
            Abstract method to loop over some data in batches.
        '''
        nb_sample = len(ins[0])
        outs = []
        if verbose == 1:
            progbar = Progbar(target=nb_sample)
        batches = make_batches(nb_sample, batch_size)
        index_array = np.arange(nb_sample)
        for batch_index, (batch_start, batch_end) in enumerate(batches):
            batch_ids = index_array[batch_start:batch_end]
            ins_batch = slice_X(ins, batch_ids)

            batch_outs = f(ins_batch)
            if type(batch_outs) != list:
                batch_outs = [batch_outs]
            if batch_index == 0:
                for batch_out in batch_outs:
                    shape = (nb_sample,) + batch_out.shape[1:]
                    outs.append(np.zeros(shape))

            for i, batch_out in enumerate(batch_outs):
                outs[i][batch_start:batch_end] = batch_out
            if verbose == 1:
                progbar.update(batch_end)
        return outs

    def _test_loop(self, f, ins, batch_size=128, verbose=0):
        '''
            Abstract method to loop over some data in batches.
        '''
        nb_sample = len(ins[0])
        outs = []
        if verbose == 1:
            progbar = Progbar(target=nb_sample)
        batches = make_batches(nb_sample, batch_size)
        index_array = np.arange(nb_sample)
        for batch_index, (batch_start, batch_end) in enumerate(batches):
            batch_ids = index_array[batch_start:batch_end]
            ins_batch = slice_X(ins, batch_ids)

            batch_outs = f(ins_batch)
            if type(batch_outs) == list:
                if batch_index == 0:
                    for batch_out in enumerate(batch_outs):
                        outs.append(0.)
                for i, batch_out in enumerate(batch_outs):
                    outs[i] += batch_out * len(batch_ids)
            else:
                if batch_index == 0:
                    outs.append(0.)
                outs[0] += batch_outs * len(batch_ids)

            if verbose == 1:
                progbar.update(batch_end)
        for i, out in enumerate(outs):
            outs[i] /= nb_sample
        return outs

    def get_config(self, verbose=0):
        config = super(Model, self).get_config()
        for p in ['class_mode', 'theano_mode']:
            if hasattr(self, p):
                config[p] = getattr(self, p)
        if hasattr(self, 'optimizer'):
            config['optimizer'] = self.optimizer.get_config()
        if hasattr(self, 'loss'):
            if type(self.loss) == dict:
                config['loss'] = dict([(k, get_function_name(v)) for k, v in self.loss.items()])
            else:
                config['loss'] = get_function_name(self.loss)

        if verbose:
            pp = pprint.PrettyPrinter(indent=4)
            pp.pprint(config)
        return config

    def to_yaml(self, **kwargs):
        # dump model configuration to yaml string
        import yaml
        config = self.get_config()
        return yaml.dump(config, **kwargs)

    def to_json(self, **kwargs):
        # dump model configuration to json string
        import json
        config = self.get_config()
        return json.dumps(config, **kwargs)


class Sequential(Model, containers.Sequential):
    '''
        Inherits from Model the following methods:
            - _fit
            - _predict
            - _evaluate
        Inherits from containers.Sequential the following methods:
            - __init__
            - add
            - get_output
            - get_input
            - get_weights
            - set_weights
    '''

    def compile(self, optimizer, loss,
                class_mode="categorical", theano_mode=None):
        self.optimizer = optimizers.get(optimizer)

        self.loss = objectives.get(loss)
        weighted_loss = weighted_objective(objectives.get(loss))

        # input of model
        self.X_train = self.get_input(train=True)
        self.X_test = self.get_input(train=False)

        self.y_train = self.get_output(train=True)
        self.y_test = self.get_output(train=False)

        # target of model
        self.y = K.placeholder(ndim=K.ndim(self.y_train))
        # weights: one scalar per sample
        self.weights = K.placeholder(ndim=1)

        if hasattr(self.layers[-1], "get_output_mask"):
            mask = self.layers[-1].get_output_mask()
        else:
            mask = None
        train_loss = weighted_loss(self.y, self.y_train, self.weights, mask)
        test_loss = weighted_loss(self.y, self.y_test, self.weights, mask)

        if class_mode == "categorical":
<<<<<<< HEAD
            train_accuracy = T.mean(T.eq(T.argmax(self.y, axis=-1), T.argmax(self.y_train, axis=-1)), dtype=self.y.dtype)
            test_accuracy = T.mean(T.eq(T.argmax(self.y, axis=-1), T.argmax(self.y_test, axis=-1)), dtype=self.y.dtype)

        elif class_mode == "binary":
            train_accuracy = T.mean(T.eq(self.y, T.round(self.y_train)), dtype=self.y.dtype)
            test_accuracy = T.mean(T.eq(self.y, T.round(self.y_test)), dtype=self.y.dtype)
=======
            train_accuracy = K.mean(K.equal(K.argmax(self.y, axis=-1),
                                            K.argmax(self.y_train, axis=-1)))
            test_accuracy = K.mean(K.equal(K.argmax(self.y, axis=-1),
                                           K.argmax(self.y_test, axis=-1)))

        elif class_mode == "binary":
            train_accuracy = K.mean(K.equal(self.y, K.round(self.y_train)))
            test_accuracy = K.mean(K.equal(self.y, K.round(self.y_test)))
>>>>>>> 0933147d
        else:
            raise Exception("Invalid class mode:" + str(class_mode))
        self.class_mode = class_mode
        self.theano_mode = theano_mode

        for r in self.regularizers:
            train_loss = r(train_loss)
        updates = self.optimizer.get_updates(self.params,
                                             self.constraints,
                                             train_loss)
        updates += self.updates

        if type(self.X_train) == list:
            train_ins = self.X_train + [self.y, self.weights]
            test_ins = self.X_test + [self.y, self.weights]
            assert type(self.X_test) == list
            predict_ins = self.X_test
        else:
            train_ins = [self.X_train, self.y, self.weights]
            test_ins = [self.X_test, self.y, self.weights]
            predict_ins = [self.X_test]

        self._train = K.function(train_ins, [train_loss], updates=updates)
        self._train_with_acc = K.function(train_ins, [train_loss, train_accuracy], updates=updates)
        self._predict = K.function(predict_ins, [self.y_test])
        self._test = K.function(test_ins, [test_loss])
        self._test_with_acc = K.function(test_ins, [test_loss, test_accuracy])

    def train_on_batch(self, X, y, accuracy=False,
                       class_weight=None, sample_weight=None):
        X = standardize_X(X)
        y = standardize_y(y)
        sample_weight = standardize_weights(y, class_weight=class_weight,
                                            sample_weight=sample_weight)
        ins = X + [y, sample_weight]
        if accuracy:
            return self._train_with_acc(ins)
        else:
            return self._train(ins)

    def test_on_batch(self, X, y, accuracy=False, sample_weight=None):
        X = standardize_X(X)
        y = standardize_y(y)
        sample_weight = standardize_weights(y, sample_weight=sample_weight)

        ins = X + [y, sample_weight]
        if accuracy:
            return self._test_with_acc(ins)
        else:
            return self._test(ins)

    def predict_on_batch(self, X):
        ins = standardize_X(X)
        return self._predict(ins)

    def fit(self, X, y, batch_size=128, nb_epoch=100, verbose=1, callbacks=[],
            validation_split=0., validation_data=None, shuffle=True,
            show_accuracy=False, class_weight=None, sample_weight=None):

        X = standardize_X(X)
        y = standardize_y(y)

        val_f = None
        val_ins = None
        if validation_data or validation_split:
            if show_accuracy:
                val_f = self._test_with_acc
            else:
                val_f = self._test
        if validation_data:
            if len(validation_data) == 2:
                X_val, y_val = validation_data
                X_val = standardize_X(X_val)
                y_val = standardize_y(y_val)
                sample_weight_val = standardize_weights(y_val)
            elif len(validation_data) == 3:
                X_val, y_val, sample_weight_val = validation_data
                X_val = standardize_X(X_val)
                y_val = standardize_y(y_val)
                sample_weight_val = standardize_weights(y_val,
                                                        sample_weight=sample_weight_val)
            else:
                raise Exception("Invalid format for validation data; provide a tuple (X_val, y_val) or (X_val, y_val, sample_weight). \
                    X_val may be a numpy array or a list of numpy arrays depending on your model input.")
            val_ins = X_val + [y_val, sample_weight_val]

        elif 0 < validation_split < 1:
            split_at = int(len(X[0]) * (1 - validation_split))
            X, X_val = (slice_X(X, 0, split_at), slice_X(X, split_at))
            y, y_val = (slice_X(y, 0, split_at), slice_X(y, split_at))
            if sample_weight is not None:
                sample_weight, sample_weight_val = (slice_X(sample_weight, 0, split_at), slice_X(sample_weight, split_at))
                sample_weight_val = standardize_weights(y_val, sample_weight=sample_weight_val)
            else:
                sample_weight_val = standardize_weights(y_val)
            val_ins = X_val + [y_val, sample_weight_val]

        if show_accuracy:
            f = self._train_with_acc
            out_labels = ['loss', 'acc']
        else:
            f = self._train
            out_labels = ['loss']

        sample_weight = standardize_weights(y, class_weight=class_weight, sample_weight=sample_weight)
        ins = X + [y, sample_weight]
        metrics = ['loss', 'acc', 'val_loss', 'val_acc']
        return self._fit(f, ins, out_labels=out_labels,
                         batch_size=batch_size, nb_epoch=nb_epoch,
                         verbose=verbose, callbacks=callbacks,
                         val_f=val_f, val_ins=val_ins,
                         shuffle=shuffle, metrics=metrics)

    def predict(self, X, batch_size=128, verbose=0):
        X = standardize_X(X)
        return self._predict_loop(self._predict, X, batch_size, verbose)[0]

    def predict_proba(self, X, batch_size=128, verbose=1):
        preds = self.predict(X, batch_size, verbose)
        if preds.min() < 0 or preds.max() > 1:
            warnings.warn("Network returning invalid probability values.")
        return preds

    def predict_classes(self, X, batch_size=128, verbose=1):
        proba = self.predict(X, batch_size=batch_size, verbose=verbose)
        if self.class_mode == "categorical":
            return proba.argmax(axis=-1)
        else:
            return (proba > 0.5).astype('int32')

    def evaluate(self, X, y, batch_size=128, show_accuracy=False,
                 verbose=1, sample_weight=None):
        X = standardize_X(X)
        y = standardize_y(y)
        sample_weight = standardize_weights(y, sample_weight=sample_weight)

        ins = X + [y, sample_weight]
        if show_accuracy:
            f = self._test_with_acc
        else:
            f = self._test
        outs = self._test_loop(f, ins, batch_size, verbose)
        if show_accuracy:
            return outs
        else:
            return outs[0]

    def save_weights(self, filepath, overwrite=False):
        # Save weights from all layers to HDF5
        import h5py
        import os.path
        # if file exists and should not be overwritten
        if not overwrite and os.path.isfile(filepath):
            import sys
            get_input = input
            if sys.version_info[:2] <= (2, 7):
                get_input = raw_input
            overwrite = get_input('[WARNING] %s already exists - overwrite? [y/n]' % (filepath))
            while overwrite not in ['y', 'n']:
                overwrite = get_input('Enter "y" (overwrite) or "n" (cancel).')
            if overwrite == 'n':
                return
            print('[TIP] Next time specify overwrite=True in save_weights!')

        f = h5py.File(filepath, 'w')
        f.attrs['nb_layers'] = len(self.layers)
        for k, l in enumerate(self.layers):
            g = f.create_group('layer_{}'.format(k))
            weights = l.get_weights()
            g.attrs['nb_params'] = len(weights)
            for n, param in enumerate(weights):
                param_name = 'param_{}'.format(n)
                param_dset = g.create_dataset(param_name, param.shape, dtype=param.dtype)
                param_dset[:] = param
        f.flush()
        f.close()

    def load_weights(self, filepath):
        '''
            This method does not make use of Sequential.set_weights()
            for backwards compatibility.
        '''
        # Loads weights from HDF5 file
        import h5py
        f = h5py.File(filepath)
        for k in range(f.attrs['nb_layers']):
            g = f['layer_{}'.format(k)]
            weights = [g['param_{}'.format(p)] for p in range(g.attrs['nb_params'])]
            self.layers[k].set_weights(weights)
        f.close()


class Graph(Model, containers.Graph):
    def compile(self, optimizer, loss, theano_mode=None):
        # loss is a dictionary mapping output name to loss functions
        ys = []
        ys_train = []
        ys_test = []
        weights = []
        train_loss = 0.
        test_loss = 0.
        for output_name in self.output_order:
            loss_fn = loss[output_name]
            output = self.outputs[output_name]
            y_train = output.get_output(True)
            y_test = output.get_output(False)
            y = K.placeholder(ndim=K.ndim(y_train))
            ys.append(y)
            ys_train.append(y_train)
            ys_test.append(y_test)

            if hasattr(output, "get_output_mask"):
                mask = output.get_output_mask()
            else:
                mask = None

            weight = K.placeholder(ndim=1)
            weights.append(weight)
            weighted_loss = weighted_objective(objectives.get(loss_fn))
            train_loss += weighted_loss(y, y_train, weight, mask)
            test_loss += weighted_loss(y, y_test, weight, mask)

        ins = [self.inputs[name].input for name in self.input_order]
        train_ins = ins + ys + weights
        test_ins = ins + ys + weights

        for r in self.regularizers:
            train_loss = r(train_loss)
        self.optimizer = optimizers.get(optimizer)
        updates = self.optimizer.get_updates(self.params, self.constraints, train_loss)
        updates += self.updates
        self.theano_mode = theano_mode
        self.loss = loss

        self._train = K.function(train_ins, [train_loss], updates=updates)
        self._test = K.function(test_ins, [test_loss])
        self._predict = K.function(inputs=ins, outputs=ys_test)

    def train_on_batch(self, data, class_weight={}, sample_weight={}):
        # data is a dictionary mapping output and input names to arrays
        sample_weight = [standardize_weights(data[name],
                                             sample_weight=sample_weight.get(name),
                                             class_weight=class_weight.get(name)) for name in self.output_order]
        ins = [data[name] for name in self.input_order] + [standardize_y(data[name]) for name in self.output_order] + sample_weight
        return self._train(ins)

    def test_on_batch(self, data, sample_weight={}):
        # data is a dictionary mapping input names to arrays
        sample_weight = [standardize_weights(data[name],
                                             sample_weight=sample_weight.get(name)) for name in self.output_order]
        ins = [data[name] for name in self.input_order] + [standardize_y(data[name]) for name in self.output_order] + sample_weight
        return self._test(ins)

    def predict_on_batch(self, data):
        # data is a dictionary mapping input names to arrays
        ins = [data[name] for name in self.input_order]
        return self._predict(ins)

    def fit(self, data, batch_size=128, nb_epoch=100, verbose=1, callbacks=[],
            validation_split=0., validation_data=None, shuffle=True,
            class_weight={}, sample_weight={}):
        X = [data[name] for name in self.input_order]
        y = [standardize_y(data[name]) for name in self.output_order]

        sample_weight_list = [standardize_weights(y[i],
                                                  sample_weight=sample_weight.get(self.output_order[i])) for i in range(len(self.output_order))]
        class_weight_list = [class_weight.get(name) for name in self.output_order]

        val_f = None
        val_ins = None
        if validation_data or validation_split:
            val_f = self._test
        if validation_data:
            # can't use sample weights with validation data at this point
            y_val = [standardize_y(validation_data[name]) for name in self.output_order]
            sample_weight = [standardize_weights(y_val[i]) for i in range(len(y_val))]
            val_ins = [validation_data[name] for name in self.input_order] + [standardize_y(validation_data[name]) for name in self.output_order] + sample_weight

        elif 0 < validation_split < 1:
            split_at = int(len(X[0]) * (1 - validation_split))
            X, X_val = (slice_X(X, 0, split_at), slice_X(X, split_at))
            y, y_val = (slice_X(y, 0, split_at), slice_X(y, split_at))
            sample_weight_list, sample_weight_list_val = (slice_X(sample_weight_list, 0, split_at), slice_X(sample_weight_list, split_at))
            val_ins = X_val + y_val + sample_weight_list_val

        f = self._train
        out_labels = ['loss']
        metrics = ['loss', 'val_loss']

        sample_weight_list = [standardize_weights(y[i],
                                                  sample_weight=sample_weight_list[i],
                                                  class_weight=class_weight_list[i]) for i in range(len(self.output_order))]
        ins = X + y + sample_weight_list
        history = self._fit(f, ins, out_labels=out_labels, batch_size=batch_size, nb_epoch=nb_epoch,
                            verbose=verbose, callbacks=callbacks,
                            val_f=val_f, val_ins=val_ins,
                            shuffle=shuffle, metrics=metrics)
        return history

    def evaluate(self, data, batch_size=128, verbose=0, sample_weight={}):
        sample_weight = [standardize_weights(data[name],
                                             sample_weight=sample_weight.get(name)) for name in self.output_order]

        ins = [data[name] for name in self.input_order] + [standardize_y(data[name]) for name in self.output_order] + sample_weight
        outs = self._test_loop(self._test, ins, batch_size, verbose)
        return outs[0]

    def predict(self, data, batch_size=128, verbose=0):
        ins = [data[name] for name in self.input_order]
        outs = self._predict_loop(self._predict, ins, batch_size, verbose)
        return dict(zip(self.output_order, outs))

    def save_weights(self, filepath, overwrite=False):
        # Save weights from all layers to HDF5
        import h5py
        import os.path
        # if file exists and should not be overwritten
        if not overwrite and os.path.isfile(filepath):
            import sys
            get_input = input
            if sys.version_info[:2] <= (2, 7):
                get_input = raw_input
            overwrite = get_input('[WARNING] %s already exists - overwrite? [y/n]' % (filepath))
            while overwrite not in ['y', 'n']:
                overwrite = get_input('Enter "y" (overwrite) or "n" (cancel).')
            if overwrite == 'n':
                return
            print('[TIP] Next time specify overwrite=True in save_weights!')

        f = h5py.File(filepath, 'w')
        g = f.create_group('graph')
        weights = self.get_weights()
        g.attrs['nb_params'] = len(weights)
        for n, param in enumerate(weights):
            param_name = 'param_{}'.format(n)
            param_dset = g.create_dataset(param_name, param.shape, dtype=param.dtype)
            param_dset[:] = param
        f.flush()
        f.close()

    def load_weights(self, filepath):
        # Loads weights from HDF5 file
        import h5py
        f = h5py.File(filepath)
        g = f['graph']
        weights = [g['param_{}'.format(p)] for p in range(g.attrs['nb_params'])]
        self.set_weights(weights)
        f.close()<|MERGE_RESOLUTION|>--- conflicted
+++ resolved
@@ -385,14 +385,6 @@
         test_loss = weighted_loss(self.y, self.y_test, self.weights, mask)
 
         if class_mode == "categorical":
-<<<<<<< HEAD
-            train_accuracy = T.mean(T.eq(T.argmax(self.y, axis=-1), T.argmax(self.y_train, axis=-1)), dtype=self.y.dtype)
-            test_accuracy = T.mean(T.eq(T.argmax(self.y, axis=-1), T.argmax(self.y_test, axis=-1)), dtype=self.y.dtype)
-
-        elif class_mode == "binary":
-            train_accuracy = T.mean(T.eq(self.y, T.round(self.y_train)), dtype=self.y.dtype)
-            test_accuracy = T.mean(T.eq(self.y, T.round(self.y_test)), dtype=self.y.dtype)
-=======
             train_accuracy = K.mean(K.equal(K.argmax(self.y, axis=-1),
                                             K.argmax(self.y_train, axis=-1)))
             test_accuracy = K.mean(K.equal(K.argmax(self.y, axis=-1),
@@ -401,7 +393,6 @@
         elif class_mode == "binary":
             train_accuracy = K.mean(K.equal(self.y, K.round(self.y_train)))
             test_accuracy = K.mean(K.equal(self.y, K.round(self.y_test)))
->>>>>>> 0933147d
         else:
             raise Exception("Invalid class mode:" + str(class_mode))
         self.class_mode = class_mode
