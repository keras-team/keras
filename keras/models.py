--- conflicted
+++ resolved
@@ -383,13 +383,8 @@
 
         for r in self.regularizers:
             train_loss = r(train_loss)
-<<<<<<< HEAD
         updates = self.optimizer.get_updates(self.params, self.constraints, self.learning_rate_multipliers, train_loss)
-        
-=======
-        updates = self.optimizer.get_updates(self.params, self.constraints, train_loss)
         updates += self.updates
->>>>>>> f3d9895a
 
         if type(self.X_train) == list:
             train_ins = self.X_train + [self.y, self.weights]
