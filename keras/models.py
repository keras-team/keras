--- conflicted
+++ resolved
@@ -237,63 +237,7 @@
         if obj in custom_objects:
             return custom_objects[obj]
         return obj
-<<<<<<< HEAD
-
-    f = h5py.File(filepath, mode='r')
-
-    # instantiate model
-    model_config = f.attrs.get('model_config')
-    if model_config is None:
-        raise ValueError('No model found in config file.')
-    model_config = json.loads(model_config.decode('utf-8'))
-    model = model_from_config(model_config, custom_objects=custom_objects)
-
-    # set weights
-    topology.load_weights_from_hdf5_group(f['model_weights'], model.layers)
-
-    # Early return if compilation is not required.
-    if not compile:
-        f.close()
-        return model
-
-    # instantiate optimizer
-    training_config = f.attrs.get('training_config')
-    if training_config is None:
-        warnings.warn('No training configuration found in save file: '
-                      'the model was *not* compiled. Compile it manually.')
-        f.close()
-        return model
-    training_config = json.loads(training_config.decode('utf-8'))
-    optimizer_config = training_config['optimizer_config']
-    optimizer = optimizers.deserialize(optimizer_config,
-                                       custom_objects=custom_objects)
-
-    # Recover loss functions and metrics.
-    loss = convert_custom_objects(training_config['loss'])
-    metrics = convert_custom_objects(training_config['metrics'])
-    sample_weight_mode = training_config['sample_weight_mode']
-    loss_weights = training_config['loss_weights']
-
-    # Compile model.
-    model.compile(optimizer=optimizer,
-                  loss=loss,
-                  metrics=metrics,
-                  loss_weights=loss_weights,
-                  sample_weight_mode=sample_weight_mode)
-
-    # Set optimizer weights.
-    if 'optimizer_weights' in f:
-        # Build train function (to get weight updates).
-        if isinstance(model, Sequential):
-            model.model._make_train_function()
-        else:
-            model._make_train_function()
-        optimizer_weights_group = f['optimizer_weights']
-        optimizer_weight_names = [n.decode('utf8') for n in optimizer_weights_group.attrs['weight_names']]
-        optimizer_weight_values = [optimizer_weights_group[n] for n in optimizer_weight_names]
-        model.optimizer.set_weights(optimizer_weight_values)
-    f.close()
-=======
+
     with h5py.File(filepath, mode='r') as f:
         # instantiate model
         model_config = f.attrs.get('model_config')
@@ -346,7 +290,6 @@
             optimizer_weight_values = [optimizer_weights_group[n] for n in
                                        optimizer_weight_names]
             model.optimizer.set_weights(optimizer_weight_values)
->>>>>>> 5012678e
     return model
 
 
