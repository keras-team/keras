--- conflicted
+++ resolved
@@ -880,67 +880,10 @@
         }
         callbacks._set_params(cbks_params)
         callbacks.on_train_begin()
-
-<<<<<<< HEAD
-=======
-        # util function to validate the batches produced
-        # by the generator
-        def input_validation(generator_output):
-            if not hasattr(generator_output, '__len__'):
-                _stop.set()
-                raise Exception('The generator output must be a tuple. Found: ' + str(type(generator_output)))
-            if len(generator_output) == 2:
-                X, y = generator_output
-                if type(X) == list:
-                    assert len(set([len(a) for a in X] + [len(y)])) == 1
-                else:
-                    assert len(X) == len(y)
-                    X = [X]
-                sample_weight = None
-            elif len(generator_output) == 3:
-                X, y, sample_weight = generator_output
-                if type(X) == list:
-                    assert len(set([len(a) for a in X] + [len(y), len(sample_weight)])) == 1
-                else:
-                    assert len(X) == len(y) == len(sample_weight)
-                    X = [X]
-            else:
-                _stop.set()
-                raise Exception('The generator output tuple must have '
-                                '2 or 3 elements.')
-            return X, y, sample_weight
-
-        # start generator thread storing batches into a queue
-        generator_queue = queue.Queue()
-        _stop = threading.Event()
-
-        def generator_task():
-            i = 0
-            while not _stop.is_set():
-                try:
-                    if generator_queue.qsize() < max_queue_size:
-                        try:
-                            generator_output = next(generator)
-                        except ValueError:
-                            continue
-                        generator_queue.put(generator_output)
-                        i += 1
-                    else:
-                        time.sleep(wait_time)
-                except:
-                    _stop.set()
-                    raise
-
-        generator_threads = [threading.Thread(target=generator_task) for _ in range(nb_worker)]
-        for thread in generator_threads:
-            thread.start()
-
->>>>>>> 2e90ae18
         self.stop_training = False
         for epoch in np.arange(nb_epoch):
             callbacks.on_epoch_begin(epoch)
             samples_seen = 0
-<<<<<<< HEAD
             gen = next(data_generator)
             for batch_index, d in enumerate(gen):
                 if samples_seen == 0:
@@ -952,20 +895,6 @@
                     X, y, sample_weight = d[:tuple_len]+(None,)
                 else:
                     X, y, sample_weight = d[:tuple_len]
-=======
-            batch_index = 0
-            while samples_seen < samples_per_epoch:
-                generator_output = None
-                while not _stop.is_set():
-                    if not generator_queue.empty():
-                        generator_output = generator_queue.get()
-                        break
-                    else:
-                        time.sleep(wait_time)
-
-                X, y, sample_weight = input_validation(generator_output)
-
->>>>>>> 2e90ae18
                 batch_logs = {}
                 batch_size = len(y)
                 batch_logs['batch'] = batch_index
