--- conflicted
+++ resolved
@@ -379,7 +379,6 @@
         return dict(list(base_config.items()) + list(config.items()))
 
 
-<<<<<<< HEAD
 class TransposedConvolution2D(Convolution2D):
     '''Transposed convolution operator for filtering windows of two-dimensional inputs.
     When using this layer as the first layer in a model,
@@ -469,10 +468,7 @@
         return dict(list(base_config.items()) + list(config.items()))
 
 
-class AtrousConv2D(Convolution2D):
-=======
 class AtrousConvolution2D(Convolution2D):
->>>>>>> 7e70e176
     '''Atrous Convolution operator for filtering windows of two-dimensional inputs.
     A.k.a dilated convolution or convolution with holes.
     When using this layer as the first layer in a model,
