--- conflicted
+++ resolved
@@ -23,12 +23,9 @@
                  init='uniform', activation='linear', weights=None,
                  border_mode='valid', subsample_length=1,
                  W_regularizer=None, b_regularizer=None, activity_regularizer=None,
-<<<<<<< HEAD
-                 W_constraint=None, b_constraint=None, W_learning_rate_multiplier=None, b_learning_rate_multiplier=None):
-=======
                  W_constraint=None, b_constraint=None,
+                 W_learning_rate_multiplier=None, b_learning_rate_multiplier=None
                  input_dim=None, input_length=None, **kwargs):
->>>>>>> f28d765b
 
         if border_mode not in {'valid', 'same'}:
             raise Exception('Invalid border mode for Convolution1D:', border_mode)
@@ -50,6 +47,11 @@
         self.b_constraint = constraints.get(b_constraint)
         self.constraints = [self.W_constraint, self.b_constraint]
 
+        self.W_learning_rate_multiplier = W_learning_rate_multiplier
+        self.b_learning_rate_multiplier = b_learning_rate_multiplier
+        self.learning_rate_multipliers = [self.W_learning_rate_multiplier,
+                                          self.b_learning_rate_multiplier]
+        
         self.initial_weights = weights
 
         self.input_dim = input_dim
@@ -79,18 +81,9 @@
             self.activity_regularizer.set_layer(self)
             self.regularizers.append(self.activity_regularizer)
 
-<<<<<<< HEAD
-        self.W_constraint = constraints.get(W_constraint)
-        self.b_constraint = constraints.get(b_constraint)
-        self.constraints = [self.W_constraint, self.b_constraint]
-        self.W_learning_rate_multiplier = W_learning_rate_multiplier
-        self.b_learning_rate_multiplier = b_learning_rate_multiplier
-        self.learning_rate_multipliers = [self.W_learning_rate_multiplier, self.b_learning_rate_multiplier]
-=======
         if self.initial_weights is not None:
             self.set_weights(self.initial_weights)
             del self.initial_weights
->>>>>>> f28d765b
 
     @property
     def output_shape(self):
@@ -114,23 +107,6 @@
         return output
 
     def get_config(self):
-<<<<<<< HEAD
-        return {"name": self.__class__.__name__,
-                "input_dim": self.input_dim,
-                "nb_filter": self.nb_filter,
-                "filter_length": self.filter_length,
-                "init": self.init.__name__,
-                "activation": self.activation.__name__,
-                "border_mode": self.border_mode,
-                "subsample_length": self.subsample_length,
-                "W_regularizer": self.W_regularizer.get_config() if self.W_regularizer else None,
-                "b_regularizer": self.b_regularizer.get_config() if self.b_regularizer else None,
-                "activity_regularizer": self.activity_regularizer.get_config() if self.activity_regularizer else None,
-                "W_constraint": self.W_constraint.get_config() if self.W_constraint else None,
-                "b_constraint": self.b_constraint.get_config() if self.b_constraint else None,
-                "W_learning_rate_multiplier": self.W_learning_rate_multiplier,
-                "b_learning_rate_multiplier": self.b_learning_rate_multiplier}
-=======
         config = {"name": self.__class__.__name__,
                   "nb_filter": self.nb_filter,
                   "filter_length": self.filter_length,
@@ -143,12 +119,12 @@
                   "activity_regularizer": self.activity_regularizer.get_config() if self.activity_regularizer else None,
                   "W_constraint": self.W_constraint.get_config() if self.W_constraint else None,
                   "b_constraint": self.b_constraint.get_config() if self.b_constraint else None,
+                  "W_learning_rate_multiplier": self.W_learning_rate_multiplier,
+                  "b_learning_rate_multiplier": self.b_learning_rate_multiplier,
                   "input_dim": self.input_dim,
                   "input_length": self.input_length}
         base_config = super(Convolution1D, self).get_config()
         return dict(list(base_config.items()) + list(config.items()))
->>>>>>> f28d765b
-
 
 class Convolution2D(Layer):
     input_ndim = 4
@@ -157,11 +133,9 @@
                  init='glorot_uniform', activation='linear', weights=None,
                  border_mode='valid', subsample=(1, 1), dim_ordering='th',
                  W_regularizer=None, b_regularizer=None, activity_regularizer=None,
-<<<<<<< HEAD
-                 W_constraint=None, b_constraint=None, W_learning_rate_multiplier=None, b_learning_rate_multiplier=None):
-=======
-                 W_constraint=None, b_constraint=None, **kwargs):
->>>>>>> f28d765b
+                 W_constraint=None, b_constraint=None,
+                 W_learning_rate_multiplier=None, b_learning_rate_multiplier=None,
+                 **kwargs):
 
         if border_mode not in {'valid', 'same'}:
             raise Exception('Invalid border mode for Convolution2D:', border_mode)
@@ -184,6 +158,11 @@
         self.b_constraint = constraints.get(b_constraint)
         self.constraints = [self.W_constraint, self.b_constraint]
 
+        self.W_learning_rate_multiplier = W_learning_rate_multiplier
+        self.b_learning_rate_multiplier = b_learning_rate_multiplier
+        self.learning_rate_multipliers = [self.W_learning_rate_multiplier,\
+                                          self.b_learning_rate_multiplier]
+
         self.initial_weights = weights
         self.input = K.placeholder(ndim=4)
         super(Convolution2D, self).__init__(**kwargs)
@@ -214,14 +193,6 @@
             self.activity_regularizer.set_layer(self)
             self.regularizers.append(self.activity_regularizer)
 
-<<<<<<< HEAD
-        self.W_constraint = constraints.get(W_constraint)
-        self.b_constraint = constraints.get(b_constraint)
-        self.constraints = [self.W_constraint, self.b_constraint]
-        self.W_learning_rate_multiplier = W_learning_rate_multiplier
-        self.b_learning_rate_multiplier = b_learning_rate_multiplier
-        self.learning_rate_multipliers = [self.W_learning_rate_multiplier, self.b_learning_rate_multiplier]
-=======
         if self.initial_weights is not None:
             self.set_weights(self.initial_weights)
             del self.initial_weights
@@ -237,7 +208,6 @@
             cols = input_shape[2]
         else:
             raise Exception('Invalid dim_ordering: ' + self.dim_ordering)
->>>>>>> f28d765b
 
         rows = conv_output_length(rows, self.nb_row,
                                   self.border_mode, self.subsample[0])
@@ -262,24 +232,6 @@
         return output
 
     def get_config(self):
-<<<<<<< HEAD
-        return {"name": self.__class__.__name__,
-                "nb_filter": self.nb_filter,
-                "stack_size": self.stack_size,
-                "nb_row": self.nb_row,
-                "nb_col": self.nb_col,
-                "init": self.init.__name__,
-                "activation": self.activation.__name__,
-                "border_mode": self.border_mode,
-                "subsample": self.subsample,
-                "W_regularizer": self.W_regularizer.get_config() if self.W_regularizer else None,
-                "b_regularizer": self.b_regularizer.get_config() if self.b_regularizer else None,
-                "activity_regularizer": self.activity_regularizer.get_config() if self.activity_regularizer else None,
-                "W_constraint": self.W_constraint.get_config() if self.W_constraint else None,
-                "b_constraint": self.b_constraint.get_config() if self.b_constraint else None,
-                "W_learning_rate_multiplier": self.W_learning_rate_multiplier,
-                "b_learning_rate_multiplier": self.b_learning_rate_multiplier}
-=======
         config = {"name": self.__class__.__name__,
                   "nb_filter": self.nb_filter,
                   "nb_row": self.nb_row,
@@ -293,11 +245,12 @@
                   "b_regularizer": self.b_regularizer.get_config() if self.b_regularizer else None,
                   "activity_regularizer": self.activity_regularizer.get_config() if self.activity_regularizer else None,
                   "W_constraint": self.W_constraint.get_config() if self.W_constraint else None,
-                  "b_constraint": self.b_constraint.get_config() if self.b_constraint else None}
+                  "b_constraint": self.b_constraint.get_config() if self.b_constraint else None,
+                  "W_learning_rate_multiplier": self.W_learning_rate_multiplier,
+                  "b_learning_rate_multiplier": self.b_learning_rate_multiplier
+                }
         base_config = super(Convolution2D, self).get_config()
         return dict(list(base_config.items()) + list(config.items()))
->>>>>>> f28d765b
-
 
 class MaxPooling1D(Layer):
     input_ndim = 3
