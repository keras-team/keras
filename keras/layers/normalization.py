from ..engine import Layer, InputSpec
from .. import initializations, regularizers
from .. import backend as K


class BatchNormalization(Layer):
    '''Normalize the activations of the previous layer at each batch,
    i.e. applies a transformation that maintains the mean activation
    close to 0 and the activation standard deviation close to 1.

    # Arguments
        epsilon: small float > 0. Fuzz parameter.
            Theano expects epsilon >= 1e-5.
        mode: integer, 0, 1 or 2.
            - 0: feature-wise normalization.
                Each feature map in the input will
                be normalized separately. The axis on which
                to normalize is specified by the `axis` argument.
                Note that if the input is a 4D image tensor
                using Theano conventions (samples, channels, rows, cols)
                then you should set `axis` to `1` to normalize along
                the channels axis.
                During training we use per-batch statistics to normalize
                the data, and during testing we use running averages
                computed during the training phase.
            - 1: sample-wise normalization. This mode assumes a 2D input.
            - 2: feature-wise normalization, like mode 0, but
                using per-batch statistics to normalize the data during both
                testing and training.
        axis: integer, axis along which to normalize in mode 0. For instance,
            if your input tensor has shape (samples, channels, rows, cols),
            set axis to 1 to normalize per feature map (channels axis).
        momentum: momentum in the computation of the
            exponential average of the mean and standard deviation
            of the data, for feature-wise normalization.
        weights: Initialization weights.
            List of 2 Numpy arrays, with shapes:
            `[(input_shape,), (input_shape,)]`
            Note that the order of this list is [gamma, beta, mean, std]
        beta_init: name of initialization function for shift parameter
            (see [initializations](../initializations.md)), or alternatively,
            Theano/TensorFlow function to use for weights initialization.
            This parameter is only relevant if you don't pass a `weights` argument.
        gamma_init: name of initialization function for scale parameter (see
            [initializations](../initializations.md)), or alternatively,
            Theano/TensorFlow function to use for weights initialization.
            This parameter is only relevant if you don't pass a `weights` argument.
        gamma_regularizer: instance of [WeightRegularizer](../regularizers.md)
            (eg. L1 or L2 regularization), applied to the gamma vector.
        beta_regularizer: instance of [WeightRegularizer](../regularizers.md),
            applied to the beta vector.

    # Input shape
        Arbitrary. Use the keyword argument `input_shape`
        (tuple of integers, does not include the samples axis)
        when using this layer as the first layer in a model.

    # Output shape
        Same shape as input.

    # References
        - [Batch Normalization: Accelerating Deep Network Training by Reducing Internal Covariate Shift](http://jmlr.org/proceedings/papers/v37/ioffe15.pdf)
    '''
    def __init__(self, epsilon=1e-3, mode=0, axis=-1, momentum=0.99,
                 weights=None, beta_init='zero', gamma_init='one',
                 gamma_regularizer=None, beta_regularizer=None, **kwargs):
        self.supports_masking = True
        self.beta_init = initializations.get(beta_init)
        self.gamma_init = initializations.get(gamma_init)
        self.epsilon = epsilon
        self.mode = mode
        self.axis = axis
        self.momentum = momentum
        self.gamma_regularizer = regularizers.get(gamma_regularizer)
        self.beta_regularizer = regularizers.get(beta_regularizer)
        self.initial_weights = weights
        if self.mode == 0:
            self.uses_learning_phase = True
        super(BatchNormalization, self).__init__(**kwargs)

    def build(self, input_shape):
        self.input_spec = [InputSpec(shape=input_shape)]
        shape = (input_shape[self.axis],)

        self.gamma = self.add_weight(shape,
                                     initializer=self.gamma_init,
                                     regularizer=self.gamma_regularizer,
                                     name='{}_gamma'.format(self.name))
        self.beta = self.add_weight(shape,
                                    initializer=self.beta_init,
                                    regularizer=self.beta_regularizer,
                                    name='{}_beta'.format(self.name))
        self.running_mean = self.add_weight(shape, initializer='zero',
                                            name='{}_running_mean'.format(self.name),
                                            trainable=False)
        self.running_std = self.add_weight(shape, initializer='one',
                                           name='{}_running_std'.format(self.name),
                                           trainable=False)

        if self.initial_weights is not None:
            self.set_weights(self.initial_weights)
            del self.initial_weights
        self.built = True

    def call(self, x, mask=None):
        if self.mode == 0 or self.mode == 2:
            assert self.built, 'Layer must be built before being called'
            input_shape = self.input_spec[0].shape

            reduction_axes = list(range(len(input_shape)))
            del reduction_axes[self.axis]
            broadcast_shape = [1] * len(input_shape)
            broadcast_shape[self.axis] = input_shape[self.axis]

            x_normed, mean, std = K.normalize_batch_in_training(
                x, self.gamma, self.beta, reduction_axes,
                epsilon=self.epsilon)

<<<<<<< HEAD
                self.add_update([K.moving_average_update(self.running_mean, mean, self.momentum),
                                 K.moving_average_update(self.running_std, std, self.momentum)], x)
=======
            if self.mode == 0:
                self.add_updates([K.moving_average_update(self.running_mean, mean, self.momentum),
                                  K.moving_average_update(self.running_std, std, self.momentum)], x)
>>>>>>> 9f33f8af

                if sorted(reduction_axes) == range(K.ndim(x))[:-1]:
                    x_normed_running = K.batch_normalization(
                        x, self.running_mean, self.running_std,
                        self.beta, self.gamma,
                        epsilon=self.epsilon)
                else:
                    # need broadcasting
                    broadcast_running_mean = K.reshape(self.running_mean, broadcast_shape)
                    broadcast_running_std = K.reshape(self.running_std, broadcast_shape)
                    broadcast_beta = K.reshape(self.beta, broadcast_shape)
                    broadcast_gamma = K.reshape(self.gamma, broadcast_shape)
                    x_normed_running = K.batch_normalization(
                        x, broadcast_running_mean, broadcast_running_std,
                        broadcast_beta, broadcast_gamma,
                        epsilon=self.epsilon)

                # pick the normalized form of x corresponding to the training phase
                x_normed = K.in_train_phase(x_normed, x_normed_running)

        elif self.mode == 1:
            # sample-wise normalization
            m = K.mean(x, axis=-1, keepdims=True)
            std = K.sqrt(K.var(x, axis=-1, keepdims=True) + self.epsilon)
            x_normed = (x - m) / (std + self.epsilon)
            x_normed = self.gamma * x_normed + self.beta
        return x_normed

    def get_config(self):
        config = {'epsilon': self.epsilon,
                  'mode': self.mode,
                  'axis': self.axis,
                  'gamma_regularizer': self.gamma_regularizer.get_config() if self.gamma_regularizer else None,
                  'beta_regularizer': self.beta_regularizer.get_config() if self.beta_regularizer else None,
                  'momentum': self.momentum}
        base_config = super(BatchNormalization, self).get_config()
        return dict(list(base_config.items()) + list(config.items()))<|MERGE_RESOLUTION|>--- conflicted
+++ resolved
@@ -116,14 +116,9 @@
                 x, self.gamma, self.beta, reduction_axes,
                 epsilon=self.epsilon)
 
-<<<<<<< HEAD
-                self.add_update([K.moving_average_update(self.running_mean, mean, self.momentum),
-                                 K.moving_average_update(self.running_std, std, self.momentum)], x)
-=======
             if self.mode == 0:
                 self.add_updates([K.moving_average_update(self.running_mean, mean, self.momentum),
                                   K.moving_average_update(self.running_std, std, self.momentum)], x)
->>>>>>> 9f33f8af
 
                 if sorted(reduction_axes) == range(K.ndim(x))[:-1]:
                     x_normed_running = K.batch_normalization(
