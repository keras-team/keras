# -*- coding: utf-8 -*-
from __future__ import absolute_import

from .. import backend as K
from ..engine import Layer
from ..engine import InputSpec
from ..utils import conv_utils
from ..legacy import interfaces


class _Pooling1D(Layer):
    """Abstract class for different pooling 1D layers.
    """

    def __init__(self, pool_size=2, strides=None,
                 padding='valid', **kwargs):
        super(_Pooling1D, self).__init__(**kwargs)
        if strides is None:
            strides = pool_size
        self.pool_size = conv_utils.normalize_tuple(pool_size, 1, 'pool_size')
        self.strides = conv_utils.normalize_tuple(strides, 1, 'strides')
        self.padding = conv_utils.normalize_padding(padding)
        self.input_spec = InputSpec(ndim=3)

    def compute_output_shape(self, input_shape):
        length = conv_utils.conv_output_length(input_shape[1],
                                               self.pool_size[0],
                                               self.padding,
                                               self.strides[0])
        return (input_shape[0], length, input_shape[2])

    def _pooling_function(self, inputs, pool_size, strides,
                          padding, data_format):
        raise NotImplementedError

    def call(self, inputs):
        inputs = K.expand_dims(inputs, 2)   # add dummy last dimension
        output = self._pooling_function(inputs=inputs,
                                        pool_size=self.pool_size + (1,),
                                        strides=self.strides + (1,),
                                        padding=self.padding,
                                        data_format='channels_last')
        return K.squeeze(output, 2)  # remove dummy last dimension

    def get_config(self):
        config = {'strides': self.strides,
                  'pool_size': self.pool_size,
                  'padding': self.padding}
        base_config = super(_Pooling1D, self).get_config()
        return dict(list(base_config.items()) + list(config.items()))


class MaxPooling1D(_Pooling1D):
    """Max pooling operation for temporal data.

    # Arguments
        pool_size: Integer, size of the max pooling windows.
        strides: Integer, or None. Factor by which to downscale.
            E.g. 2 will halve the input.
            If None, it will default to `pool_size`.
        padding: One of `"valid"` or `"same"` (case-insensitive).

    # Input shape
        3D tensor with shape: `(batch_size, steps, features)`.

    # Output shape
        3D tensor with shape: `(batch_size, downsampled_steps, features)`.
    """

    @interfaces.legacy_pooling1d_support
    def __init__(self, pool_size=2, strides=None,
                 padding='valid', **kwargs):
        super(MaxPooling1D, self).__init__(pool_size, strides,
                                           padding, **kwargs)

    def _pooling_function(self, inputs, pool_size, strides,
                          padding, data_format):
        output = K.pool2d(inputs, pool_size, strides,
                          padding, data_format, pool_mode='max')
        return output


class AveragePooling1D(_Pooling1D):
    """Average pooling for temporal data.

    # Arguments
        pool_size: Integer, size of the max pooling windows.
        strides: Integer, or None. Factor by which to downscale.
            E.g. 2 will halve the input.
            If None, it will default to `pool_size`.
        padding: One of `"valid"` or `"same"` (case-insensitive).

    # Input shape
        3D tensor with shape: `(batch_size, steps, features)`.

    # Output shape
        3D tensor with shape: `(batch_size, downsampled_steps, features)`.
    """
<<<<<<< HEAD
    @interfaces.legacy_averagepooling1d_support
=======

    @interfaces.legacy_pooling1d_support
>>>>>>> 74cf6df1
    def __init__(self, pool_size=2, strides=None,
                 padding='valid', **kwargs):
        super(AveragePooling1D, self).__init__(pool_size, strides,
                                               padding, **kwargs)

    def _pooling_function(self, inputs, pool_size, strides,
                          padding, data_format):
        output = K.pool2d(inputs, pool_size, strides,
                          padding, data_format, pool_mode='avg')
        return output


class _Pooling2D(Layer):
    """Abstract class for different pooling 2D layers.
    """

    def __init__(self, pool_size=(2, 2), strides=None, padding='valid',
                 data_format=None, **kwargs):
        super(_Pooling2D, self).__init__(**kwargs)
        data_format = conv_utils.normalize_data_format(data_format)
        if strides is None:
            strides = pool_size
        self.pool_size = conv_utils.normalize_tuple(pool_size, 2, 'pool_size')
        self.strides = conv_utils.normalize_tuple(strides, 2, 'strides')
        self.padding = conv_utils.normalize_padding(padding)
        self.data_format = conv_utils.normalize_data_format(data_format)
        self.input_spec = InputSpec(ndim=4)

    def compute_output_shape(self, input_shape):
        if self.data_format == 'channels_first':
            rows = input_shape[2]
            cols = input_shape[3]
        elif self.data_format == 'channels_last':
            rows = input_shape[1]
            cols = input_shape[2]
        rows = conv_utils.conv_output_length(rows, self.pool_size[0],
                                             self.padding, self.strides[0])
        cols = conv_utils.conv_output_length(cols, self.pool_size[1],
                                             self.padding, self.strides[1])
        if self.data_format == 'channels_first':
            return (input_shape[0], input_shape[1], rows, cols)
        elif self.data_format == 'channels_last':
            return (input_shape[0], rows, cols, input_shape[3])

    def _pooling_function(self, inputs, pool_size, strides,
                          padding, data_format):
        raise NotImplementedError

    def call(self, inputs):
        output = self._pooling_function(inputs=inputs,
                                        pool_size=self.pool_size,
                                        strides=self.strides,
                                        padding=self.padding,
                                        data_format=self.data_format)
        return output

    def get_config(self):
        config = {'pool_size': self.pool_size,
                  'padding': self.padding,
                  'strides': self.strides,
                  'data_format': self.data_format}
        base_config = super(_Pooling2D, self).get_config()
        return dict(list(base_config.items()) + list(config.items()))


class MaxPooling2D(_Pooling2D):
    """Max pooling operation for spatial data.

    # Arguments
        pool_size: integer or tuple of 2 integers,
            factors by which to downscale (vertical, horizontal).
            (2, 2) will halve the input in both spatial dimension.
            If only one integer is specified, the same window length
            will be used for both dimensions.
        strides: Integer, tuple of 2 integers, or None.
            Strides values.
            If None, it will default to `pool_size`.
        padding: One of `"valid"` or `"same"` (case-insensitive).
        data_format: A string,
            one of `channels_last` (default) or `channels_first`.
            The ordering of the dimensions in the inputs.
            `channels_last` corresponds to inputs with shape
            `(batch, width, height, channels)` while `channels_first`
            corresponds to inputs with shape
            `(batch, channels, width, height)`.
            It defaults to the `image_data_format` value found in your
            Keras config file at `~/.keras/keras.json`.
            If you never set it, then it will be "channels_last".

    # Input shape
        - If `data_format='channels_last'`:
            4D tensor with shape:
            `(batch_size, rows, cols, channels)`
        - If `data_format='channels_first'`:
            4D tensor with shape:
            `(batch_size, channels, rows, cols)`

    # Output shape
        - If `data_format='channels_last'`:
            4D tensor with shape:
            `(batch_size, pooled_rows, pooled_cols, channels)`
        - If `data_format='channels_first'`:
            4D tensor with shape:
            `(batch_size, channels, pooled_rows, pooled_cols)`
    """

    def __init__(self, pool_size=(2, 2), strides=None, padding='valid',
                 data_format=None, **kwargs):
        super(MaxPooling2D, self).__init__(pool_size, strides, padding,
                                           data_format, **kwargs)

    def _pooling_function(self, inputs, pool_size, strides,
                          padding, data_format):
        output = K.pool2d(inputs, pool_size, strides,
                          padding, data_format,
                          pool_mode='max')
        return output


class AveragePooling2D(_Pooling2D):
    """Average pooling operation for spatial data.

    # Arguments
        pool_size: integer or tuple of 2 integers,
            factors by which to downscale (vertical, horizontal).
            (2, 2) will halve the input in both spatial dimension.
            If only one integer is specified, the same window length
            will be used for both dimensions.
        strides: Integer, tuple of 2 integers, or None.
            Strides values.
            If None, it will default to `pool_size`.
        padding: One of `"valid"` or `"same"` (case-insensitive).
        data_format: A string,
            one of `channels_last` (default) or `channels_first`.
            The ordering of the dimensions in the inputs.
            `channels_last` corresponds to inputs with shape
            `(batch, width, height, channels)` while `channels_first`
            corresponds to inputs with shape
            `(batch, channels, width, height)`.
            It defaults to the `image_data_format` value found in your
            Keras config file at `~/.keras/keras.json`.
            If you never set it, then it will be "channels_last".

    # Input shape
        - If `data_format='channels_last'`:
            4D tensor with shape:
            `(batch_size, rows, cols, channels)`
        - If `data_format='channels_first'`:
            4D tensor with shape:
            `(batch_size, channels, rows, cols)`

    # Output shape
        - If `data_format='channels_last'`:
            4D tensor with shape:
            `(batch_size, pooled_rows, pooled_cols, channels)`
        - If `data_format='channels_first'`:
            4D tensor with shape:
            `(batch_size, channels, pooled_rows, pooled_cols)`
    """

    def __init__(self, pool_size=(2, 2), strides=None, padding='valid',
                 data_format=None, **kwargs):
        super(AveragePooling2D, self).__init__(pool_size, strides, padding,
                                               data_format, **kwargs)

    def _pooling_function(self, inputs, pool_size, strides,
                          padding, data_format):
        output = K.pool2d(inputs, pool_size, strides,
                          padding, data_format, pool_mode='avg')
        return output


class _Pooling3D(Layer):
    """Abstract class for different pooling 3D layers.
    """

    def __init__(self, pool_size=(2, 2, 2), strides=None, padding='valid',
                 data_format=None, **kwargs):
        super(_Pooling3D, self).__init__(**kwargs)
        if strides is None:
            strides = pool_size
        self.pool_size = conv_utils.normalize_tuple(pool_size, 3, 'pool_size')
        self.strides = conv_utils.normalize_tuple(strides, 3, 'strides')
        self.padding = conv_utils.normalize_padding(padding)
        self.data_format = conv_utils.normalize_data_format(data_format)
        self.input_spec = InputSpec(ndim=5)

    def compute_output_shape(self, input_shape):
        if self.data_format == 'channels_first':
            len_dim1 = input_shape[2]
            len_dim2 = input_shape[3]
            len_dim3 = input_shape[4]
        elif self.data_format == 'channels_last':
            len_dim1 = input_shape[1]
            len_dim2 = input_shape[2]
            len_dim3 = input_shape[3]
        len_dim1 = conv_utils.conv_output_length(len_dim1, self.pool_size[0],
                                                 self.padding, self.strides[0])
        len_dim2 = conv_utils.conv_output_length(len_dim2, self.pool_size[1],
                                                 self.padding, self.strides[1])
        len_dim3 = conv_utils.conv_output_length(len_dim3, self.pool_size[2],
                                                 self.padding, self.strides[2])
        if self.data_format == 'channels_first':
            return (input_shape[0],
                    input_shape[1],
                    len_dim1, len_dim2, len_dim3)
        elif self.data_format == 'channels_last':
            return (input_shape[0],
                    len_dim1, len_dim2, len_dim3,
                    input_shape[4])

    def _pooling_function(self, inputs, pool_size, strides,
                          padding, data_format):
        raise NotImplementedError

    def call(self, inputs):
        output = self._pooling_function(inputs=inputs,
                                        pool_size=self.pool_size,
                                        strides=self.strides,
                                        padding=self.padding,
                                        data_format=self.data_format)
        return output

    def get_config(self):
        config = {'pool_size': self.pool_size,
                  'padding': self.padding,
                  'strides': self.strides,
                  'data_format': self.data_format}
        base_config = super(_Pooling3D, self).get_config()
        return dict(list(base_config.items()) + list(config.items()))


class MaxPooling3D(_Pooling3D):
    """Max pooling operation for 3D data (spatial or spatio-temporal).

    # Arguments
        pool_size: tuple of 3 integers,
            factors by which to downscale (dim1, dim2, dim3).
            (2, 2, 2) will halve the size of the 3D input in each dimension.
        strides: tuple of 3 integers, or None. Strides values.
        padding: One of `"valid"` or `"same"` (case-insensitive).
        data_format: A string,
            one of `channels_last` (default) or `channels_first`.
            The ordering of the dimensions in the inputs.
            `channels_last` corresponds to inputs with shape
            `(batch, spatial_dim1, spatial_dim2, spatial_dim3, channels)`
            while `channels_first` corresponds to inputs with shape
            `(batch, channels, spatial_dim1, spatial_dim2, spatial_dim3)`.
            It defaults to the `image_data_format` value found in your
            Keras config file at `~/.keras/keras.json`.
            If you never set it, then it will be "channels_last".

    # Input shape
        - If `data_format='channels_last'`:
            5D tensor with shape:
            `(batch_size, spatial_dim1, spatial_dim2, spatial_dim3, channels)`
        - If `data_format='channels_first'`:
            5D tensor with shape:
            `(batch_size, channels, spatial_dim1, spatial_dim2, spatial_dim3)`

    # Output shape
        - If `data_format='channels_last'`:
            5D tensor with shape:
            `(batch_size, pooled_dim1, pooled_dim2, pooled_dim3, channels)`
        - If `data_format='channels_first'`:
            5D tensor with shape:
            `(batch_size, channels, pooled_dim1, pooled_dim2, pooled_dim3)`
    """

    def __init__(self, pool_size=(2, 2, 2), strides=None, padding='valid',
                 data_format=None, **kwargs):
        super(MaxPooling3D, self).__init__(pool_size, strides, padding,
                                           data_format, **kwargs)

    def _pooling_function(self, inputs, pool_size, strides,
                          padding, data_format):
        output = K.pool3d(inputs, pool_size, strides,
                          padding, data_format, pool_mode='max')
        return output


class AveragePooling3D(_Pooling3D):
    """Average pooling operation for 3D data (spatial or spatio-temporal).

    # Arguments
        pool_size: tuple of 3 integers,
            factors by which to downscale (dim1, dim2, dim3).
            (2, 2, 2) will halve the size of the 3D input in each dimension.
        strides: tuple of 3 integers, or None. Strides values.
        padding: One of `"valid"` or `"same"` (case-insensitive).
        data_format: A string,
            one of `channels_last` (default) or `channels_first`.
            The ordering of the dimensions in the inputs.
            `channels_last` corresponds to inputs with shape
            `(batch, spatial_dim1, spatial_dim2, spatial_dim3, channels)`
            while `channels_first` corresponds to inputs with shape
            `(batch, channels, spatial_dim1, spatial_dim2, spatial_dim3)`.
            It defaults to the `image_data_format` value found in your
            Keras config file at `~/.keras/keras.json`.
            If you never set it, then it will be "channels_last".

    # Input shape
        - If `data_format='channels_last'`:
            5D tensor with shape:
            `(batch_size, spatial_dim1, spatial_dim2, spatial_dim3, channels)`
        - If `data_format='channels_first'`:
            5D tensor with shape:
            `(batch_size, channels, spatial_dim1, spatial_dim2, spatial_dim3)`

    # Output shape
        - If `data_format='channels_last'`:
            5D tensor with shape:
            `(batch_size, pooled_dim1, pooled_dim2, pooled_dim3, channels)`
        - If `data_format='channels_first'`:
            5D tensor with shape:
            `(batch_size, channels, pooled_dim1, pooled_dim2, pooled_dim3)`
    """

    def __init__(self, pool_size=(2, 2, 2), strides=None, padding='valid',
                 data_format=None, **kwargs):
        super(AveragePooling3D, self).__init__(pool_size, strides, padding,
                                               data_format, **kwargs)

    def _pooling_function(self, inputs, pool_size, strides,
                          padding, data_format):
        output = K.pool3d(inputs, pool_size, strides,
                          padding, data_format,
                          pool_mode='avg')
        return output


class _GlobalPooling1D(Layer):
    """Abstract class for different global pooling 1D layers.
    """

    def __init__(self, **kwargs):
        super(_GlobalPooling1D, self).__init__(**kwargs)
        self.input_spec = InputSpec(ndim=3)

    def compute_output_shape(self, input_shape):
        return (input_shape[0], input_shape[2])

    def call(self, inputs):
        raise NotImplementedError


class GlobalAveragePooling1D(_GlobalPooling1D):
    """Global average pooling operation for temporal data.

    # Input shape
        3D tensor with shape: `(batch_size, steps, features)`.

    # Output shape
        2D tensor with shape:
        `(batch_size, channels)`
    """

    def call(self, inputs):
        return K.mean(inputs, axis=1)


class GlobalMaxPooling1D(_GlobalPooling1D):
    """Global max pooling operation for temporal data.

    # Input shape
        3D tensor with shape: `(batch_size, steps, features)`.

    # Output shape
        2D tensor with shape:
        `(batch_size, channels)`
    """

    def call(self, inputs):
        return K.max(inputs, axis=1)


class _GlobalPooling2D(Layer):
    """Abstract class for different global pooling 2D layers.
    """

    def __init__(self, data_format=None, **kwargs):
        super(_GlobalPooling2D, self).__init__(**kwargs)
        self.data_format = conv_utils.normalize_data_format(data_format)
        self.input_spec = InputSpec(ndim=4)

    def compute_output_shape(self, input_shape):
        if self.data_format == 'channels_last':
            return (input_shape[0], input_shape[3])
        else:
            return (input_shape[0], input_shape[1])

    def call(self, inputs):
        raise NotImplementedError

    def get_config(self):
        config = {'data_format': self.data_format}
        base_config = super(_GlobalPooling2D, self).get_config()
        return dict(list(base_config.items()) + list(config.items()))


class GlobalAveragePooling2D(_GlobalPooling2D):
    """Global average pooling operation for spatial data.

    # Arguments
        data_format: A string,
            one of `channels_last` (default) or `channels_first`.
            The ordering of the dimensions in the inputs.
            `channels_last` corresponds to inputs with shape
            `(batch, width, height, channels)` while `channels_first`
            corresponds to inputs with shape
            `(batch, channels, width, height)`.
            It defaults to the `image_data_format` value found in your
            Keras config file at `~/.keras/keras.json`.
            If you never set it, then it will be "channels_last".

    # Input shape
        - If `data_format='channels_last'`:
            4D tensor with shape:
            `(batch_size, rows, cols, channels)`
        - If `data_format='channels_first'`:
            4D tensor with shape:
            `(batch_size, channels, rows, cols)`

    # Output shape
        2D tensor with shape:
        `(batch_size, channels)`
    """

    def call(self, inputs):
        if self.data_format == 'channels_last':
            return K.mean(inputs, axis=[1, 2])
        else:
            return K.mean(inputs, axis=[2, 3])


class GlobalMaxPooling2D(_GlobalPooling2D):
    """Global max pooling operation for spatial data.

    # Arguments
        data_format: A string,
            one of `channels_last` (default) or `channels_first`.
            The ordering of the dimensions in the inputs.
            `channels_last` corresponds to inputs with shape
            `(batch, width, height, channels)` while `channels_first`
            corresponds to inputs with shape
            `(batch, channels, width, height)`.
            It defaults to the `image_data_format` value found in your
            Keras config file at `~/.keras/keras.json`.
            If you never set it, then it will be "channels_last".

    # Input shape
        - If `data_format='channels_last'`:
            4D tensor with shape:
            `(batch_size, rows, cols, channels)`
        - If `data_format='channels_first'`:
            4D tensor with shape:
            `(batch_size, channels, rows, cols)`

    # Output shape
        2D tensor with shape:
        `(batch_size, channels)`
    """

    def call(self, inputs):
        if self.data_format == 'channels_last':
            return K.max(inputs, axis=[1, 2])
        else:
            return K.max(inputs, axis=[2, 3])


class _GlobalPooling3D(Layer):
    """Abstract class for different global pooling 3D layers.
    """

    def __init__(self, data_format=None, **kwargs):
        super(_GlobalPooling3D, self).__init__(**kwargs)
        self.data_format = conv_utils.normalize_data_format(data_format)
        self.input_spec = InputSpec(ndim=5)

    def compute_output_shape(self, input_shape):
        if self.data_format == 'channels_last':
            return (input_shape[0], input_shape[4])
        else:
            return (input_shape[0], input_shape[1])

    def call(self, inputs):
        raise NotImplementedError

    def get_config(self):
        config = {'data_format': self.data_format}
        base_config = super(_GlobalPooling3D, self).get_config()
        return dict(list(base_config.items()) + list(config.items()))


class GlobalAveragePooling3D(_GlobalPooling3D):
    """Global Average pooling operation for 3D data.

    # Arguments
        data_format: A string,
            one of `channels_last` (default) or `channels_first`.
            The ordering of the dimensions in the inputs.
            `channels_last` corresponds to inputs with shape
            `(batch, spatial_dim1, spatial_dim2, spatial_dim3, channels)`
            while `channels_first` corresponds to inputs with shape
            `(batch, channels, spatial_dim1, spatial_dim2, spatial_dim3)`.
            It defaults to the `image_data_format` value found in your
            Keras config file at `~/.keras/keras.json`.
            If you never set it, then it will be "channels_last".

    # Input shape
        - If `data_format='channels_last'`:
            5D tensor with shape:
            `(batch_size, spatial_dim1, spatial_dim2, spatial_dim3, channels)`
        - If `data_format='channels_first'`:
            5D tensor with shape:
            `(batch_size, channels, spatial_dim1, spatial_dim2, spatial_dim3)`

    # Output shape
        2D tensor with shape:
        `(batch_size, channels)`
    """

    def call(self, inputs):
        if self.data_format == 'channels_last':
            return K.mean(inputs, axis=[1, 2, 3])
        else:
            return K.mean(inputs, axis=[2, 3, 4])


class GlobalMaxPooling3D(_GlobalPooling3D):
    """Global Max pooling operation for 3D data.

    # Arguments
        data_format: A string,
            one of `channels_last` (default) or `channels_first`.
            The ordering of the dimensions in the inputs.
            `channels_last` corresponds to inputs with shape
            `(batch, spatial_dim1, spatial_dim2, spatial_dim3, channels)`
            while `channels_first` corresponds to inputs with shape
            `(batch, channels, spatial_dim1, spatial_dim2, spatial_dim3)`.
            It defaults to the `image_data_format` value found in your
            Keras config file at `~/.keras/keras.json`.
            If you never set it, then it will be "channels_last".

    # Input shape
        - If `data_format='channels_last'`:
            5D tensor with shape:
            `(batch_size, spatial_dim1, spatial_dim2, spatial_dim3, channels)`
        - If `data_format='channels_first'`:
            5D tensor with shape:
            `(batch_size, channels, spatial_dim1, spatial_dim2, spatial_dim3)`

    # Output shape
        2D tensor with shape:
        `(batch_size, channels)`
    """

    def call(self, inputs):
        if self.data_format == 'channels_last':
            return K.max(inputs, axis=[1, 2, 3])
        else:
            return K.max(inputs, axis=[2, 3, 4])


# Aliases

AvgPool1D = AveragePooling1D
MaxPool1D = MaxPooling1D
AvgPool2D = AveragePooling2D
MaxPool2D = MaxPooling2D
AvgPool3D = AveragePooling3D
MaxPool3D = MaxPooling3D
GlobalMaxPool1D = GlobalMaxPooling1D
GlobalMaxPool2D = GlobalMaxPooling2D
GlobalMaxPool3D = GlobalMaxPooling3D
GlobalAvgPool1D = GlobalAveragePooling1D
GlobalAvgPool2D = GlobalAveragePooling2D
GlobalAvgPool3D = GlobalAveragePooling3D<|MERGE_RESOLUTION|>--- conflicted
+++ resolved
@@ -96,12 +96,9 @@
     # Output shape
         3D tensor with shape: `(batch_size, downsampled_steps, features)`.
     """
-<<<<<<< HEAD
-    @interfaces.legacy_averagepooling1d_support
-=======
+
 
     @interfaces.legacy_pooling1d_support
->>>>>>> 74cf6df1
     def __init__(self, pool_size=2, strides=None,
                  padding='valid', **kwargs):
         super(AveragePooling1D, self).__init__(pool_size, strides,
