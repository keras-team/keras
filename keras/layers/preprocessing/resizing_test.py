--- conflicted
+++ resolved
@@ -186,14 +186,8 @@
         layer = layers.Resizing(8, 9)
         input_data = np.random.random(input_shape)
         ds = tf_data.Dataset.from_tensor_slices(input_data).batch(2).map(layer)
-<<<<<<< HEAD
         output = next(iter(ds)).numpy()
-        self.assertEqual(list(output.shape), [2, 8, 9, 3])
-=======
-        for output in ds.take(1):
-            output = output.numpy()
         self.assertEqual(tuple(output.shape), output_shape)
->>>>>>> 327360e6
 
     @pytest.mark.skipif(
         backend.backend() != "tensorflow",
@@ -215,11 +209,5 @@
             .batch(2)
             .map(Sequential([layer]))
         )
-<<<<<<< HEAD
         output = next(iter(ds)).numpy()
-        self.assertEqual(list(output.shape), [2, 8, 9, 3])
-=======
-        for output in ds.take(1):
-            output = output.numpy()
-        self.assertEqual(tuple(output.shape), output_shape)
->>>>>>> 327360e6
+        self.assertEqual(tuple(output.shape), output_shape)