# -*- coding: utf-8 -*-
from __future__ import absolute_import
from __future__ import division

import numpy as np

import copy
import inspect
import types as python_types
import warnings

from .. import backend as K
from .. import activations, initializations, regularizers, constraints
from ..engine import InputSpec, Layer, Merge
from ..regularizers import ActivityRegularizer
from ..utils.generic_utils import func_dump, func_load



class Masking(Layer):
    '''Masks an input sequence by using a mask value to
    identify timesteps to be skipped.

    For each timestep in the input tensor (dimension #1 in the tensor),
    if all values in the input tensor at that timestep
    are equal to `mask_value`, then the timestep will masked (skipped)
    in all downstream layers (as long as they support masking).

    If any downstream layer does not support masking yet receives such
    an input mask, an exception will be raised.

    # Example

    Consider a Numpy data array `x` of shape `(samples, timesteps, features)`,
    to be fed to a LSTM layer.
    You want to mask timestep #3 and #5 because you lack data for
    these timesteps. You can:

        - set `x[:, 3, :] = 0.` and `x[:, 5, :] = 0.`
        - insert a `Masking` layer with `mask_value=0.` before the LSTM layer:

    ```python
        model = Sequential()
        model.add(Masking(mask_value=0., input_shape=(timesteps, features)))
        model.add(LSTM(32))
    ```
    '''
    def __init__(self, mask_value=0., **kwargs):
        self.supports_masking = True
        self.mask_value = mask_value
        super(Masking, self).__init__(**kwargs)

    def compute_mask(self, input, input_mask=None):
        return K.any(K.not_equal(input, self.mask_value), axis=-1)

    def call(self, x, mask=None):
        boolean_mask = K.any(K.not_equal(x, self.mask_value),
                             axis=-1, keepdims=True)
        return x * K.cast(boolean_mask, K.floatx())

    def get_config(self):
        config = {'mask_value': self.mask_value}
        base_config = super(Masking, self).get_config()
        return dict(list(base_config.items()) + list(config.items()))


class Dropout(Layer):
    '''Applies Dropout to the input. Dropout consists in randomly setting
    a fraction `p` of input units to 0 at each update during training time,
    which helps prevent overfitting.

    # Arguments
        p: float between 0 and 1. Fraction of the input units to drop.

    # References
        - [Dropout: A Simple Way to Prevent Neural Networks from Overfitting](http://www.cs.toronto.edu/~rsalakhu/papers/srivastava14a.pdf)
    '''
    def __init__(self, p, **kwargs):
        self.p = p
        if 0. < self.p < 1.:
            self.uses_learning_phase = True
        self.supports_masking = True
        super(Dropout, self).__init__(**kwargs)

    def _get_noise_shape(self, x):
        return None

    def call(self, x, mask=None):

        if 0. < self.p < 1.:
            noise_shape = self._get_noise_shape(x)
            x = K.in_train_phase(K.dropout(x, self.p, noise_shape), x)
        return x

    def get_config(self):
        config = {'p': self.p}
        base_config = super(Dropout, self).get_config()
        return dict(list(base_config.items()) + list(config.items()))


class SpatialDropout1D(Dropout):
    '''This version performs the same function as Dropout, however it drops
    entire 1D feature maps instead of individual elements. If adjacent frames
    within feature maps are strongly correlated (as is normally the case in
    early convolution layers) then regular dropout will not regularize the
    activations and will otherwise just result in an effective learning rate
    decrease. In this case, SpatialDropout1D will help promote independence
    between feature maps and should be used instead.

    # Arguments
        p: float between 0 and 1. Fraction of the input units to drop.

    # Input shape
        3D tensor with shape:
        `(samples, timesteps, channels)`

    # Output shape
        Same as input

    # References
        - [Efficient Object Localization Using Convolutional Networks](https://arxiv.org/pdf/1411.4280.pdf)
    '''
    def __init__(self, p, **kwargs):
        super(SpatialDropout1D, self).__init__(p, **kwargs)

    def _get_noise_shape(self, x):
        input_shape = K.shape(x)
        noise_shape = (input_shape[0], 1, input_shape[2])
        return noise_shape


class SpatialDropout2D(Dropout):
    '''This version performs the same function as Dropout, however it drops
    entire 2D feature maps instead of individual elements. If adjacent pixels
    within feature maps are strongly correlated (as is normally the case in
    early convolution layers) then regular dropout will not regularize the
    activations and will otherwise just result in an effective learning rate
    decrease. In this case, SpatialDropout2D will help promote independence
    between feature maps and should be used instead.

    # Arguments
        p: float between 0 and 1. Fraction of the input units to drop.
        dim_ordering: 'th' or 'tf'. In 'th' mode, the channels dimension
            (the depth) is at index 1, in 'tf' mode is it at index 3.
            It defaults to the `image_dim_ordering` value found in your
            Keras config file at `~/.keras/keras.json`.
            If you never set it, then it will be "tf".

    # Input shape
        4D tensor with shape:
        `(samples, channels, rows, cols)` if dim_ordering='th'
        or 4D tensor with shape:
        `(samples, rows, cols, channels)` if dim_ordering='tf'.

    # Output shape
        Same as input

    # References
        - [Efficient Object Localization Using Convolutional Networks](https://arxiv.org/pdf/1411.4280.pdf)
    '''
    def __init__(self, p, dim_ordering='default', **kwargs):
        if dim_ordering == 'default':
            dim_ordering = K.image_dim_ordering()
        assert dim_ordering in {'tf', 'th'}, 'dim_ordering must be in {tf, th}'
        self.dim_ordering = dim_ordering
        super(SpatialDropout2D, self).__init__(p, **kwargs)

    def _get_noise_shape(self, x):
        input_shape = K.shape(x)
        if self.dim_ordering == 'th':
            noise_shape = (input_shape[0], input_shape[1], 1, 1)
        elif self.dim_ordering == 'tf':
            noise_shape = (input_shape[0], 1, 1, input_shape[3])
        else:
            raise ValueError('Invalid dim_ordering:', self.dim_ordering)
        return noise_shape


class SpatialDropout3D(Dropout):
    '''This version performs the same function as Dropout, however it drops
    entire 3D feature maps instead of individual elements. If adjacent voxels
    within feature maps are strongly correlated (as is normally the case in
    early convolution layers) then regular dropout will not regularize the
    activations and will otherwise just result in an effective learning rate
    decrease. In this case, SpatialDropout3D will help promote independence
    between feature maps and should be used instead.

    # Arguments
        p: float between 0 and 1. Fraction of the input units to drop.
        dim_ordering: 'th' or 'tf'.
            In 'th' mode, the channels dimension (the depth)
            is at index 1, in 'tf' mode is it at index 4.
            It defaults to the `image_dim_ordering` value found in your
            Keras config file at `~/.keras/keras.json`.
            If you never set it, then it will be "tf".

    # Input shape
        5D tensor with shape:
        `(samples, channels, dim1, dim2, dim3)` if dim_ordering='th'
        or 5D tensor with shape:
        `(samples, dim1, dim2, dim3, channels)` if dim_ordering='tf'.

    # Output shape
        Same as input

    # References
        - [Efficient Object Localization Using Convolutional Networks](https://arxiv.org/pdf/1411.4280.pdf)
    '''
    def __init__(self, p, dim_ordering='default', **kwargs):
        if dim_ordering == 'default':
            dim_ordering = K.image_dim_ordering()
        assert dim_ordering in {'tf', 'th'}, 'dim_ordering must be in {tf, th}'
        self.dim_ordering = dim_ordering
        super(SpatialDropout3D, self).__init__(p, **kwargs)

    def _get_noise_shape(self, x):
        input_shape = K.shape(x)
        if self.dim_ordering == 'th':
            noise_shape = (input_shape[0], input_shape[1], 1, 1, 1)
        elif self.dim_ordering == 'tf':
            noise_shape = (input_shape[0], 1, 1, 1, input_shape[4])
        else:
            raise ValueError('Invalid dim_ordering:', self.dim_ordering)
        return noise_shape


class Activation(Layer):
    '''Applies an activation function to an output.

    # Arguments
        activation: name of activation function to use
            (see: [activations](../activations.md)),
            or alternatively, a Theano or TensorFlow operation.

    # Input shape
        Arbitrary. Use the keyword argument `input_shape`
        (tuple of integers, does not include the samples axis)
        when using this layer as the first layer in a model.

    # Output shape
        Same shape as input.
    '''
    def __init__(self, activation, **kwargs):
        self.supports_masking = True
        self.activation = activations.get(activation)
        super(Activation, self).__init__(**kwargs)

    def call(self, x, mask=None):
        return self.activation(x)

    def get_config(self):
        config = {'activation': self.activation.__name__}
        base_config = super(Activation, self).get_config()
        return dict(list(base_config.items()) + list(config.items()))


class Reshape(Layer):
    '''Reshapes an output to a certain shape.

    # Arguments
        target_shape: target shape. Tuple of integers,
            does not include the samples dimension (batch size).

    # Input shape
        Arbitrary, although all dimensions in the input shaped must be fixed.
        Use the keyword argument `input_shape`
        (tuple of integers, does not include the samples axis)
        when using this layer as the first layer in a model.

    # Output shape
        `(batch_size,) + target_shape`

    # Example

    ```python
        # as first layer in a Sequential model
        model = Sequential()
        model.add(Reshape((3, 4), input_shape=(12,)))
        # now: model.output_shape == (None, 3, 4)
        # note: `None` is the batch dimension

        # as intermediate layer in a Sequential model
        model.add(Reshape((6, 2)))
        # now: model.output_shape == (None, 6, 2)
    ```
    '''
    def __init__(self, target_shape, **kwargs):
        super(Reshape, self).__init__(**kwargs)
        self.target_shape = tuple(target_shape)

    def _fix_unknown_dimension(self, input_shape, output_shape):
        '''Find and replace a single missing dimension in an output shape
        given an input shape.

<<<<<<< HEAD
        A near direct port of the internal numpy function _fix_unknown_dimension
        in numpy/core/src/multiarray/shape.c
=======
        A near direct port of the internal Numpy function
        _fix_unknown_dimension in numpy/core/src/multiarray/shape.c
>>>>>>> fdb20dbc

        # Arguments
            input_shape: shape of array being reshaped

            output_shape: desired shape of the array with at most
                a single -1 which indicates a dimension that should be
                derived from the input shape.

        # Returns
            The new output shape with a -1 replaced with its computed value.

            Raises a ValueError if the total array size of the output_shape is
            different then the input_shape, or more then one unknown dimension
            is specified.
        '''
        output_shape = list(output_shape)

        msg = 'total size of new array must be unchanged'

        known, unknown = 1, None
        for index, dim in enumerate(output_shape):
            if dim < 0:
                if unknown is None:
                    unknown = index
                else:
                    raise ValueError('can only specify one unknown dimension')
            else:
                known *= dim

        original = np.prod(input_shape, dtype=int)
        if unknown is not None:
            if known == 0 or original % known != 0:
                raise ValueError(msg)
            output_shape[unknown] = original // known
        elif original != known:
            raise ValueError(msg)

        return tuple(output_shape)

    def get_output_shape_for(self, input_shape):
        return (input_shape[0],) + self._fix_unknown_dimension(input_shape[1:],
                                                               self.target_shape)

    def call(self, x, mask=None):
        # In case the target shape is not fully defined,
        # we need access to the shape of x.
        # solution:
        # 1) rely on x._keras_shape
        # 2) fallback: K.int_shape
        target_shape = self.target_shape
        if -1 in target_shape:
            # target shape not fully defined
            input_shape = None
            if hasattr(x, '_keras_shape'):
                input_shape = x._keras_shape
            elif hasattr(K, 'int_shape'):
                input_shape = K.int_shape(x)
            if input_shape is not None:
                target_shape = self.get_output_shape_for(input_shape)
        return K.reshape(x, (-1,) + target_shape)

    def get_config(self):
        config = {'target_shape': self.target_shape}
        base_config = super(Reshape, self).get_config()
        return dict(list(base_config.items()) + list(config.items()))


class Permute(Layer):
    '''Permutes the dimensions of the input according to a given pattern.

    Useful for e.g. connecting RNNs and convnets together.

    # Example

    ```python
        model = Sequential()
        model.add(Permute((2, 1), input_shape=(10, 64)))
        # now: model.output_shape == (None, 64, 10)
        # note: `None` is the batch dimension
    ```

    # Arguments
        dims: Tuple of integers. Permutation pattern, does not include the
            samples dimension. Indexing starts at 1.
            For instance, `(2, 1)` permutes the first and second dimension
            of the input.

    # Input shape
        Arbitrary. Use the keyword argument `input_shape`
        (tuple of integers, does not include the samples axis)
        when using this layer as the first layer in a model.

    # Output shape
        Same as the input shape, but with the dimensions re-ordered according
        to the specified pattern.
    '''
    def __init__(self, dims, **kwargs):
        self.dims = tuple(dims)
        super(Permute, self).__init__(**kwargs)

    def get_output_shape_for(self, input_shape):
        input_shape = list(input_shape)
        output_shape = copy.copy(input_shape)
        for i, dim in enumerate(self.dims):
            target_dim = input_shape[dim]
            output_shape[i+1] = target_dim
        return tuple(output_shape)

    def call(self, x, mask=None):
        return K.permute_dimensions(x, (0,) + self.dims)

    def get_config(self):
        config = {'dims': self.dims}
        base_config = super(Permute, self).get_config()
        return dict(list(base_config.items()) + list(config.items()))


class Flatten(Layer):
    '''Flattens the input. Does not affect the batch size.

    # Example

    ```python
        model = Sequential()
        model.add(Convolution2D(64, 3, 3,
                                border_mode='same',
                                input_shape=(3, 32, 32)))
        # now: model.output_shape == (None, 64, 32, 32)

        model.add(Flatten())
        # now: model.output_shape == (None, 65536)
    ```
    '''
    def __init__(self, **kwargs):
        self.input_spec = [InputSpec(ndim='3+')]
        super(Flatten, self).__init__(**kwargs)

    def get_output_shape_for(self, input_shape):
        if not all(input_shape[1:]):
            raise ValueError('The shape of the input to "Flatten" '
                             'is not fully defined '
                             '(got ' + str(input_shape[1:]) + '. '
                             'Make sure to pass a complete "input_shape" '
                             'or "batch_input_shape" argument to the first '
                             'layer in your model.')
        return (input_shape[0], np.prod(input_shape[1:]))

    def call(self, x, mask=None):
        return K.batch_flatten(x)


class RepeatVector(Layer):
    '''Repeats the input n times.

    # Example

    ```python
        model = Sequential()
        model.add(Dense(32, input_dim=32))
        # now: model.output_shape == (None, 32)
        # note: `None` is the batch dimension

        model.add(RepeatVector(3))
        # now: model.output_shape == (None, 3, 32)
    ```

    # Arguments
        n: integer, repetition factor.

    # Input shape
        2D tensor of shape `(nb_samples, features)`.

    # Output shape
        3D tensor of shape `(nb_samples, n, features)`.
    '''
    def __init__(self, n, **kwargs):
        self.n = n
        self.input_spec = [InputSpec(ndim=2)]
        super(RepeatVector, self).__init__(**kwargs)

    def get_output_shape_for(self, input_shape):
        return (input_shape[0], self.n, input_shape[1])

    def call(self, x, mask=None):
        return K.repeat(x, self.n)

    def get_config(self):
        config = {'n': self.n}
        base_config = super(RepeatVector, self).get_config()
        return dict(list(base_config.items()) + list(config.items()))


class RepeatMatrix(Layer):
    '''Repeats the input n times.
       Applies the same procedure as RepeatVector() but for inputs of any dimenions.
       The new dimension will be introduced in the position defined by the user.

    # Arguments
        n: integer, repetition factor.
        dim: integer, dimension along which the input will be repeated (default = 1)

    # Input shape
        R-dimensional tensor of shape `(nb_samples, dim1, dim2, ..., dimR-1)`.

    # Output shape
        R+1-dimensional tensor of shape `(nb_samples, n, dim2, dim3, ..., dimR)` if dim==1.
    '''
    def __init__(self, n, dim=1, **kwargs):
        self.supports_masking = True
        self.n = n
        self.dim = dim
        super(RepeatMatrix, self).__init__(**kwargs)

    def get_output_shape_for(self, input_shape):
        output_shape = list(input_shape[:self.dim]) + [self.n] + list(input_shape[self.dim:])
        return tuple(output_shape)

    def compute_mask(self, input, input_mask=None):
        return input_mask

    def call(self, x, mask=None):
        return K.repeatRdim(x, self.n, axis=self.dim)

    def get_config(self):
        config = {'n': self.n,
                  'dim': self.dim}
        base_config = super(RepeatMatrix, self).get_config()
        return dict(list(base_config.items()) + list(config.items()))


class Lambda(Layer):
    '''Used for evaluating an arbitrary Theano / TensorFlow expression
    on the output of the previous layer.

    # Examples

    ```python
        # add a x -> x^2 layer
        model.add(Lambda(lambda x: x ** 2))
    ```
    ```python
        # add a layer that returns the concatenation
        # of the positive part of the input and
        # the opposite of the negative part

        def antirectifier(x):
            x -= K.mean(x, axis=1, keepdims=True)
            x = K.l2_normalize(x, axis=1)
            pos = K.relu(x)
            neg = K.relu(-x)
            return K.concatenate([pos, neg], axis=1)

        def antirectifier_output_shape(input_shape):
            shape = list(input_shape)
            assert len(shape) == 2  # only valid for 2D tensors
            shape[-1] *= 2
            return tuple(shape)

        model.add(Lambda(antirectifier,
                         output_shape=antirectifier_output_shape))
    ```

    # Arguments
        function: The function to be evaluated.
            Takes input tensor as first argument.
        output_shape: Expected output shape from function.
            Can be a tuple or function.
            If a tuple, it only specifies the first dimension onward;
                 sample dimension is assumed either the same as the input:
                 `output_shape = (input_shape[0], ) + output_shape`
                 or, the input is `None` and the sample dimension is also `None`:
                 `output_shape = (None, ) + output_shape`
            If a function, it specifies the entire shape as a function of the
            input shape: `output_shape = f(input_shape)`
        arguments: optional dictionary of keyword arguments to be passed
            to the function.

    # Input shape
        Arbitrary. Use the keyword argument input_shape
        (tuple of integers, does not include the samples axis)
        when using this layer as the first layer in a model.

    # Output shape
        Specified by `output_shape` argument.
    '''
    def __init__(self, function, output_shape=None, arguments=None, **kwargs):
        self.function = function
<<<<<<< HEAD
        self.arguments = arguments
        self.supports_masking = True
=======
        self.arguments = arguments if arguments else {}
        self.supports_masking = False
>>>>>>> fdb20dbc

        if output_shape is None:
            self._output_shape = None
        elif isinstance(output_shape, (tuple, list)):
            self._output_shape = tuple(output_shape)
        else:
            if not callable(output_shape):
                raise TypeError('In Lambda, `output_shape` '
                                'must be a list, a tuple, or a function.')
            self._output_shape = output_shape
        super(Lambda, self).__init__(**kwargs)

    def get_output_shape_for(self, input_shape):
        if self._output_shape is None:
            # With TensorFlow, we can infer the output shape directly:
            if K.backend() == 'tensorflow':
                if isinstance(input_shape, list):
                    xs = [K.placeholder(shape=shape) for shape in input_shape]
                    x = self.call(xs)
                else:
                    x = K.placeholder(shape=input_shape)
                    x = self.call(x)
                if isinstance(x, list):
                    return [K.int_shape(x_elem) for x_elem in x]
                else:
                    return K.int_shape(x)
            # Otherwise, we default to the input shape.
            warnings.warn('`output_shape` argument not specified for layer {} '
                          'and cannot be automatically inferred with the Theano backend. '
                          'Defaulting to output shape `{}` (same as input shape). '
                          'If the expected output shape is different, specify it via the `output_shape` argument.'
                          .format(self.name, input_shape))
            return input_shape
        elif isinstance(self._output_shape, (tuple, list)):
            if isinstance(input_shape, list):
                nb_samples = input_shape[0][0]
            else:
                nb_samples = input_shape[0] if input_shape else None
            return (nb_samples,) + tuple(self._output_shape)
        else:
            shape = self._output_shape(input_shape)
            if not isinstance(shape, (list, tuple)):
                raise ValueError('output_shape function must return a tuple')
            return tuple(shape)

    def call(self, x, mask=None):
        arguments = self.arguments
        arg_spec = inspect.getargspec(self.function)
        if 'mask' in arg_spec.args:
            arguments['mask'] = mask
        return self.function(x, **arguments)

    def get_config(self):
        if isinstance(self.function, python_types.LambdaType):
            function = func_dump(self.function)
            function_type = 'lambda'
        else:
            function = self.function.__name__
            function_type = 'function'

        if isinstance(self._output_shape, python_types.LambdaType):
            output_shape = func_dump(self._output_shape)
            output_shape_type = 'lambda'
        elif callable(self._output_shape):
            output_shape = self._output_shape.__name__
            output_shape_type = 'function'
        else:
            output_shape = self._output_shape
            output_shape_type = 'raw'

        config = {'function': function,
                  'function_type': function_type,
                  'output_shape': output_shape,
                  'output_shape_type': output_shape_type,
                  'arguments': self.arguments}
        base_config = super(Lambda, self).get_config()
        return dict(list(base_config.items()) + list(config.items()))

    @classmethod
    def from_config(cls, config, custom_objects={}):
        # Insert custom objects into globals.
        if custom_objects:
            globs = globals().copy()
            globs.update(custom_objects)
        else:
            globs = globals()

        function_type = config.pop('function_type')
        if function_type == 'function':
            function = globs[config['function']]
        elif function_type == 'lambda':
            function = func_load(config['function'], globs=globs)
        else:
            raise TypeError('Unknown function type:', function_type)

        output_shape_type = config.pop('output_shape_type')
        if output_shape_type == 'function':
            output_shape = globs[config['output_shape']]
        elif output_shape_type == 'lambda':
            output_shape = func_load(config['output_shape'], globs=globs)
        else:
            output_shape = config['output_shape']

        config['function'] = function
        config['output_shape'] = output_shape
        return cls(**config)


class Dense(Layer):
    '''Just your regular fully connected NN layer.

    # Example

    ```python
        # as first layer in a sequential model:
        model = Sequential(Dense(32, input_dim=16))
        # now the model will take as input arrays of shape (*, 16)
        # and output arrays of shape (*, 32)

        # this is equivalent to the above:
        model = Sequential(Dense(32, input_shape=(16,)))

        # after the first layer, you don't need to specify
        # the size of the input anymore:
        model.add(Dense(32))
    ```

    # Arguments
        output_dim: int > 0.
        init: name of initialization function for the weights of the layer
            (see [initializations](../initializations.md)),
            or alternatively, Theano function to use for weights
            initialization. This parameter is only relevant
            if you don't pass a `weights` argument.
        activation: name of activation function to use
            (see [activations](../activations.md)),
            or alternatively, elementwise Theano function.
            If you don't specify anything, no activation is applied
            (ie. "linear" activation: a(x) = x).
        weights: list of numpy arrays to set as initial weights.
            The list should have 2 elements, of shape `(input_dim, output_dim)`
            and (output_dim,) for weights and biases respectively.
        W_regularizer: instance of [WeightRegularizer](../regularizers.md)
            (eg. L1 or L2 regularization), applied to the main weights matrix.
        b_regularizer: instance of [WeightRegularizer](../regularizers.md),
            applied to the bias.
        activity_regularizer: instance of [ActivityRegularizer](../regularizers.md),
            applied to the network output.
        W_constraint: instance of the [constraints](../constraints.md) module
            (eg. maxnorm, nonneg), applied to the main weights matrix.
        b_constraint: instance of the [constraints](../constraints.md) module,
            applied to the bias.
<<<<<<< HEAD
        input_dim: dimensionality of the input (integer).
            This argument (or alternatively, the keyword argument `input_shape`)
=======
        bias: whether to include a bias
            (i.e. make the layer affine rather than linear).
        input_dim: dimensionality of the input (integer). This argument
            (or alternatively, the keyword argument `input_shape`)
>>>>>>> fdb20dbc
            is required when using this layer as the first layer in a model.

    # Input shape
        nD tensor with shape: `(nb_samples, ..., input_dim)`.
        The most common situation would be
        a 2D input with shape `(nb_samples, input_dim)`.

    # Output shape
        nD tensor with shape: `(nb_samples, ..., output_dim)`.
        For instance, for a 2D input with shape `(nb_samples, input_dim)`,
        the output would have shape `(nb_samples, output_dim)`.
    '''
    def __init__(self, output_dim, init='glorot_uniform',
                 activation=None, weights=None,
                 W_regularizer=None, b_regularizer=None, activity_regularizer=None,
                 W_constraint=None, b_constraint=None, input_dim=None,
                 W_learning_rate_multiplier=None, b_learning_rate_multiplier=None,**kwargs):
        self.init = initializations.get(init)
        self.activation = activations.get(activation)
        self.output_dim = output_dim
        self.input_dim = input_dim

        self.W_regularizer = regularizers.get(W_regularizer)
        self.b_regularizer = regularizers.get(b_regularizer)
        self.activity_regularizer = regularizers.get(activity_regularizer)

        self.W_constraint = constraints.get(W_constraint)
        self.b_constraint = constraints.get(b_constraint)

        self.W_learning_rate_multiplier = W_learning_rate_multiplier
        self.b_learning_rate_multiplier = b_learning_rate_multiplier
        self.learning_rate_multipliers = [self.W_learning_rate_multiplier, self.b_learning_rate_multiplier]

        self.initial_weights = weights
        self.input_spec = [InputSpec(ndim='2+')]

        if self.input_dim:
            kwargs['input_shape'] = (self.input_dim,)
        super(Dense, self).__init__(**kwargs)

    def build(self, input_shape):
        assert len(input_shape) >= 2
        input_dim = input_shape[-1]
        self.input_dim = input_dim
        self.input_spec = [InputSpec(dtype=K.floatx(),
                                     ndim='2+')]

<<<<<<< HEAD
        self.W = self.init((input_dim, self.output_dim),
                           name='{}_W'.format(self.name))
        self.b = K.zeros((self.output_dim,),
                         name='{}_b'.format(self.name))
        self.trainable_weights = [self.W, self.b]

        self.regularizers = []
        if self.W_regularizer:
            self.W_regularizer.set_param(self.W)
            self.regularizers.append(self.W_regularizer)

        if self.b_regularizer:
            self.b_regularizer.set_param(self.b)
            self.regularizers.append(self.b_regularizer)

        if self.activity_regularizer:
            self.activity_regularizer.set_layer(self)
            self.regularizers.append(self.activity_regularizer)

        self.constraints = {}
        if self.W_constraint:
            self.constraints[self.W] = self.W_constraint
        if self.b_constraint:
            self.constraints[self.b] = self.b_constraint
=======
        self.W = self.add_weight((input_dim, self.output_dim),
                                 initializer=self.init,
                                 name='{}_W'.format(self.name),
                                 regularizer=self.W_regularizer,
                                 constraint=self.W_constraint)
        if self.bias:
            self.b = self.add_weight((self.output_dim,),
                                     initializer='zero',
                                     name='{}_b'.format(self.name),
                                     regularizer=self.b_regularizer,
                                     constraint=self.b_constraint)
        else:
            self.b = None
>>>>>>> fdb20dbc

        if self.initial_weights is not None:
            self.set_weights(self.initial_weights)
            del self.initial_weights
        self.built = True

    def call(self, x, mask=None):
        return self.activation(K.dot(x, self.W) + self.b)

    def get_output_shape_for(self, input_shape):
        assert input_shape and len(input_shape) >= 2
        assert input_shape[-1] and input_shape[-1] == self.input_dim
        output_shape = list(input_shape)
        output_shape[-1] = self.output_dim
        return tuple(output_shape)

    def get_config(self):
        config = {'output_dim': self.output_dim,
                  'init': self.init.__name__,
                  'activation': self.activation.__name__,
                  'W_regularizer': self.W_regularizer.get_config() if self.W_regularizer else None,
                  'b_regularizer': self.b_regularizer.get_config() if self.b_regularizer else None,
                  'activity_regularizer': self.activity_regularizer.get_config() if self.activity_regularizer else None,
                  'W_constraint': self.W_constraint.get_config() if self.W_constraint else None,
                  'b_constraint': self.b_constraint.get_config() if self.b_constraint else None,
                  'W_learning_rate_multiplier': self.W_learning_rate_multiplier,
                  'b_learning_rate_multiplier': self.b_learning_rate_multiplier,
                  'input_dim': self.input_dim}
        base_config = super(Dense, self).get_config()
        return dict(list(base_config.items()) + list(config.items()))

    def set_lr_multipliers(self, W_learning_rate_multiplier, b_learning_rate_multiplier):
        self.W_learning_rate_multiplier = W_learning_rate_multiplier
        self.b_learning_rate_multiplier = b_learning_rate_multiplier
        self.learning_rate_multipliers = [self.W_learning_rate_multiplier,
                                          self.b_learning_rate_multiplier]


class ActivityRegularization(Layer):
    '''Layer that returns its input unchanged, but applies an update
    to the cost function based on the activity of the input.

    # Arguments
        l1: L1 regularization factor (positive float).
        l2: L2 regularization factor (positive float).

    # Input shape
        Arbitrary. Use the keyword argument `input_shape`
        (tuple of integers, does not include the samples axis)
        when using this layer as the first layer in a model.

    # Output shape
        Same shape as input.
    '''
    def __init__(self, l1=0., l2=0., **kwargs):
        self.supports_masking = True
        self.l1 = l1
        self.l2 = l2

<<<<<<< HEAD
        activity_regularizer = ActivityRegularizer(l1=l1, l2=l2)
        activity_regularizer.set_layer(self)
        self.regularizers = [activity_regularizer]
        super(ActivityRegularization, self).__init__(**kwargs)
=======
        super(ActivityRegularization, self).__init__(**kwargs)
        self.activity_regularizer = regularizers.L1L2Regularizer(l1=l1, l2=l2)
        self.regularizers = [self.activity_regularizer]
>>>>>>> fdb20dbc

    def get_config(self):
        config = {'l1': self.l1,
                  'l2': self.l2}
        base_config = super(ActivityRegularization, self).get_config()
        return dict(list(base_config.items()) + list(config.items()))


class MaxoutDense(Layer):
    '''A dense maxout layer.

    A `MaxoutDense` layer takes the element-wise maximum of
    `nb_feature` `Dense(input_dim, output_dim)` linear layers.
    This allows the layer to learn a convex,
    piecewise linear activation function over the inputs.

    Note that this is a *linear* layer;
    if you wish to apply activation function
    (you shouldn't need to --they are universal function approximators),
    an `Activation` layer must be added after.

    # Arguments
        output_dim: int > 0.
        nb_feature: number of Dense layers to use internally.
        init: name of initialization function for the weights of the layer
            (see [initializations](../initializations.md)),
            or alternatively, Theano function to use for weights
            initialization. This parameter is only relevant
            if you don't pass a `weights` argument.
        activation: name of activation function to use
            (see [activations](../activations.md)),
            or alternatively, elementwise Theano function.
            If you don't specify anything, no activation is applied
            (ie. "linear" activation: a(x) = x).
        weights: list of numpy arrays to set as initial weights.
            The list should have 2 elements, of shape `(input_dim, output_dim)`
            and (output_dim,) for weights and biases respectively.
        W_regularizer: instance of [WeightRegularizer](../regularizers.md)
            (eg. L1 or L2 regularization), applied to the main weights matrix.
        b_regularizer: instance of [WeightRegularizer](../regularizers.md),
            applied to the bias.
        activity_regularizer: instance of [ActivityRegularizer](../regularizers.md),
            applied to the network output.
        W_constraint: instance of the [constraints](../constraints.md) module
            (eg. maxnorm, nonneg), applied to the main weights matrix.
        b_constraint: instance of the [constraints](../constraints.md) module,
            applied to the bias.
<<<<<<< HEAD
        input_dim: dimensionality of the input (integer).
            This argument (or alternatively, the keyword argument `input_shape`)
=======
        bias: whether to include a bias
            (i.e. make the layer affine rather than linear).
        input_dim: dimensionality of the input (integer). This argument
            (or alternatively, the keyword argument `input_shape`)
>>>>>>> fdb20dbc
            is required when using this layer as the first layer in a model.

    # Input shape
        2D tensor with shape: `(nb_samples, input_dim)`.

    # Output shape
        2D tensor with shape: `(nb_samples, output_dim)`.

    # References
        - [Maxout Networks](http://arxiv.org/pdf/1302.4389.pdf)
    '''
<<<<<<< HEAD
    def __init__(self, output_dim, nb_feature=4,
                 init='glorot_uniform', weights=None,
                 W_regularizer=None, b_regularizer=None, activity_regularizer=None,
                 W_constraint=None, b_constraint=None, input_dim=None, **kwargs):
=======
    def __init__(self, output_dim,
                 nb_feature=4,
                 init='glorot_uniform',
                 weights=None,
                 W_regularizer=None,
                 b_regularizer=None,
                 activity_regularizer=None,
                 W_constraint=None,
                 b_constraint=None,
                 bias=True,
                 input_dim=None,
                 **kwargs):
>>>>>>> fdb20dbc
        self.output_dim = output_dim
        self.nb_feature = nb_feature
        self.init = initializations.get(init)

        self.W_regularizer = regularizers.get(W_regularizer)
        self.b_regularizer = regularizers.get(b_regularizer)
        self.activity_regularizer = regularizers.get(activity_regularizer)

        self.W_constraint = constraints.get(W_constraint)
        self.b_constraint = constraints.get(b_constraint)

        self.initial_weights = weights
        self.input_spec = [InputSpec(ndim=2)]

        self.input_dim = input_dim
        if self.input_dim:
            kwargs['input_shape'] = (self.input_dim,)
        super(MaxoutDense, self).__init__(**kwargs)

    def build(self, input_shape):
        input_dim = input_shape[1]
        self.input_spec = [InputSpec(dtype=K.floatx(),
                                     shape=(None, input_dim))]

<<<<<<< HEAD
        self.W = self.init((self.nb_feature, input_dim, self.output_dim),
                           name='{}_W'.format(self.name))
        self.b = K.zeros((self.nb_feature, self.output_dim),
                         name='{}_b'.format(self.name))

        self.trainable_weights = [self.W, self.b]
        self.regularizers = []

        if self.W_regularizer:
            self.W_regularizer.set_param(self.W)
            self.regularizers.append(self.W_regularizer)

        if self.b_regularizer:
            self.b_regularizer.set_param(self.b)
            self.regularizers.append(self.b_regularizer)

        if self.activity_regularizer:
            self.activity_regularizer.set_layer(self)
            self.regularizers.append(self.activity_regularizer)

        self.constraints = {}
        if self.W_constraint:
            self.constraints[self.W] = self.W_constraint
        if self.b_constraint:
            self.constraints[self.b] = self.b_constraint
=======
        self.W = self.add_weight((self.nb_feature, input_dim, self.output_dim),
                                 initializer=self.init,
                                 name='{}_W'.format(self.name),
                                 regularizer=self.W_regularizer,
                                 constraint=self.W_constraint)
        if self.bias:
            self.b = self.add_weight((self.nb_feature, self.output_dim,),
                                     initializer='zero',
                                     name='{}_b'.format(self.name),
                                     regularizer=self.b_regularizer,
                                     constraint=self.b_constraint)
        else:
            self.b = None
>>>>>>> fdb20dbc

        if self.initial_weights is not None:
            self.set_weights(self.initial_weights)
            del self.initial_weights
        self.built = True

    def get_output_shape_for(self, input_shape):
        assert input_shape and len(input_shape) == 2
        return (input_shape[0], self.output_dim)

    def call(self, x, mask=None):
        # no activation, this layer is only linear.
        output = K.max(K.dot(x, self.W) + self.b, axis=1)
        return output

    def get_config(self):
        config = {'output_dim': self.output_dim,
                  'init': self.init.__name__,
                  'nb_feature': self.nb_feature,
                  'W_regularizer': self.W_regularizer.get_config() if self.W_regularizer else None,
                  'b_regularizer': self.b_regularizer.get_config() if self.b_regularizer else None,
                  'activity_regularizer': self.activity_regularizer.get_config() if self.activity_regularizer else None,
                  'W_constraint': self.W_constraint.get_config() if self.W_constraint else None,
                  'b_constraint': self.b_constraint.get_config() if self.b_constraint else None,
                  'input_dim': self.input_dim}
        base_config = super(MaxoutDense, self).get_config()
        return dict(list(base_config.items()) + list(config.items()))


class Highway(Layer):
    '''Densely connected highway network,
    a natural extension of LSTMs to feedforward networks.

    # Arguments
        init: name of initialization function for the weights of the layer
            (see [initializations](../initializations.md)),
            or alternatively, Theano function to use for weights
            initialization. This parameter is only relevant
            if you don't pass a `weights` argument.
        transform_bias: value for the bias to take on initially (default -2)
        activation: name of activation function to use
            (see [activations](../activations.md)),
            or alternatively, elementwise Theano function.
            If you don't specify anything, no activation is applied
            (ie. "linear" activation: a(x) = x).
        weights: list of numpy arrays to set as initial weights.
            The list should have 2 elements, of shape `(input_dim, output_dim)`
            and (output_dim,) for weights and biases respectively.
        W_regularizer: instance of [WeightRegularizer](../regularizers.md)
            (eg. L1 or L2 regularization), applied to the main weights matrix.
        b_regularizer: instance of [WeightRegularizer](../regularizers.md),
            applied to the bias.
        activity_regularizer: instance of [ActivityRegularizer](../regularizers.md),
            applied to the network output.
        W_constraint: instance of the [constraints](../constraints.md) module
            (eg. maxnorm, nonneg), applied to the main weights matrix.
        b_constraint: instance of the [constraints](../constraints.md) module,
            applied to the bias.
<<<<<<< HEAD
        input_dim: dimensionality of the input (integer).
            This argument (or alternatively, the keyword argument `input_shape`)
=======
        bias: whether to include a bias
            (i.e. make the layer affine rather than linear).
        input_dim: dimensionality of the input (integer). This argument
            (or alternatively, the keyword argument `input_shape`)
>>>>>>> fdb20dbc
            is required when using this layer as the first layer in a model.

    # Input shape
        2D tensor with shape: `(nb_samples, input_dim)`.

    # Output shape
        2D tensor with shape: `(nb_samples, input_dim)`.

    # References
        - [Highway Networks](http://arxiv.org/pdf/1505.00387v2.pdf)
    '''
<<<<<<< HEAD
    def __init__(self, init='glorot_uniform', transform_bias=-2,
                 activation='linear', weights=None,
                 W_regularizer=None, b_regularizer=None, activity_regularizer=None,
                 W_constraint=None, b_constraint=None, input_dim=None, **kwargs):
=======
    def __init__(self,
                 init='glorot_uniform',
                 transform_bias=-2,
                 activation=None,
                 weights=None,
                 W_regularizer=None,
                 b_regularizer=None,
                 activity_regularizer=None,
                 W_constraint=None,
                 b_constraint=None,
                 bias=True,
                 input_dim=None,
                 **kwargs):
>>>>>>> fdb20dbc
        self.init = initializations.get(init)
        self.transform_bias = transform_bias
        self.activation = activations.get(activation)

        self.W_regularizer = regularizers.get(W_regularizer)
        self.b_regularizer = regularizers.get(b_regularizer)
        self.activity_regularizer = regularizers.get(activity_regularizer)

        self.W_constraint = constraints.get(W_constraint)
        self.b_constraint = constraints.get(b_constraint)

        self.initial_weights = weights
        self.input_spec = [InputSpec(ndim=2)]

        self.input_dim = input_dim
        if self.input_dim:
            kwargs['input_shape'] = (self.input_dim,)
        super(Highway, self).__init__(**kwargs)

    def build(self, input_shape):
        input_dim = input_shape[1]
        self.input_spec = [InputSpec(dtype=K.floatx(),
                                     shape=(None, input_dim))]

<<<<<<< HEAD
        self.W = self.init((input_dim, input_dim),
                           name='{}_W'.format(self.name))
        self.W_carry = self.init((input_dim, input_dim),
                                 name='{}_W_carry'.format(self.name))

        self.b = K.zeros((input_dim,), name='{}_b'.format(self.name))
        # initialize with a vector of values `transform_bias`
        self.b_carry = K.variable(np.ones((input_dim,)) * self.transform_bias,
                                  name='{}_b_carry'.format(self.name))

        self.trainable_weights = [self.W, self.b, self.W_carry, self.b_carry]

        self.regularizers = []
        if self.W_regularizer:
            self.W_regularizer.set_param(self.W)
            self.regularizers.append(self.W_regularizer)

        if self.b_regularizer:
            self.b_regularizer.set_param(self.b)
            self.regularizers.append(self.b_regularizer)

        if self.activity_regularizer:
            self.activity_regularizer.set_layer(self)
            self.regularizers.append(self.activity_regularizer)

        self.constraints = {}
        if self.W_constraint:
            self.constraints[self.W] = self.W_constraint
        if self.b_constraint:
            self.constraints[self.b] = self.b_constraint
=======
        self.W = self.add_weight((input_dim, input_dim),
                                 initializer=self.init,
                                 name='{}_W'.format(self.name),
                                 regularizer=self.W_regularizer,
                                 constraint=self.W_constraint)
        self.W_carry = self.add_weight((input_dim, input_dim),
                                       initializer=self.init,
                                       name='{}_W_carry'.format(self.name))
        if self.bias:
            self.b = self.add_weight((input_dim,),
                                     initializer='zero',
                                     name='{}_b'.format(self.name),
                                     regularizer=self.b_regularizer,
                                     constraint=self.b_constraint)
            self.b_carry = self.add_weight((input_dim,),
                                           initializer='one',
                                           name='{}_b_carry'.format(self.name))
        else:
            self.b_carry = None
>>>>>>> fdb20dbc

        if self.initial_weights is not None:
            self.set_weights(self.initial_weights)
            del self.initial_weights
        self.built = True

    def call(self, x, mask=None):
        transform_weight = activations.sigmoid(K.dot(x, self.W_carry) + self.b_carry)
        act = self.activation(K.dot(x, self.W) + self.b)
        act *= transform_weight
        output = act + (1 - transform_weight) * x
        return output

    def get_config(self):
        config = {'init': self.init.__name__,
                  'transform_bias': self.transform_bias,
                  'activation': self.activation.__name__,
                  'W_regularizer': self.W_regularizer.get_config() if self.W_regularizer else None,
                  'b_regularizer': self.b_regularizer.get_config() if self.b_regularizer else None,
                  'activity_regularizer': self.activity_regularizer.get_config() if self.activity_regularizer else None,
                  'W_constraint': self.W_constraint.get_config() if self.W_constraint else None,
                  'b_constraint': self.b_constraint.get_config() if self.b_constraint else None,
                  'input_dim': self.input_dim}
        base_config = super(Highway, self).get_config()
        return dict(list(base_config.items()) + list(config.items()))


class TimeDistributedDense(Layer):
    '''Apply a same Dense layer for each dimension[1] (time_dimension) input.
    Especially useful after a recurrent network with 'return_sequence=True'.

    Note: this layer is deprecated, prefer using the `TimeDistributed` wrapper:
    ```python
        model.add(TimeDistributed(Dense(32)))
    ```

    # Input shape
        3D tensor with shape `(nb_sample, time_dimension, input_dim)`.
    # Output shape
        3D tensor with shape `(nb_sample, time_dimension, output_dim)`.
    # Arguments
        output_dim: int > 0.
        init: name of initialization function for the weights of the layer
            (see [initializations](../initializations.md)),
            or alternatively, Theano function to use for weights
            initialization. This parameter is only relevant
            if you don't pass a `weights` argument.
        activation: name of activation function to use
            (see [activations](../activations.md)),
            or alternatively, elementwise Theano function.
            If you don't specify anything, no activation is applied
            (ie. "linear" activation: a(x) = x).
        weights: list of numpy arrays to set as initial weights.
            The list should have 2 elements, of shape `(input_dim, output_dim)`
            and (output_dim,) for weights and biases respectively.
        W_regularizer: instance of [WeightRegularizer](../regularizers.md)
            (eg. L1 or L2 regularization), applied to the main weights matrix.
        b_regularizer: instance of [WeightRegularizer](../regularizers.md),
            applied to the bias.
        activity_regularizer: instance of [ActivityRegularizer](../regularizers.md),
            applied to the network output.
        W_constraint: instance of the [constraints](../constraints.md) module
            (eg. maxnorm, nonneg), applied to the main weights matrix.
        b_constraint: instance of the [constraints](../constraints.md) module,
            applied to the bias.
<<<<<<< HEAD
        input_dim: dimensionality of the input (integer).
            This argument (or alternatively, the keyword argument `input_shape`)
=======
        bias: whether to include a bias
            (i.e. make the layer affine rather than linear).
        input_dim: dimensionality of the input (integer). This argument
            (or alternatively, the keyword argument `input_shape`)
>>>>>>> fdb20dbc
            is required when using this layer as the first layer in a model.
    '''

    def __init__(self, output_dim,
<<<<<<< HEAD
                 init='glorot_uniform', activation='linear', weights=None,
                 W_regularizer=None, b_regularizer=None, activity_regularizer=None,
                 W_constraint=None, b_constraint=None,
                 input_dim=None, input_length=None, **kwargs):
        warnings.warn('TimeDistributedDense is deprecated, '
                      'please use TimeDistributed(Dense(...)) instead.')
=======
                 init='glorot_uniform',
                 activation=None,
                 weights=None,
                 W_regularizer=None,
                 b_regularizer=None,
                 activity_regularizer=None,
                 W_constraint=None,
                 b_constraint=None,
                 bias=True,
                 input_dim=None,
                 input_length=None,
                 **kwargs):
        warnings.warn('`TimeDistributedDense` is deprecated, '
                      'And will be removed on May 1st, 2017. '
                      'Please use a `Dense` layer instead.')
>>>>>>> fdb20dbc
        self.output_dim = output_dim
        self.init = initializations.get(init)
        self.activation = activations.get(activation)

        self.W_regularizer = regularizers.get(W_regularizer)
        self.b_regularizer = regularizers.get(b_regularizer)
        self.activity_regularizer = regularizers.get(activity_regularizer)

        self.W_constraint = constraints.get(W_constraint)
        self.b_constraint = constraints.get(b_constraint)

        self.initial_weights = weights
        self.input_spec = [InputSpec(ndim=3)]
        self.supports_masking = True

        self.input_dim = input_dim
        self.input_length = input_length
        if self.input_dim:
            kwargs['input_shape'] = (self.input_length, self.input_dim)
        super(TimeDistributedDense, self).__init__(**kwargs)

    def build(self, input_shape):
        self.input_spec = [InputSpec(dtype=K.floatx(),
                                     shape=(None,) + input_shape[1:])]
        input_dim = input_shape[2]

<<<<<<< HEAD
        self.W = self.init((input_dim, self.output_dim),
                           name='{}_W'.format(self.name))
        self.b = K.zeros((self.output_dim,),
                         name='{}_b'.format(self.name))

        self.trainable_weights = [self.W, self.b]
        self.regularizers = []

        if self.W_regularizer:
            self.W_regularizer.set_param(self.W)
            self.regularizers.append(self.W_regularizer)

        if self.b_regularizer:
            self.b_regularizer.set_param(self.b)
            self.regularizers.append(self.b_regularizer)

        if self.activity_regularizer:
            self.activity_regularizer.set_layer(self)
            self.regularizers.append(self.activity_regularizer)

        self.constraints = {}
        if self.W_constraint:
            self.constraints[self.W] = self.W_constraint
        if self.b_constraint:
            self.constraints[self.b] = self.b_constraint
=======
        self.W = self.add_weight((input_dim, self.output_dim),
                                 initializer=self.init,
                                 name='{}_W'.format(self.name),
                                 regularizer=self.W_regularizer,
                                 constraint=self.W_constraint)
        if self.bias:
            self.b = self.add_weight((self.output_dim,),
                                     initializer='zero',
                                     name='{}_b'.format(self.name),
                                     regularizer=self.b_regularizer,
                                     constraint=self.b_constraint)
        else:
            self.b = None
>>>>>>> fdb20dbc

        if self.initial_weights is not None:
            self.set_weights(self.initial_weights)
            del self.initial_weights
        self.built = True

    def get_output_shape_for(self, input_shape):
        return (input_shape[0], input_shape[1], self.output_dim)

    def call(self, x, mask=None):
        input_shape = self.input_spec[0].shape
        # x has shape (samples, timesteps, input_dim)
        input_length = input_shape[1]
        if not input_length:
            if hasattr(K, 'int_shape'):
                input_length = K.int_shape(x)[1]
                if not input_length:
                    raise ValueError(
                        'Layer ' + self.name +
                        ' requires to know the length of its input, '
                        'but it could not be inferred automatically. '
                        'Specify it manually by passing an input_shape '
                        'argument to the first layer in your model.')
            else:
                input_length = K.shape(x)[1]

        # Squash samples and timesteps into a single axis
        x = K.reshape(x, (-1, input_shape[-1]))  # (samples * timesteps, input_dim)
        y = K.dot(x, self.W) + self.b  # (samples * timesteps, output_dim)
        # We have to reshape Y to (samples, timesteps, output_dim)
        y = K.reshape(y, (-1, input_length, self.output_dim))  # (samples, timesteps, output_dim)
        y = self.activation(y)
        return y

    def get_config(self):
        config = {'output_dim': self.output_dim,
                  'init': self.init.__name__,
                  'activation': self.activation.__name__,
                  'W_regularizer': self.W_regularizer.get_config() if self.W_regularizer else None,
                  'b_regularizer': self.b_regularizer.get_config() if self.b_regularizer else None,
                  'activity_regularizer': self.activity_regularizer.get_config() if self.activity_regularizer else None,
                  'W_constraint': self.W_constraint.get_config() if self.W_constraint else None,
                  'b_constraint': self.b_constraint.get_config() if self.b_constraint else None,
                  'input_dim': self.input_dim,
                  'input_length': self.input_length}
        base_config = super(TimeDistributedDense, self).get_config()
        return dict(list(base_config.items()) + list(config.items()))


class MaskedMean(Layer):
    """
    This layer is called after an Embedding layer.
    It averages all of the masked-out embeddings.
    The mask is discarded
    """
    def __init__(self, **kwargs):
        self.support_mask = True
        super(MaskedMean, self).__init__(**kwargs)

    def call(self, x, mask=None):
        return K.mean(mask[:, :, None] * x, axis=1)

    def compute_mask(self, input_shape, input_mask=None):
        return None

    def get_output_shape_for(self, input_shape):
        return (input_shape[0], input_shape[2])

    def get_config(self):
        base_config = super(MaskedMean, self).get_config()
        return dict(list(base_config.items()))

class WeightedSum(Layer):
    ''' Applies a weighted sum over a set of vectors input[0] and their respective weights input[1].
        First, the weights are tiled for matching the length of the input vectors on dim=1.
        Second, an element-wise multiplication is applied over the inputs.
        Third, the output tensor is summed over the defined set of dimensions if
        the input parameter sum_dims is provided.

    # Arguments
        sum_dims: dimensions on which the final summation will be applied after the respective multiplication

    # Input shape
        List with two tensors:
            input[0]: vectors
            input[1]: weights
        Both tensors must have a matching number of dimensions and lengths, except
        dim=1, which must be 1 for the set of weights.

    # Output shape
        Vector with the same number of dimensions and length as input[0] but having removed the dimensions
        specified in sum_dims (if any).
    '''
    def __init__(self, sum_dims=[], **kwargs):
        assert isinstance(sum_dims, list)
        self.sum_dims = sorted(sum_dims)[::-1]
        self.supports_masking = True
        super(WeightedSum, self).__init__(**kwargs)

    def build(self, input_shape):
        assert isinstance(input_shape, list)
        assert len(input_shape) == 2

    def call(self, x, mask=None):
        # get input values and weights
        values = x[0]
        weights = x[1]

        # tile weights before summing
        K.repeatRdim(weights, K.shape(values)[1], axis=1)

        #x = K.dot(values, weights)
        x = values*weights

        for d in self.sum_dims:
            x = K.sum(x, axis=d)
        return x

    def get_output_shape_for(self, input_shape):
        out_dim = []
        num_dim = len(input_shape[0])
        for d in range(num_dim):
            if d not in self.sum_dims:
                out_dim.append(max(input_shape[0][d], input_shape[1][d]))
        return tuple(out_dim)

    def compute_mask(self, input, input_mask=None):
        if not any(input_mask):
            return None
        else:
            not_None_masks = [m for m in input_mask if m is not None]
            if len(not_None_masks) == 1:
                out_mask = input_mask[not_None_masks[0]]
            else:
                out_mask = input_mask[not_None_masks[0]] * input_mask[not_None_masks[1]]

            return out_mask


    def get_config(self):
        config = {'sum_dims': self.sum_dims}
        base_config = super(WeightedSum, self).get_config()
        return dict(list(base_config.items()) + list(config.items()))


class WeightedMerge(Layer):
    ''' Applies a weighted merge over a set of tensors.
        This layer learns a set of lambda weights for applying a weighted sum
        for merging the input tensors.

    # Parameters
        :param mode: merge mode used. Possible values are 'sum' (default) or 'mul'.

    # Input shape
        List of tensors of any dimensions but with the same shape.

    # Output shape
        Tensor with the same number of dimensions as the input tensors.
    '''
    def __init__(self, mode='sum', init='glorot_uniform', lambdas_regularizer=None, weights=None, **kwargs):
        #self.out_shape = out_shape
        self._valid_modes = ['sum', 'mul']

        if mode not in self._valid_modes:
            raise NotImplementedError("Merge mode of type '"+ mode +"' is not valid. Valid modes are: "+str(self._valid_modes))
        self.mode = mode

        self.init = initializations.get(init)
        self.lambdas_regularizer = regularizers.get(lambdas_regularizer)
        self.initial_weights = weights

        self.supports_masking = True
        super(WeightedMerge, self).__init__(**kwargs)

    def build(self, input_shape):

        if not isinstance(input_shape, list):
            input_shape = [input_shape]
        s = input_shape[0]
        for i in range(1,len(input_shape)):
            for s1,s2 in zip(input_shape[i], s):
                assert s1 == s2 or s1 is None or s2 is None, 'The shapes of some input tensors do not match ' \
                                                             '(' + str(input_shape[i]) + ' vs ' + str(s) + ').'
            #assert input_shape[i] == s, 'The shapes of some input tensors do not match ' \
            #                        '('+str(input_shape[i])+' vs '+str(s)+').'

        self.lambdas = self.init((len(input_shape),), name='{}_lambdas'.format(self.name))
        self.trainable_weights = [self.lambdas]
        self.regularizers = []

        if self.lambdas_regularizer:
            self.lambdas_regularizer.set_param(self.lambdas)
            self.regularizers.append(self.lambdas_regularizer)

        if self.initial_weights is not None:
            self.set_weights(self.initial_weights)
            del self.initial_weights

    def call(self, x, mask=None):
        if not isinstance(x, list):
            x = [x]

        # sum inputs after weighting by the learnt lambda weights
        s = x[0] * self.lambdas[0]
        for i in range(1, len(x)):
            if self.mode == 'sum':
                s += x[i] * self.lambdas[i]
            elif self.mode == 'mul':
                s *= x[i] * self.lambdas[i]

        return s

        """
        s = x[0][:,:,:self.out_shape[0],:self.out_shape[1]] * self.lambdas[0]
        for i in range(1, len(x)):
            s += x[i][:,:,:self.out_shape[0],:self.out_shape[1]] * self.lambdas[i]
        return s
        """

    def get_output_shape_for(self, input_shape):
        #return tuple(list(input_shape[0][:2]) + self.out_shape)

        if not isinstance(input_shape, list):
            input_shape = [input_shape]
        return tuple(input_shape[0])

    def compute_mask(self, input, input_mask=None):
        if not isinstance(input_mask, list):
            input_mask = [input_mask]
        if not any(input_mask):
            return None
        else:
            return input_mask[0]

    def get_config(self):
        config = {'mode': self.mode,
                  'init': self.init.__name__,
                  'lambdas_regularizer': self.lambdas_regularizer.get_config() if self.lambdas_regularizer else None}
        base_config = super(WeightedMerge, self).get_config()
        return dict(list(base_config.items()) + list(config.items()))


class SetSubtensor(Layer):
    """
    This layer performs a set_subtensor operation over two layers
    # Arguments
        indices: list of strings specifying the indexation over the two input layers

    # Input shape
        List with two tensors:
            input[0]: Tensor to overwrite
            input[1]: Tensor that overwrites
    # Output shape
        K.set_subtensor(input[0][indices[0], input[1][indices[1]])
    # Supports masking: The mask of the first input layer
    """
    def __init__(self, indices, **kwargs):
        self.supports_masking = True
        self.indices = indices
        super(SetSubtensor, self).__init__(**kwargs)

    def build(self, input_shape):
        assert isinstance(input_shape, list)
        assert len(input_shape) == 2

    def call(self, x, mask=None):
        return K.set_subtensor(eval('x[0]' + self.indices[0]), eval('x[1]' + self.indices[1]))

    def compute_mask(self, input_shape, input_mask=None):
        return input_mask[0]

    def get_output_shape_for(self, input_shape):
        return input_shape[0]

    def get_config(self):
        config = {'indices': self.indices}
        base_config = super(SetSubtensor, self).get_config()
        return dict(list(base_config.items()) + list(config.items()))<|MERGE_RESOLUTION|>--- conflicted
+++ resolved
@@ -292,13 +292,8 @@
         '''Find and replace a single missing dimension in an output shape
         given an input shape.
 
-<<<<<<< HEAD
-        A near direct port of the internal numpy function _fix_unknown_dimension
-        in numpy/core/src/multiarray/shape.c
-=======
         A near direct port of the internal Numpy function
         _fix_unknown_dimension in numpy/core/src/multiarray/shape.c
->>>>>>> fdb20dbc
 
         # Arguments
             input_shape: shape of array being reshaped
@@ -586,13 +581,8 @@
     '''
     def __init__(self, function, output_shape=None, arguments=None, **kwargs):
         self.function = function
-<<<<<<< HEAD
-        self.arguments = arguments
-        self.supports_masking = True
-=======
         self.arguments = arguments if arguments else {}
         self.supports_masking = False
->>>>>>> fdb20dbc
 
         if output_shape is None:
             self._output_shape = None
@@ -745,15 +735,10 @@
             (eg. maxnorm, nonneg), applied to the main weights matrix.
         b_constraint: instance of the [constraints](../constraints.md) module,
             applied to the bias.
-<<<<<<< HEAD
-        input_dim: dimensionality of the input (integer).
-            This argument (or alternatively, the keyword argument `input_shape`)
-=======
         bias: whether to include a bias
             (i.e. make the layer affine rather than linear).
         input_dim: dimensionality of the input (integer). This argument
             (or alternatively, the keyword argument `input_shape`)
->>>>>>> fdb20dbc
             is required when using this layer as the first layer in a model.
 
     # Input shape
@@ -801,32 +786,6 @@
         self.input_spec = [InputSpec(dtype=K.floatx(),
                                      ndim='2+')]
 
-<<<<<<< HEAD
-        self.W = self.init((input_dim, self.output_dim),
-                           name='{}_W'.format(self.name))
-        self.b = K.zeros((self.output_dim,),
-                         name='{}_b'.format(self.name))
-        self.trainable_weights = [self.W, self.b]
-
-        self.regularizers = []
-        if self.W_regularizer:
-            self.W_regularizer.set_param(self.W)
-            self.regularizers.append(self.W_regularizer)
-
-        if self.b_regularizer:
-            self.b_regularizer.set_param(self.b)
-            self.regularizers.append(self.b_regularizer)
-
-        if self.activity_regularizer:
-            self.activity_regularizer.set_layer(self)
-            self.regularizers.append(self.activity_regularizer)
-
-        self.constraints = {}
-        if self.W_constraint:
-            self.constraints[self.W] = self.W_constraint
-        if self.b_constraint:
-            self.constraints[self.b] = self.b_constraint
-=======
         self.W = self.add_weight((input_dim, self.output_dim),
                                  initializer=self.init,
                                  name='{}_W'.format(self.name),
@@ -840,7 +799,6 @@
                                      constraint=self.b_constraint)
         else:
             self.b = None
->>>>>>> fdb20dbc
 
         if self.initial_weights is not None:
             self.set_weights(self.initial_weights)
@@ -900,16 +858,9 @@
         self.l1 = l1
         self.l2 = l2
 
-<<<<<<< HEAD
-        activity_regularizer = ActivityRegularizer(l1=l1, l2=l2)
-        activity_regularizer.set_layer(self)
-        self.regularizers = [activity_regularizer]
-        super(ActivityRegularization, self).__init__(**kwargs)
-=======
         super(ActivityRegularization, self).__init__(**kwargs)
         self.activity_regularizer = regularizers.L1L2Regularizer(l1=l1, l2=l2)
         self.regularizers = [self.activity_regularizer]
->>>>>>> fdb20dbc
 
     def get_config(self):
         config = {'l1': self.l1,
@@ -957,15 +908,10 @@
             (eg. maxnorm, nonneg), applied to the main weights matrix.
         b_constraint: instance of the [constraints](../constraints.md) module,
             applied to the bias.
-<<<<<<< HEAD
-        input_dim: dimensionality of the input (integer).
-            This argument (or alternatively, the keyword argument `input_shape`)
-=======
         bias: whether to include a bias
             (i.e. make the layer affine rather than linear).
         input_dim: dimensionality of the input (integer). This argument
             (or alternatively, the keyword argument `input_shape`)
->>>>>>> fdb20dbc
             is required when using this layer as the first layer in a model.
 
     # Input shape
@@ -977,12 +923,6 @@
     # References
         - [Maxout Networks](http://arxiv.org/pdf/1302.4389.pdf)
     '''
-<<<<<<< HEAD
-    def __init__(self, output_dim, nb_feature=4,
-                 init='glorot_uniform', weights=None,
-                 W_regularizer=None, b_regularizer=None, activity_regularizer=None,
-                 W_constraint=None, b_constraint=None, input_dim=None, **kwargs):
-=======
     def __init__(self, output_dim,
                  nb_feature=4,
                  init='glorot_uniform',
@@ -995,7 +935,6 @@
                  bias=True,
                  input_dim=None,
                  **kwargs):
->>>>>>> fdb20dbc
         self.output_dim = output_dim
         self.nb_feature = nb_feature
         self.init = initializations.get(init)
@@ -1020,33 +959,6 @@
         self.input_spec = [InputSpec(dtype=K.floatx(),
                                      shape=(None, input_dim))]
 
-<<<<<<< HEAD
-        self.W = self.init((self.nb_feature, input_dim, self.output_dim),
-                           name='{}_W'.format(self.name))
-        self.b = K.zeros((self.nb_feature, self.output_dim),
-                         name='{}_b'.format(self.name))
-
-        self.trainable_weights = [self.W, self.b]
-        self.regularizers = []
-
-        if self.W_regularizer:
-            self.W_regularizer.set_param(self.W)
-            self.regularizers.append(self.W_regularizer)
-
-        if self.b_regularizer:
-            self.b_regularizer.set_param(self.b)
-            self.regularizers.append(self.b_regularizer)
-
-        if self.activity_regularizer:
-            self.activity_regularizer.set_layer(self)
-            self.regularizers.append(self.activity_regularizer)
-
-        self.constraints = {}
-        if self.W_constraint:
-            self.constraints[self.W] = self.W_constraint
-        if self.b_constraint:
-            self.constraints[self.b] = self.b_constraint
-=======
         self.W = self.add_weight((self.nb_feature, input_dim, self.output_dim),
                                  initializer=self.init,
                                  name='{}_W'.format(self.name),
@@ -1060,7 +972,6 @@
                                      constraint=self.b_constraint)
         else:
             self.b = None
->>>>>>> fdb20dbc
 
         if self.initial_weights is not None:
             self.set_weights(self.initial_weights)
@@ -1119,15 +1030,10 @@
             (eg. maxnorm, nonneg), applied to the main weights matrix.
         b_constraint: instance of the [constraints](../constraints.md) module,
             applied to the bias.
-<<<<<<< HEAD
-        input_dim: dimensionality of the input (integer).
-            This argument (or alternatively, the keyword argument `input_shape`)
-=======
         bias: whether to include a bias
             (i.e. make the layer affine rather than linear).
         input_dim: dimensionality of the input (integer). This argument
             (or alternatively, the keyword argument `input_shape`)
->>>>>>> fdb20dbc
             is required when using this layer as the first layer in a model.
 
     # Input shape
@@ -1139,12 +1045,6 @@
     # References
         - [Highway Networks](http://arxiv.org/pdf/1505.00387v2.pdf)
     '''
-<<<<<<< HEAD
-    def __init__(self, init='glorot_uniform', transform_bias=-2,
-                 activation='linear', weights=None,
-                 W_regularizer=None, b_regularizer=None, activity_regularizer=None,
-                 W_constraint=None, b_constraint=None, input_dim=None, **kwargs):
-=======
     def __init__(self,
                  init='glorot_uniform',
                  transform_bias=-2,
@@ -1158,7 +1058,6 @@
                  bias=True,
                  input_dim=None,
                  **kwargs):
->>>>>>> fdb20dbc
         self.init = initializations.get(init)
         self.transform_bias = transform_bias
         self.activation = activations.get(activation)
@@ -1183,38 +1082,6 @@
         self.input_spec = [InputSpec(dtype=K.floatx(),
                                      shape=(None, input_dim))]
 
-<<<<<<< HEAD
-        self.W = self.init((input_dim, input_dim),
-                           name='{}_W'.format(self.name))
-        self.W_carry = self.init((input_dim, input_dim),
-                                 name='{}_W_carry'.format(self.name))
-
-        self.b = K.zeros((input_dim,), name='{}_b'.format(self.name))
-        # initialize with a vector of values `transform_bias`
-        self.b_carry = K.variable(np.ones((input_dim,)) * self.transform_bias,
-                                  name='{}_b_carry'.format(self.name))
-
-        self.trainable_weights = [self.W, self.b, self.W_carry, self.b_carry]
-
-        self.regularizers = []
-        if self.W_regularizer:
-            self.W_regularizer.set_param(self.W)
-            self.regularizers.append(self.W_regularizer)
-
-        if self.b_regularizer:
-            self.b_regularizer.set_param(self.b)
-            self.regularizers.append(self.b_regularizer)
-
-        if self.activity_regularizer:
-            self.activity_regularizer.set_layer(self)
-            self.regularizers.append(self.activity_regularizer)
-
-        self.constraints = {}
-        if self.W_constraint:
-            self.constraints[self.W] = self.W_constraint
-        if self.b_constraint:
-            self.constraints[self.b] = self.b_constraint
-=======
         self.W = self.add_weight((input_dim, input_dim),
                                  initializer=self.init,
                                  name='{}_W'.format(self.name),
@@ -1234,7 +1101,6 @@
                                            name='{}_b_carry'.format(self.name))
         else:
             self.b_carry = None
->>>>>>> fdb20dbc
 
         if self.initial_weights is not None:
             self.set_weights(self.initial_weights)
@@ -1300,27 +1166,14 @@
             (eg. maxnorm, nonneg), applied to the main weights matrix.
         b_constraint: instance of the [constraints](../constraints.md) module,
             applied to the bias.
-<<<<<<< HEAD
-        input_dim: dimensionality of the input (integer).
-            This argument (or alternatively, the keyword argument `input_shape`)
-=======
         bias: whether to include a bias
             (i.e. make the layer affine rather than linear).
         input_dim: dimensionality of the input (integer). This argument
             (or alternatively, the keyword argument `input_shape`)
->>>>>>> fdb20dbc
             is required when using this layer as the first layer in a model.
     '''
 
     def __init__(self, output_dim,
-<<<<<<< HEAD
-                 init='glorot_uniform', activation='linear', weights=None,
-                 W_regularizer=None, b_regularizer=None, activity_regularizer=None,
-                 W_constraint=None, b_constraint=None,
-                 input_dim=None, input_length=None, **kwargs):
-        warnings.warn('TimeDistributedDense is deprecated, '
-                      'please use TimeDistributed(Dense(...)) instead.')
-=======
                  init='glorot_uniform',
                  activation=None,
                  weights=None,
@@ -1336,7 +1189,6 @@
         warnings.warn('`TimeDistributedDense` is deprecated, '
                       'And will be removed on May 1st, 2017. '
                       'Please use a `Dense` layer instead.')
->>>>>>> fdb20dbc
         self.output_dim = output_dim
         self.init = initializations.get(init)
         self.activation = activations.get(activation)
@@ -1363,33 +1215,6 @@
                                      shape=(None,) + input_shape[1:])]
         input_dim = input_shape[2]
 
-<<<<<<< HEAD
-        self.W = self.init((input_dim, self.output_dim),
-                           name='{}_W'.format(self.name))
-        self.b = K.zeros((self.output_dim,),
-                         name='{}_b'.format(self.name))
-
-        self.trainable_weights = [self.W, self.b]
-        self.regularizers = []
-
-        if self.W_regularizer:
-            self.W_regularizer.set_param(self.W)
-            self.regularizers.append(self.W_regularizer)
-
-        if self.b_regularizer:
-            self.b_regularizer.set_param(self.b)
-            self.regularizers.append(self.b_regularizer)
-
-        if self.activity_regularizer:
-            self.activity_regularizer.set_layer(self)
-            self.regularizers.append(self.activity_regularizer)
-
-        self.constraints = {}
-        if self.W_constraint:
-            self.constraints[self.W] = self.W_constraint
-        if self.b_constraint:
-            self.constraints[self.b] = self.b_constraint
-=======
         self.W = self.add_weight((input_dim, self.output_dim),
                                  initializer=self.init,
                                  name='{}_W'.format(self.name),
@@ -1403,7 +1228,6 @@
                                      constraint=self.b_constraint)
         else:
             self.b = None
->>>>>>> fdb20dbc
 
         if self.initial_weights is not None:
             self.set_weights(self.initial_weights)
