# -*- coding: utf-8 -*-
from __future__ import absolute_import, division

import theano
import theano.tensor as T

from .. import activations, initializations
from ..utils.theano_utils import shared_zeros, floatX
from ..utils.generic_utils import make_tuple
from .. import regularizers
from .. import constraints

from theano.sandbox.rng_mrg import MRG_RandomStreams as RandomStreams
from six.moves import zip
srng = RandomStreams()

class Layer(object):
    def __init__(self):
        self.params = []

    def connect(self, layer):
        self.previous = layer

    def get_output(self, train):
        raise NotImplementedError

    def get_input(self, train):
        if hasattr(self, 'previous'):
            return self.previous.get_output(train=train)
        else:
            return self.input

    def set_weights(self, weights):
        for p, w in zip(self.params, weights):
            if p.eval().shape != w.shape:
                raise Exception("Layer shape %s not compatible with weight shape %s." % (p.eval().shape, w.shape))
            p.set_value(floatX(w))

    def get_weights(self):
        weights = []
        for p in self.params:
            weights.append(p.get_value())
        return weights

    def get_config(self):
        return {"name":self.__class__.__name__}

    def get_params(self):
        regs = []
        consts = []

        if hasattr(self, 'regularizers') and len(self.regularizers) == len(self.params):
            for r in self.regularizers:
                if r:
                    regs.append(r)
                else:
                    regs.append(regularizers.identity)
        elif hasattr(self, 'regularizer') and self.regularizer:
            regs += [self.regularizer for _ in range(len(self.params))]
        else:
            regs += [regularizers.identity for _ in range(len(self.params))]

        if hasattr(self, 'constraints') and len(self.constraints) == len(self.params):
            for c in self.constraints:
                if c:
                    consts.append(c)
                else:
                    consts.append(constraints.identity)
        elif hasattr(self, 'constraint') and self.constraint:
            consts += [self.constraint for _ in range(len(self.params))]
        else:
            consts += [constraints.identity for _ in range(len(self.params))]

        return self.params, regs, consts


class Merge(object): 
    def __init__(self, models, mode='sum'):
        ''' Merge the output of a list of models into a single tensor.
            mode: {'sum', 'concat'}
        '''
        if len(models) < 2:
            raise Exception("Please specify two or more input models to merge")
        self.mode = mode
        self.models = models
        self.params = []
        self.regularizers = []
        self.constraints = []
        for m in self.models:
            self.params += m.params
            self.regularizers += m.regularizers
            self.constraints += m.constraints

    def get_params(self):
        return self.params, self.regularizers, self.constraints

    def get_output(self, train=False):
        if self.mode == 'sum':
            s = self.models[0].get_output(train)
            for i in range(1, len(self.models)):
                s += self.models[i].get_output(train)
            return s
        elif self.mode == 'concat':
            inputs = [self.models[i].get_output(train) for i in range(len(self.models))]
            return T.concatenate(inputs, axis=-1)
        else:
            raise Exception('Unknown merge mode')

    def get_input(self, train=False):
        res = []
        for i in range(len(self.models)):
            o = self.models[i].get_input(train)
            if type(o) == list:
                res += o
            else:
                res.append(o)
        return res

    @property
    def input(self):
        return self.get_input()

    def get_weights(self):
        weights = []
        for m in self.models:
            weights += m.get_weights()
        return weights

    def set_weights(self, weights):
        for i in range(len(self.models)):
            nb_param = len(self.models[i].params)
            self.models[i].set_weights(weights[:nb_param])
            weights = weights[nb_param:]

    def get_config(self):
        return {"name":self.__class__.__name__,
            "models":[m.get_config() for m in self.models],
            "mode":self.mode}


class Dropout(Layer):
    '''
        Hinton's dropout.
    '''
    def __init__(self, p):
        super(Dropout,self).__init__()
        self.p = p

    def get_output(self, train):
        X = self.get_input(train)
        if self.p > 0.:
            retain_prob = 1. - self.p
            if train:
                X *= srng.binomial(X.shape, p=retain_prob, dtype=theano.config.floatX)
            else:
                X *= retain_prob
        return X

    def get_config(self):
        return {"name":self.__class__.__name__,
            "p":self.p}


class Activation(Layer):
    '''
        Apply an activation function to an output.
    '''
    def __init__(self, activation, target=0, beta=0.1):
        super(Activation,self).__init__()
        self.activation = activations.get(activation)
        self.target = target
        self.beta = beta

    def get_output(self, train):
        X = self.get_input(train)
        return self.activation(X)

    def get_config(self):
        return {"name":self.__class__.__name__,
            "activation":self.activation.__name__,
            "target":self.target,
            "beta":self.beta}


class Reshape(Layer):
    '''
        Reshape an output to a certain shape.
        Can't be used as first layer in a model (no fixed input!)
        First dimension is assumed to be nb_samples.
    '''
    def __init__(self, *dims):
        super(Reshape,self).__init__()
        self.dims = dims

    def get_output(self, train):
        X = self.get_input(train)
        nshape = make_tuple(X.shape[0], *self.dims)
        return theano.tensor.reshape(X, nshape)

    def get_config(self):
        return {"name":self.__class__.__name__,
            "dims":self.dims}


class Flatten(Layer):
    '''
        Reshape input to flat shape.
        First dimension is assumed to be nb_samples.
    '''
    def __init__(self):
        super(Flatten,self).__init__()

    def get_output(self, train):
        X = self.get_input(train)
        size = theano.tensor.prod(X.shape) // X.shape[0]
        nshape = (X.shape[0], size)
        return theano.tensor.reshape(X, nshape)


class RepeatVector(Layer):
    '''
        Repeat input n times.

        Dimensions of input are assumed to be (nb_samples, dim).
        Return tensor of shape (nb_samples, n, dim).
    '''
    def __init__(self, n):
        super(RepeatVector,self).__init__()
        self.n = n

    def get_output(self, train):
        X = self.get_input(train)
        tensors = [X]*self.n
        stacked = theano.tensor.stack(*tensors)
        return stacked.dimshuffle((1,0,2))

    def get_config(self):
        return {"name":self.__class__.__name__,
            "n":self.n}


class Dense(Layer):
    '''
        Just your regular fully connected NN layer.
    '''
    def __init__(self, input_dim, output_dim, init='glorot_uniform', activation='linear', weights=None, 
        W_regularizer=None, b_regularizer=None, W_constraint=None, b_constraint=None):

        super(Dense,self).__init__()
        self.init = initializations.get(init)
        self.activation = activations.get(activation)
        self.input_dim = input_dim
        self.output_dim = output_dim

        self.input = T.matrix()
        self.W = self.init((self.input_dim, self.output_dim))
        self.b = shared_zeros((self.output_dim))

        self.params = [self.W, self.b]

        self.regularizers = [W_regularizer, b_regularizer]
        self.constraints = [W_constraint, b_constraint]

        if weights is not None:
            self.set_weights(weights)

    def get_output(self, train):
        X = self.get_input(train)
        output = self.activation(T.dot(X, self.W) + self.b)
        return output

    def get_config(self):
        return {"name":self.__class__.__name__,
            "input_dim":self.input_dim,
            "output_dim":self.output_dim,
            "init":self.init.__name__,
            "activation":self.activation.__name__}


class TimeDistributedDense(Layer):
    '''
       Apply a same DenseLayer for each dimension[1] (shared_dimension) input
       Especially useful after a recurrent network with 'return_sequence=True'
       Tensor input dimensions:   (nb_sample, shared_dimension, input_dim)
       Tensor output dimensions:  (nb_sample, shared_dimension, output_dim)

    '''
    def __init__(self, input_dim, output_dim, init='glorot_uniform', activation='linear', weights=None, 
        W_regularizer=None, b_regularizer=None, W_constraint=None, b_constraint=None):

        super(TimeDistributedDense,self).__init__()
        self.init = initializations.get(init)
        self.activation = activations.get(activation)
        self.input_dim = input_dim
        self.output_dim = output_dim

        self.input = T.tensor3()
        self.W = self.init((self.input_dim, self.output_dim))
        self.b = shared_zeros((self.output_dim))

        self.params = [self.W, self.b]

        self.regularizers = [W_regularizer, b_regularizer]
        self.constraints = [W_constraint, b_constraint]

        if weights is not None:
            self.set_weights(weights)

    def get_output(self, train):
        X = self.get_input(train)

        def act_func(X):
            return self.activation(T.dot(X, self.W) + self.b)

        output, _ = theano.scan(fn = act_func,
                                sequences = X.dimshuffle(1,0,2),
                                outputs_info=None)
        return output.dimshuffle(1,0,2)

    def get_config(self):
        return {"name":self.__class__.__name__,
            "input_dim":self.input_dim,
            "output_dim":self.output_dim,
            "init":self.init.__name__,
            "activation":self.activation.__name__}

class AutoEncoder(Layer):
    '''
        A customizable autoencoder model.
<<<<<<< HEAD
          - Supports deep architectures by passing appropriate encoders/decoders Sequencential
          - If output_reconstruction then dim(input) = dim(output) else dim(output) = dim(hidden)
    '''
    def __init__(self, encoders=None, decoders=None, output_reconstruction=True, tie_weights=False, weights=None):

        super(AutoEncoder,self).__init__()
        if not encoders or not decoders:
            raise Exception("Please specify the encoder/decoder layers")

        if not isinstance(encoders, Layer):
            raise Exception("Encoders need to be a layer type.")

        if not isinstance(decoders, Layer):
            raise Exception("Decoders need to be a layer type.")

        if not len(encoders.layers) == len(decoders.layers):
            raise Exception("There need to be an equal number of encoders and decoders")

        decoders.connect(encoders)  # tie them together
=======
        If output_reconstruction then dim(input) = dim(output)
        else dim(output) = dim(hidden)
    '''
    def __init__(self, encoder, decoder, output_reconstruction=True, tie_weights=False, weights=None):

        super(AutoEncoder,self).__init__()
>>>>>>> dc2ad011

        self.output_reconstruction = output_reconstruction
        self.tie_weights = tie_weights
        self.encoder = encoder
        self.decoder = decoder

        self.decoder.connect(self.encoder)

        self.params = []
        self.regularizers = []
        self.constraints = []
<<<<<<< HEAD

        for layer in [encoders, decoders]:
            params, regularizers, constraints = layer.get_params()
            self.params += params
            self.regularizers += regularizers
            self.constraints += constraints
=======
        for layer in [self.encoder, self.decoder]:
            self.params += layer.params
            if hasattr(layer, 'regularizers'):
                self.regularizers += layer.regularizers
            if hasattr(layer, 'constraints'):
                self.constraints += layer.constraints
>>>>>>> dc2ad011

        if weights is not None:
            self.set_weights(weights)

    def connect(self, node):
<<<<<<< HEAD
        self.encoders.connect(node)

    def get_weights(self):
        weights = []
        for m in [self.encoders, self.decoders]:
            weights += m.get_weights()
        return weights

    def set_weights(self, weights):
        models = [self.encoders, self.decoders]
        for i in range(len(models)):
            nb_param = len(models[i].params)
            models[i].set_weights(weights[:nb_param])
            weights = weights[nb_param:]

    def get_input(self, train=False):
        return  self.encoders.get_input(train)
=======
        self.encoder.previous = node

    def get_weights(self):
        weights = []
        for layer in [self.encoder, self.decoder]:
            weights += layer.get_weights()
        return weights

    def set_weights(self, weights):
        nb_param = len(self.encoder.params)
        self.encoder.set_weights(weights[:nb_param])
        self.decoder.set_weights(weights[nb_param:])

    def get_input(self, train=False):
        return self.encoder.get_input(train)
>>>>>>> dc2ad011

    @property
    def input(self):
        return self.encoder.input

    def _get_hidden(self, train):
<<<<<<< HEAD
        return self.encoders.get_output(train)

    def _tranpose_weights(self, src, dest):
        if len(dest.shape) > 1 and len(src.shape) > 1:
            dest = src.T
=======
        return self.encoder.get_output(train)
>>>>>>> dc2ad011

    def get_output(self, train):
        decoded = self.decoder.get_output(train)

        if self.tie_weights:
<<<<<<< HEAD
            map(self._tranpose_weights, self.encoders.get_weights(), self.decoders.get_weights())

        return self.decoders.get_output(train)

    def get_config(self):
        return {"name":self.__class__.__name__,
                "encoder_config":self.encoders.get_config(),
                "decoder_config":self.decoders.get_config(),
=======
            encoder_params = self.encoder.get_weights()
            decoder_params = self.decoder.get_weights()
            for dec_param, enc_param in zip(decoder_params, encoder_params):
                if len(dec_param.shape) > 1:
                    enc_param = dec_param.T

        return decoded

    def get_config(self):
        return {"name":self.__class__.__name__,
                "encoder_config":self.encoder.get_config(),
                "decoder_config":self.decoder.get_config(),
>>>>>>> dc2ad011
                "output_reconstruction":self.output_reconstruction,
                "tie_weights":self.tie_weights}


class DenoisingAutoEncoder(AutoEncoder):
    '''
        A denoising autoencoder model that inherits the base features from autoencoder
    '''
<<<<<<< HEAD
    def __init__(self, encoders=None, decoders=None, output_reconstruction=True, tie_weights=False, weights=None, corruption_level=0.3):
        super(DenoisingAutoEncoder, self).__init__(encoders, decoders, output_reconstruction, tie_weights, weights)
=======
    def __init__(self, encoder=None, decoder=None, output_reconstruction=True, tie_weights=False, weights=None, corruption_level=0.3):
        super(DenoisingAutoEncoder, self).__init__(encoder, decoder, output_reconstruction, tie_weights, weights)
>>>>>>> dc2ad011
        self.corruption_level = corruption_level

    def _get_corrupted_input(self, input):
        """
            http://deeplearning.net/tutorial/dA.html
        """
        return srng.binomial(size=(self.input_dim, 1), n=1,
                             p=1-self.corruption_level,
                             dtype=theano.config.floatX) * input

    def get_input(self, train=False):
        uncorrupted_input = super(DenoisingAutoEncoder, self).get_input(train)
        return self._get_corrupted_input(uncorrupted_input)

    def get_config(self):
        return {"name":self.__class__.__name__,
<<<<<<< HEAD
                "encoder_config":self.encoders.get_config(),
                "decoder_config":self.decoders.get_config(),
=======
                "encoder_config":self.encoder.get_config(),
                "decoder_config":self.decoder.get_config(),
>>>>>>> dc2ad011
                "corruption_level":self.corruption_level,
                "output_reconstruction":self.output_reconstruction,
                "tie_weights":self.tie_weights}


class MaxoutDense(Layer):
    '''
        Max-out layer, nb_feature is the number of pieces in the piecewise linear approx.
        Refer to http://arxiv.org/pdf/1302.4389.pdf
    '''
    def __init__(self, input_dim, output_dim, nb_feature=4, init='glorot_uniform', weights=None, 
        W_regularizer=None, b_regularizer=None, W_constraint=None, b_constraint=None):

        super(MaxoutDense,self).__init__()
        self.init = initializations.get(init)
        self.input_dim = input_dim
        self.output_dim = output_dim
        self.nb_feature = nb_feature

        self.input = T.matrix()
        self.W = self.init((self.nb_feature, self.input_dim, self.output_dim))
        self.b = shared_zeros((self.nb_feature, self.output_dim))

        self.params = [self.W, self.b]

        self.regularizers = [W_regularizer, b_regularizer]
        self.constraints = [W_constraint, b_constraint]

        if weights is not None:
            self.set_weights(weights)

    def get_output(self, train):
        X = self.get_input(train)
        # -- don't need activation since it's just linear.
        output = T.max(T.dot(X, self.W) + self.b, axis=1)
        return output

    def get_config(self):
        return {"name":self.__class__.__name__,
            "input_dim":self.input_dim,
            "output_dim":self.output_dim,
            "init":self.init.__name__,
            "nb_feature" : self.nb_feature}<|MERGE_RESOLUTION|>--- conflicted
+++ resolved
@@ -327,34 +327,12 @@
 class AutoEncoder(Layer):
     '''
         A customizable autoencoder model.
-<<<<<<< HEAD
-          - Supports deep architectures by passing appropriate encoders/decoders Sequencential
-          - If output_reconstruction then dim(input) = dim(output) else dim(output) = dim(hidden)
-    '''
-    def __init__(self, encoders=None, decoders=None, output_reconstruction=True, tie_weights=False, weights=None):
-
-        super(AutoEncoder,self).__init__()
-        if not encoders or not decoders:
-            raise Exception("Please specify the encoder/decoder layers")
-
-        if not isinstance(encoders, Layer):
-            raise Exception("Encoders need to be a layer type.")
-
-        if not isinstance(decoders, Layer):
-            raise Exception("Decoders need to be a layer type.")
-
-        if not len(encoders.layers) == len(decoders.layers):
-            raise Exception("There need to be an equal number of encoders and decoders")
-
-        decoders.connect(encoders)  # tie them together
-=======
         If output_reconstruction then dim(input) = dim(output)
         else dim(output) = dim(hidden)
     '''
     def __init__(self, encoder, decoder, output_reconstruction=True, tie_weights=False, weights=None):
 
         super(AutoEncoder,self).__init__()
->>>>>>> dc2ad011
 
         self.output_reconstruction = output_reconstruction
         self.tie_weights = tie_weights
@@ -366,45 +344,17 @@
         self.params = []
         self.regularizers = []
         self.constraints = []
-<<<<<<< HEAD
-
-        for layer in [encoders, decoders]:
-            params, regularizers, constraints = layer.get_params()
-            self.params += params
-            self.regularizers += regularizers
-            self.constraints += constraints
-=======
         for layer in [self.encoder, self.decoder]:
             self.params += layer.params
             if hasattr(layer, 'regularizers'):
                 self.regularizers += layer.regularizers
             if hasattr(layer, 'constraints'):
                 self.constraints += layer.constraints
->>>>>>> dc2ad011
 
         if weights is not None:
             self.set_weights(weights)
 
     def connect(self, node):
-<<<<<<< HEAD
-        self.encoders.connect(node)
-
-    def get_weights(self):
-        weights = []
-        for m in [self.encoders, self.decoders]:
-            weights += m.get_weights()
-        return weights
-
-    def set_weights(self, weights):
-        models = [self.encoders, self.decoders]
-        for i in range(len(models)):
-            nb_param = len(models[i].params)
-            models[i].set_weights(weights[:nb_param])
-            weights = weights[nb_param:]
-
-    def get_input(self, train=False):
-        return  self.encoders.get_input(train)
-=======
         self.encoder.previous = node
 
     def get_weights(self):
@@ -420,37 +370,18 @@
 
     def get_input(self, train=False):
         return self.encoder.get_input(train)
->>>>>>> dc2ad011
 
     @property
     def input(self):
         return self.encoder.input
 
     def _get_hidden(self, train):
-<<<<<<< HEAD
-        return self.encoders.get_output(train)
-
-    def _tranpose_weights(self, src, dest):
-        if len(dest.shape) > 1 and len(src.shape) > 1:
-            dest = src.T
-=======
         return self.encoder.get_output(train)
->>>>>>> dc2ad011
 
     def get_output(self, train):
         decoded = self.decoder.get_output(train)
 
         if self.tie_weights:
-<<<<<<< HEAD
-            map(self._tranpose_weights, self.encoders.get_weights(), self.decoders.get_weights())
-
-        return self.decoders.get_output(train)
-
-    def get_config(self):
-        return {"name":self.__class__.__name__,
-                "encoder_config":self.encoders.get_config(),
-                "decoder_config":self.decoders.get_config(),
-=======
             encoder_params = self.encoder.get_weights()
             decoder_params = self.decoder.get_weights()
             for dec_param, enc_param in zip(decoder_params, encoder_params):
@@ -463,7 +394,6 @@
         return {"name":self.__class__.__name__,
                 "encoder_config":self.encoder.get_config(),
                 "decoder_config":self.decoder.get_config(),
->>>>>>> dc2ad011
                 "output_reconstruction":self.output_reconstruction,
                 "tie_weights":self.tie_weights}
 
@@ -472,13 +402,8 @@
     '''
         A denoising autoencoder model that inherits the base features from autoencoder
     '''
-<<<<<<< HEAD
-    def __init__(self, encoders=None, decoders=None, output_reconstruction=True, tie_weights=False, weights=None, corruption_level=0.3):
-        super(DenoisingAutoEncoder, self).__init__(encoders, decoders, output_reconstruction, tie_weights, weights)
-=======
     def __init__(self, encoder=None, decoder=None, output_reconstruction=True, tie_weights=False, weights=None, corruption_level=0.3):
         super(DenoisingAutoEncoder, self).__init__(encoder, decoder, output_reconstruction, tie_weights, weights)
->>>>>>> dc2ad011
         self.corruption_level = corruption_level
 
     def _get_corrupted_input(self, input):
@@ -495,13 +420,8 @@
 
     def get_config(self):
         return {"name":self.__class__.__name__,
-<<<<<<< HEAD
-                "encoder_config":self.encoders.get_config(),
-                "decoder_config":self.decoders.get_config(),
-=======
                 "encoder_config":self.encoder.get_config(),
                 "decoder_config":self.decoder.get_config(),
->>>>>>> dc2ad011
                 "corruption_level":self.corruption_level,
                 "output_reconstruction":self.output_reconstruction,
                 "tie_weights":self.tie_weights}
