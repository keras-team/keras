--- conflicted
+++ resolved
@@ -186,11 +186,7 @@
             `2-D Tensor` with shape `[batch_size, self.state_size]`. Otherwise,
             if `self.state_size` is a tuple of integers, this should be a tuple
             with shapes `[batch_size, s] for s in self.state_size`.
-<<<<<<< HEAD
-          scope: VariableScope for the created subgraph; `None` uses class name.
-=======
           scope: VariableScope for the created subgraph; None uses class name.
->>>>>>> cb1e1a0c
             Defaults to `None`.
 
         Returns:
