--- conflicted
+++ resolved
@@ -65,11 +65,7 @@
 
     # References
         - [A Theoretically Grounded Application of Dropout in Recurrent Neural Networks](http://arxiv.org/abs/1512.05287)
-<<<<<<< HEAD
-    '''
-=======
     """
->>>>>>> 82ca6d41
 
     def __init__(self, input_dim, output_dim,
                  init='uniform', input_length=None,
