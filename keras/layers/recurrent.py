--- conflicted
+++ resolved
@@ -156,11 +156,7 @@
     def get_batch_input_shape(batch_size, dim):
       shape = tf.TensorShape(dim).as_list()
       return tuple([batch_size] + shape)
-<<<<<<< HEAD
-    
-=======
-
->>>>>>> e4815a1e
+
     for cell in self.cells:
       if isinstance(cell, Layer) and not cell.built:
         with backend.name_scope(cell.name):
@@ -175,19 +171,10 @@
       batch_size = tf.nest.flatten(input_shape)[0]
       if tf.nest.is_nested(output_dim):
         input_shape = tf.nest.map_structure(
-<<<<<<< HEAD
-                        functools.partial(get_batch_input_shape, batch_size),
-                        output_dim)
-        input_shape = tuple(input_shape)
-      else:
-        input_shape = tuple([batch_size] +
-                        tf.TensorShape(output_dim).as_list())
-=======
             functools.partial(get_batch_input_shape, batch_size), output_dim)
         input_shape = tuple(input_shape)
       else:
         input_shape = tuple([batch_size] + tf.TensorShape(output_dim).as_list())
->>>>>>> e4815a1e
     self.built = True
 
   def get_config(self):
