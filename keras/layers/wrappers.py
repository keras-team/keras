--- conflicted
+++ resolved
@@ -164,10 +164,6 @@
                                   initial_states=[],
                                   input_length=input_shape[1],
                                   unroll=False)
-<<<<<<< HEAD
-=======
-
->>>>>>> 5ce4a0a6
             y = outputs
         else:
             # No batch size specified, therefore the layer will be able
