--- conflicted
+++ resolved
@@ -46,39 +46,9 @@
        `return tf.matmul(distribution, value)`.
 
     Args:
-<<<<<<< HEAD
-      use_scale: If `True`, will create a variable to scale the attention
-        scores.
-      dropout: Float between 0 and 1. Fraction of the units to drop for the
-        attention scores. Defaults to `0.0`.
-
-    Call Args:
-
-      inputs: List of the following tensors:
-        * query: Query `Tensor` of shape `[batch_size, Tq, dim]`.
-        * value: Value `Tensor` of shape `[batch_size, Tv, dim]`.
-        * key: Optional key `Tensor` of shape `[batch_size, Tv, dim]`. If not
-          given, will use `value` for both `key` and `value`, which is the
-          most common case.
-      mask: List of the following tensors:
-        * query_mask: A boolean mask `Tensor` of shape `[batch_size, Tq]`.
-          If given, the output will be zero at the positions where
-          `mask==False`.
-        * value_mask: A boolean mask `Tensor` of shape `[batch_size, Tv]`.
-          If given, will apply the mask such that values at positions where
-          `mask==False` do not contribute to the result.
-      training: Python boolean indicating whether the layer should behave in
-        training mode (adding dropout) or in inference mode (no dropout).
-      return_attention_scores: bool, it `True`, returns the attention scores
-        (after masking and softmax) as an additional output argument.
-      use_causal_mask: Boolean. Set to `True` for decoder self-attention. Adds a
-        mask such that position `i` cannot attend to positions `j > i`. This
-        prevents the flow of information from the future towards the past.
-        Defaults to `False`.
-=======
         use_scale: If `True`, will create a variable to scale the attention
             scores.
-        dropout: Float between 0 and 1. Fraction of the units to drop for the
+        dropout: Float between `0.` and `1.`. Fraction of the units to drop for the
             attention scores. Defaults to `0.0`.
 
     Call Args:
@@ -104,7 +74,6 @@
             a mask such that position `i` cannot attend to positions `j > i`.
             This prevents the flow of information from the future towards the
             past. Defaults to `False`.
->>>>>>> 602cdf11
 
     Output:
 
