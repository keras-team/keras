--- conflicted
+++ resolved
@@ -109,16 +109,9 @@
             self.set_weights(weights)
 
     def build(self, input_shape=None):
-<<<<<<< HEAD
-        is_quantized = isinstance(
-            self.dtype_policy, dtype_policies.QuantizedDTypePolicy
-        )
-        if is_quantized:
-=======
         if self.built:
             return
         if isinstance(self.dtype_policy, dtype_policies.QuantizedDTypePolicy):
->>>>>>> 5187fac8
             self.quantized_build(
                 input_shape, mode=self.dtype_policy.quantization_mode
             )
