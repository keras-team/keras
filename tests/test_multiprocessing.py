from __future__ import print_function
import os
import pytest
import numpy as np
from keras.models import Sequential
from keras.layers.core import Dense
from keras.utils.test_utils import keras_test


@pytest.fixture
def in_tmpdir(tmpdir):
    """Runs a function in a temporary directory.

    Checks that the directory is empty afterwards.
    """
    with tmpdir.as_cwd():
        yield None
    assert not tmpdir.listdir()


@keras_test
def test_multiprocessing_training():
    arr_data = np.random.randint(0, 256, (50, 2))
    arr_labels = np.random.randint(0, 2, 50)
    arr_weights = np.random.random(50)

    def custom_generator(use_weights=False):
        batch_size = 10
        n_samples = 50

        while True:
            batch_index = np.random.randint(0, n_samples - batch_size)
            start = batch_index
            end = start + batch_size
            X = arr_data[start: end]
            y = arr_labels[start: end]
            if use_weights:
                w = arr_weights[start: end]
                yield X, y, w
            else:
                yield X, y

    # Build a NN
    model = Sequential()
    model.add(Dense(1, input_shape=(2, )))
    model.compile(loss='mse', optimizer='adadelta')

    model.fit_generator(custom_generator(),
                        steps_per_epoch=5,
                        epochs=1,
                        verbose=1,
                        max_queue_size=10,
                        workers=4,
                        use_multiprocessing=True)

    model.fit_generator(custom_generator(),
                        steps_per_epoch=5,
                        epochs=1,
                        verbose=1,
                        max_queue_size=10,
                        use_multiprocessing=False)

    model.fit_generator(custom_generator(True),
                        steps_per_epoch=5,
                        validation_data=(arr_data[:10],
                                         arr_labels[:10],
                                         arr_weights[:10]),
                        validation_steps=1)

    model.fit_generator(custom_generator(True),
                        steps_per_epoch=5,
                        validation_data=custom_generator(True),
                        validation_steps=1)

    # Test invalid use cases
    def invalid_generator():
        while True:
            yield arr_data[:10], arr_data[:10], arr_labels[:10], arr_labels[:10]

    # not specified `validation_steps`
    with pytest.raises(ValueError):
        model.fit_generator(custom_generator(),
                            steps_per_epoch=5,
                            validation_data=custom_generator())

    # validation data is neither a tuple nor a triple.
    with pytest.raises(ValueError):
        model.fit_generator(custom_generator(),
                            steps_per_epoch=5,
                            validation_data=(arr_data[:10],
                                             arr_data[:10],
                                             arr_labels[:10],
                                             arr_weights[:10]),
                            validation_steps=1)

    # validation generator is neither a tuple nor a triple.
    with pytest.raises(ValueError):
        model.fit_generator(custom_generator(),
                            steps_per_epoch=5,
                            validation_data=invalid_generator(),
                            validation_steps=1)


@keras_test
def test_multiprocessing_training_fromfile(in_tmpdir):
    arr_data = np.random.randint(0, 256, (50, 2))
    arr_labels = np.random.randint(0, 2, 50)
    np.savez('data.npz', **{'data': arr_data, 'labels': arr_labels})

    def custom_generator():

        batch_size = 10
        n_samples = 50

        arr = np.load('data.npz')

        while True:
            batch_index = np.random.randint(0, n_samples - batch_size)
            start = batch_index
            end = start + batch_size
            X = arr['data'][start: end]
            y = arr['labels'][start: end]
            yield X, y

    # Build a NN
    model = Sequential()
    model.add(Dense(1, input_shape=(2, )))
    model.compile(loss='mse', optimizer='adadelta')

    model.fit_generator(custom_generator(),
                        steps_per_epoch=5,
                        epochs=1,
                        verbose=1,
                        max_queue_size=10,
                        workers=2,
                        use_multiprocessing=True)

    model.fit_generator(custom_generator(),
                        steps_per_epoch=5,
                        epochs=1,
                        verbose=1,
                        max_queue_size=10,
                        use_multiprocessing=False)

    os.remove('data.npz')


@keras_test
def test_multiprocessing_predicting():
    arr_data = np.random.randint(0, 256, (50, 2))

    def custom_generator():
        batch_size = 10
        n_samples = 50

        while True:
            batch_index = np.random.randint(0, n_samples - batch_size)
            start = batch_index
            end = start + batch_size
            X = arr_data[start: end]
            yield X

    # Build a NN
    model = Sequential()
    model.add(Dense(1, input_shape=(2, )))
    model.compile(loss='mse', optimizer='adadelta')
    model.predict_generator(custom_generator(),
                            steps=5,
                            max_queue_size=10,
                            workers=2,
                            use_multiprocessing=True)
    model.predict_generator(custom_generator(),
                            steps=5,
                            max_queue_size=10,
                            use_multiprocessing=False)


@keras_test
def test_multiprocessing_evaluating():
    arr_data = np.random.randint(0, 256, (50, 2))
    arr_labels = np.random.randint(0, 2, 50)

    def custom_generator():
        batch_size = 10
        n_samples = 50

        while True:
            batch_index = np.random.randint(0, n_samples - batch_size)
            start = batch_index
            end = start + batch_size
            X = arr_data[start: end]
            y = arr_labels[start: end]
            yield X, y

    # Build a NN
    model = Sequential()
    model.add(Dense(1, input_shape=(2, )))
    model.compile(loss='mse', optimizer='adadelta')

    model.evaluate_generator(custom_generator(),
                             steps=5,
                             max_queue_size=10,
                             workers=2,
                             use_multiprocessing=True)
    model.evaluate_generator(custom_generator(),
                             steps=5,
                             max_queue_size=10,
                             use_multiprocessing=False)


@keras_test
def test_multiprocessing_fit_error():
    batch_size = 10
    good_batches = 3

    def custom_generator():
        """Raises an exception after a few good batches"""
        for i in range(good_batches):
            yield (np.random.randint(batch_size, 256, (50, 2)),
                   np.random.randint(batch_size, 2, 50))
        raise RuntimeError

    model = Sequential()
    model.add(Dense(1, input_shape=(2, )))
    model.compile(loss='mse', optimizer='adadelta')

    samples = batch_size * (good_batches + 1)

    with pytest.raises(StopIteration):
        model.fit_generator(
            custom_generator(), samples, 1,
            workers=4, use_multiprocessing=True,
        )

    with pytest.raises(StopIteration):
        model.fit_generator(
            custom_generator(), samples, 1,
            use_multiprocessing=False,
        )


@keras_test
def test_multiprocessing_evaluate_error():
    batch_size = 10
    good_batches = 3

    def custom_generator():
        """Raises an exception after a few good batches"""
        for i in range(good_batches):
            yield (np.random.randint(batch_size, 256, (50, 2)),
                   np.random.randint(batch_size, 2, 50))
        raise RuntimeError

    model = Sequential()
    model.add(Dense(1, input_shape=(2, )))
    model.compile(loss='mse', optimizer='adadelta')

    with pytest.raises(StopIteration):
        model.evaluate_generator(
            custom_generator(), good_batches + 1, 1,
            workers=4, use_multiprocessing=True,
        )

    with pytest.raises(StopIteration):
        model.evaluate_generator(
            custom_generator(), good_batches + 1, 1,
            use_multiprocessing=False,
        )


@keras_test
def test_multiprocessing_predict_error():
    good_batches = 3

    def custom_generator():
        """Raises an exception after a few good batches"""
        for i in range(good_batches):
            yield (np.random.randint(1, 256, (2, 50)),
                   np.random.randint(1, 256, (2, 50)))
        raise RuntimeError

    model = Sequential()
    model.add(Dense(1, input_shape=(2, )))
    model.compile(loss='mse', optimizer='adadelta')

<<<<<<< HEAD
    with pytest.raises((ValueError, Exception)):
=======
    with pytest.raises(StopIteration):
>>>>>>> ab6b82c2
        model.predict_generator(
            custom_generator(), good_batches + 1, 1,
            workers=4, use_multiprocessing=True,
        )

<<<<<<< HEAD
    with pytest.raises((ValueError, Exception)):
=======
    with pytest.raises(StopIteration):
>>>>>>> ab6b82c2
        model.predict_generator(
            custom_generator(), good_batches + 1, 1,
            use_multiprocessing=False,
        )


if __name__ == '__main__':
    pytest.main([__file__])<|MERGE_RESOLUTION|>--- conflicted
+++ resolved
@@ -283,21 +283,13 @@
     model.add(Dense(1, input_shape=(2, )))
     model.compile(loss='mse', optimizer='adadelta')
 
-<<<<<<< HEAD
-    with pytest.raises((ValueError, Exception)):
-=======
-    with pytest.raises(StopIteration):
->>>>>>> ab6b82c2
+    with pytest.raises(StopIteration):
         model.predict_generator(
             custom_generator(), good_batches + 1, 1,
             workers=4, use_multiprocessing=True,
         )
 
-<<<<<<< HEAD
-    with pytest.raises((ValueError, Exception)):
-=======
-    with pytest.raises(StopIteration):
->>>>>>> ab6b82c2
+    with pytest.raises(StopIteration):
         model.predict_generator(
             custom_generator(), good_batches + 1, 1,
             use_multiprocessing=False,
