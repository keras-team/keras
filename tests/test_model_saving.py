import pytest
import os
import tempfile
import numpy as np
from numpy.testing import assert_allclose

from keras import backend as K
from keras.models import Model, Sequential
from keras.layers import Dense, Lambda, RepeatVector, TimeDistributed
from keras.layers import Input
from keras import optimizers
from keras import losses
from keras import metrics
from keras.utils.test_utils import keras_test
from keras.models import save_model, load_model


@keras_test
def test_sequential_model_saving():
    model = Sequential()
    model.add(Dense(2, input_shape=(3,)))
    model.add(RepeatVector(3))
    model.add(TimeDistributed(Dense(3)))
    model.compile(loss=losses.MSE,
                  optimizer=optimizers.RMSprop(lr=0.0001),
                  metrics=[metrics.categorical_accuracy],
                  sample_weight_mode='temporal')
    x = np.random.random((1, 3))
    y = np.random.random((1, 3, 3))
    model.train_on_batch(x, y)

    out = model.predict(x)
    _, fname = tempfile.mkstemp('.h5')
    save_model(model, fname)

    new_model = load_model(fname)
    os.remove(fname)

    out2 = new_model.predict(x)
    assert_allclose(out, out2, atol=1e-05)

    # test that new updates are the same with both models
    x = np.random.random((1, 3))
    y = np.random.random((1, 3, 3))
    model.train_on_batch(x, y)
    new_model.train_on_batch(x, y)
    out = model.predict(x)
    out2 = new_model.predict(x)
    assert_allclose(out, out2, atol=1e-05)


@keras_test
def test_sequential_model_saving_2():
    # test with custom optimizer, loss
    custom_opt = optimizers.rmsprop
    custom_loss = losses.mse
    model = Sequential()
    model.add(Dense(2, input_shape=(3,)))
    model.add(Dense(3))
    model.compile(loss=custom_loss, optimizer=custom_opt(), metrics=['acc'])

    x = np.random.random((1, 3))
    y = np.random.random((1, 3))
    model.train_on_batch(x, y)

    out = model.predict(x)
    _, fname = tempfile.mkstemp('.h5')
    save_model(model, fname)

    model = load_model(fname,
                       custom_objects={'custom_opt': custom_opt,
                                       'custom_loss': custom_loss})
    os.remove(fname)

    out2 = model.predict(x)
    assert_allclose(out, out2, atol=1e-05)


@keras_test
def test_functional_model_saving():
    input = Input(shape=(3,))
    x = Dense(2)(input)
    output = Dense(3)(x)

    model = Model(input, output)
    model.compile(loss=losses.MSE,
                  optimizer=optimizers.RMSprop(lr=0.0001),
                  metrics=[metrics.categorical_accuracy])
    x = np.random.random((1, 3))
    y = np.random.random((1, 3))
    model.train_on_batch(x, y)

    out = model.predict(x)
    _, fname = tempfile.mkstemp('.h5')
    save_model(model, fname)

    model = load_model(fname)
    os.remove(fname)

    out2 = model.predict(x)
    assert_allclose(out, out2, atol=1e-05)


@keras_test
def test_saving_multiple_metrics_outputs():
    input = Input(shape=(5,))
    x = Dense(5)(input)
    output1 = Dense(1, name='output1')(x)
    output2 = Dense(1, name='output2')(x)

    model = Model(inputs=input, outputs=[output1, output2])

    metrics = {'output1': ['mse', 'binary_accuracy'],
               'output2': ['mse', 'binary_accuracy']
               }
    loss = {'output1': 'mse', 'output2': 'mse'}

    model.compile(loss=loss, optimizer='sgd', metrics=metrics)

    # assure that model is working
    x = np.array([[1, 1, 1, 1, 1]])
    out = model.predict(x)
    _, fname = tempfile.mkstemp('.h5')
    save_model(model, fname)

    model = load_model(fname)
    os.remove(fname)

    out2 = model.predict(x)
    assert_allclose(out, out2, atol=1e-05)


@keras_test
def test_saving_without_compilation():
    """Test saving model without compiling.
    """
    model = Sequential()
    model.add(Dense(2, input_shape=(3,)))
    model.add(Dense(3))

    _, fname = tempfile.mkstemp('.h5')
    save_model(model, fname)
    model = load_model(fname)
    os.remove(fname)


@keras_test
def test_saving_right_after_compilation():
    model = Sequential()
    model.add(Dense(2, input_shape=(3,)))
    model.add(Dense(3))
    model.compile(loss='mse', optimizer='sgd', metrics=['acc'])
    model.model._make_train_function()

    _, fname = tempfile.mkstemp('.h5')
    save_model(model, fname)
    model = load_model(fname)
    os.remove(fname)


@keras_test
def test_loading_weights_by_name():
    """
    test loading model weights by name on:
        - sequential model
    """

    # test with custom optimizer, loss
    custom_opt = optimizers.rmsprop
    custom_loss = losses.mse

    # sequential model
    model = Sequential()
    model.add(Dense(2, input_shape=(3,), name='rick'))
    model.add(Dense(3, name='morty'))
    model.compile(loss=custom_loss, optimizer=custom_opt(), metrics=['acc'])

    x = np.random.random((1, 3))
    y = np.random.random((1, 3))
    model.train_on_batch(x, y)

    out = model.predict(x)
    old_weights = [layer.get_weights() for layer in model.layers]
    _, fname = tempfile.mkstemp('.h5')

    model.save_weights(fname)

    # delete and recreate model
    del(model)
    model = Sequential()
    model.add(Dense(2, input_shape=(3,), name='rick'))
    model.add(Dense(3, name='morty'))
    model.compile(loss=custom_loss, optimizer=custom_opt(), metrics=['acc'])

    # load weights from first model
    model.load_weights(fname, by_name=True)
    os.remove(fname)

    out2 = model.predict(x)
    assert_allclose(out, out2, atol=1e-05)
    for i in range(len(model.layers)):
        new_weights = model.layers[i].get_weights()
        for j in range(len(new_weights)):
            assert_allclose(old_weights[i][j], new_weights[j], atol=1e-05)


@keras_test
def test_loading_weights_by_name_2():
    """
    test loading model weights by name on:
        - both sequential and functional api models
        - different architecture with shared names
    """

    # test with custom optimizer, loss
    custom_opt = optimizers.rmsprop
    custom_loss = losses.mse

    # sequential model
    model = Sequential()
    model.add(Dense(2, input_shape=(3,), name='rick'))
    model.add(Dense(3, name='morty'))
    model.compile(loss=custom_loss, optimizer=custom_opt(), metrics=['acc'])

    x = np.random.random((1, 3))
    y = np.random.random((1, 3))
    model.train_on_batch(x, y)

    out = model.predict(x)
    old_weights = [layer.get_weights() for layer in model.layers]
    _, fname = tempfile.mkstemp('.h5')

    model.save_weights(fname)

    # delete and recreate model using Functional API
    del(model)
    data = Input(shape=(3,))
    rick = Dense(2, name='rick')(data)
    jerry = Dense(3, name='jerry')(rick)  # add 2 layers (but maintain shapes)
    jessica = Dense(2, name='jessica')(jerry)
    morty = Dense(3, name='morty')(jessica)

    model = Model(inputs=[data], outputs=[morty])
    model.compile(loss=custom_loss, optimizer=custom_opt(), metrics=['acc'])

    # load weights from first model
    model.load_weights(fname, by_name=True)
    os.remove(fname)

    out2 = model.predict(x)
    assert np.max(np.abs(out - out2)) > 1e-05

    rick = model.layers[1].get_weights()
    jerry = model.layers[2].get_weights()
    jessica = model.layers[3].get_weights()
    morty = model.layers[4].get_weights()

    assert_allclose(old_weights[0][0], rick[0], atol=1e-05)
    assert_allclose(old_weights[0][1], rick[1], atol=1e-05)
    assert_allclose(old_weights[1][0], morty[0], atol=1e-05)
    assert_allclose(old_weights[1][1], morty[1], atol=1e-05)
    assert_allclose(np.zeros_like(jerry[1]), jerry[1])  # biases init to 0
    assert_allclose(np.zeros_like(jessica[1]), jessica[1])  # biases init to 0


# a function to be called from the Lambda layer
def square_fn(x):
    return x * x


@keras_test
def test_saving_lambda_custom_objects():
    input = Input(shape=(3,))
    x = Lambda(lambda x: square_fn(x), output_shape=(3,))(input)
    output = Dense(3)(x)

    model = Model(input, output)
    model.compile(loss=losses.MSE,
                  optimizer=optimizers.RMSprop(lr=0.0001),
                  metrics=[metrics.categorical_accuracy])
    x = np.random.random((1, 3))
    y = np.random.random((1, 3))
    model.train_on_batch(x, y)

    out = model.predict(x)
    _, fname = tempfile.mkstemp('.h5')
    save_model(model, fname)

    model = load_model(fname, custom_objects={'square_fn': square_fn})
    os.remove(fname)

    out2 = model.predict(x)
    assert_allclose(out, out2, atol=1e-05)

@keras_test
def test_saving_lambda_numpy_array_arguments():
    mean = np.random.random((4,2,3))
    std = np.abs(np.random.random((4,2,3))) + 1e-5
    input = Input(shape=(4,2,3))
    output = Lambda(lambda image, mu, std: (image - mu)/std, arguments={'mu':mean, 'std': std})(input)
    model = Model(input, output)
    model.compile(loss='mse', optimizer='sgd', metrics=['acc'])
    
    _, fname = tempfile.mkstemp('.h5')
    save_model(model, fname)

    model = load_model(fname)
    os.remove(fname)

<<<<<<< HEAD
    assert_allclose(mean, model.layers[1].arguments['mu'])
    assert_allclose(std, model.layers[1].arguments['std'])
    
=======
@keras_test
def test_saving_custom_activation_function():
    x = Input(shape=(3,))
    output = Dense(3, activation=K.cos)(x)

    model = Model(x, output)
    model.compile(loss=losses.MSE,
                  optimizer=optimizers.RMSprop(lr=0.0001),
                  metrics=[metrics.categorical_accuracy])
    x = np.random.random((1, 3))
    y = np.random.random((1, 3))
    model.train_on_batch(x, y)

    out = model.predict(x)
    _, fname = tempfile.mkstemp('.h5')
    save_model(model, fname)

    model = load_model(fname, custom_objects={'cos': K.cos})
    os.remove(fname)

    out2 = model.predict(x)
    assert_allclose(out, out2, atol=1e-05)

>>>>>>> a5f53155
if __name__ == '__main__':
    pytest.main([__file__])<|MERGE_RESOLUTION|>--- conflicted
+++ resolved
@@ -307,11 +307,10 @@
     model = load_model(fname)
     os.remove(fname)
 
-<<<<<<< HEAD
     assert_allclose(mean, model.layers[1].arguments['mu'])
     assert_allclose(std, model.layers[1].arguments['std'])
     
-=======
+
 @keras_test
 def test_saving_custom_activation_function():
     x = Input(shape=(3,))
@@ -335,6 +334,6 @@
     out2 = model.predict(x)
     assert_allclose(out, out2, atol=1e-05)
 
->>>>>>> a5f53155
+
 if __name__ == '__main__':
     pytest.main([__file__])