--- conflicted
+++ resolved
@@ -553,9 +553,7 @@
         check_two_tensor_operation('maximum', (4, 2), (4, 2), WITH_NP)
         check_two_tensor_operation('minimum', (4, 2), (4, 2), WITH_NP)
 
-<<<<<<< HEAD
-    def test_cumsum(self):
-=======
+
     # assumes first uid will always be the same
     def test_reset_uids(self):
         first = K.get_uid()
@@ -565,8 +563,7 @@
 
     @pytest.mark.skipif(K.backend() == 'cntk', reason='cntk does not support '
                                                       'cumsum and cumprod yet')
-    def test_cumsum_cumprod(self):
->>>>>>> 435cf42e
+    def test_cumsum(self):
         check_single_tensor_operation('cumsum', (4, 2), WITH_NP)
         check_single_tensor_operation('cumsum', (4, 2), WITH_NP, axis=1)
 
