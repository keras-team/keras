--- conflicted
+++ resolved
@@ -13,12 +13,9 @@
 import six
 from six.moves.urllib.parse import urljoin
 from six.moves.urllib.request import pathname2url
-<<<<<<< HEAD
-import time
 import warnings
-=======
+
 from flaky import flaky
->>>>>>> 920e8af3
 
 from keras.utils import GeneratorEnqueuer
 from keras.utils import OrderedEnqueuer
@@ -29,14 +26,10 @@
 from keras import backend as K
 
 pytestmark = pytest.mark.skipif(
-<<<<<<< HEAD
     six.PY2 and 'TRAVIS_PYTHON_VERSION' in os.environ,
-=======
-    K.backend() in {'tensorflow', 'cntk'} and 'TRAVIS_PYTHON_VERSION' in os.environ,
->>>>>>> 920e8af3
     reason='Temporarily disabled until the use_multiprocessing problem is solved')
 
-skip_generators = pytest.mark.skipif(K.backend() in ['tensorflow', 'cntk'] and
+skip_generators = pytest.mark.skipif(K.backend() in {'tensorflow', 'cntk'} and
                                      'TRAVIS_PYTHON_VERSION' in os.environ,
                                      reason='Generators do not work with `spawn`.')
 
