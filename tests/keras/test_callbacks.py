import os
import multiprocessing

import numpy as np
import pytest
from csv import reader
from csv import Sniffer
import shutil
from keras import optimizers
from keras import initializers
from keras import callbacks
from keras.models import Sequential, Model
from keras.layers import Input, Dense, Dropout, add, dot, Lambda
from keras.layers.convolutional import Conv2D
from keras.layers.pooling import MaxPooling2D, GlobalAveragePooling1D, GlobalAveragePooling2D
from keras.utils.test_utils import get_test_data
from keras.utils.test_utils import keras_test
from keras import backend as K
from keras.utils import np_utils
try:
    from unittest.mock import patch
except:
    from mock import patch


input_dim = 2
num_hidden = 4
num_classes = 2
batch_size = 5
train_samples = 20
test_samples = 20


@keras_test
def test_TerminateOnNaN():
    np.random.seed(1337)
    (X_train, y_train), (X_test, y_test) = get_test_data(num_train=train_samples,
                                                         num_test=test_samples,
                                                         input_shape=(input_dim,),
                                                         classification=True,
                                                         num_classes=num_classes)

    y_test = np_utils.to_categorical(y_test)
    y_train = np_utils.to_categorical(y_train)
    cbks = [callbacks.TerminateOnNaN()]
    model = Sequential()
    initializer = initializers.Constant(value=1e5)
    for _ in range(5):
        model.add(Dense(num_hidden, input_dim=input_dim, activation='relu',
                        kernel_initializer=initializer))
    model.add(Dense(num_classes, activation='linear'))
    model.compile(loss='mean_squared_error',
                  optimizer='rmsprop')

    # case 1 fit
    history = model.fit(X_train, y_train, batch_size=batch_size,
                        validation_data=(X_test, y_test), callbacks=cbks, epochs=20)
    loss = history.history['loss']
    assert len(loss) == 1
    assert loss[0] == np.inf

    # case 2 fit_generator
    def data_generator():
        max_batch_index = len(X_train) // batch_size
        i = 0
        while 1:
            yield (X_train[i * batch_size: (i + 1) * batch_size],
                   y_train[i * batch_size: (i + 1) * batch_size])
            i += 1
            i = i % max_batch_index
    history = model.fit_generator(data_generator(),
                                  len(X_train),
                                  validation_data=(X_test, y_test),
                                  callbacks=cbks,
                                  epochs=20)
    loss = history.history['loss']
    assert len(loss) == 1
    assert loss[0] == np.inf or np.isnan(loss[0])


@keras_test
def test_stop_training_csv(tmpdir):
    np.random.seed(1337)
    fp = str(tmpdir / 'test.csv')
    (X_train, y_train), (X_test, y_test) = get_test_data(num_train=train_samples,
                                                         num_test=test_samples,
                                                         input_shape=(input_dim,),
                                                         classification=True,
                                                         num_classes=num_classes)

    y_test = np_utils.to_categorical(y_test)
    y_train = np_utils.to_categorical(y_train)
    cbks = [callbacks.TerminateOnNaN(), callbacks.CSVLogger(fp)]
    model = Sequential()
    for _ in range(5):
        model.add(Dense(num_hidden, input_dim=input_dim, activation='relu'))
    model.add(Dense(num_classes, activation='linear'))
    model.compile(loss='mean_squared_error',
                  optimizer='rmsprop')

    def data_generator():
        i = 0
        max_batch_index = len(X_train) // batch_size
        tot = 0
        while 1:
            if tot > 3 * len(X_train):
                yield np.ones([batch_size, input_dim]) * np.nan, np.ones([batch_size, num_classes]) * np.nan
            else:
                yield (X_train[i * batch_size: (i + 1) * batch_size],
                       y_train[i * batch_size: (i + 1) * batch_size])
            i += 1
            tot += 1
            i = i % max_batch_index

    history = model.fit_generator(data_generator(),
                                  len(X_train) // batch_size,
                                  validation_data=(X_test, y_test),
                                  callbacks=cbks,
                                  epochs=20)
    loss = history.history['loss']
    assert len(loss) > 1
    assert loss[-1] == np.inf or np.isnan(loss[-1])

    values = []
    with open(fp) as f:
        for x in reader(f):
            values.append(x)

    assert 'nan' in values[-1], 'The last epoch was not logged.'
    os.remove(fp)


@keras_test
def test_ModelCheckpoint(tmpdir):
    np.random.seed(1337)
    filepath = str(tmpdir / 'checkpoint.h5')
    (X_train, y_train), (X_test, y_test) = get_test_data(num_train=train_samples,
                                                         num_test=test_samples,
                                                         input_shape=(input_dim,),
                                                         classification=True,
                                                         num_classes=num_classes)
    y_test = np_utils.to_categorical(y_test)
    y_train = np_utils.to_categorical(y_train)
    # case 1
    monitor = 'val_loss'
    save_best_only = False
    mode = 'auto'

    model = Sequential()
    model.add(Dense(num_hidden, input_dim=input_dim, activation='relu'))
    model.add(Dense(num_classes, activation='softmax'))
    model.compile(loss='categorical_crossentropy',
                  optimizer='rmsprop',
                  metrics=['accuracy'])

    cbks = [callbacks.ModelCheckpoint(filepath, monitor=monitor,
                                      save_best_only=save_best_only, mode=mode)]
    model.fit(X_train, y_train, batch_size=batch_size,
              validation_data=(X_test, y_test), callbacks=cbks, epochs=1)
    assert os.path.isfile(filepath)
    os.remove(filepath)

    # case 2
    mode = 'min'
    cbks = [callbacks.ModelCheckpoint(filepath, monitor=monitor,
                                      save_best_only=save_best_only, mode=mode)]
    model.fit(X_train, y_train, batch_size=batch_size,
              validation_data=(X_test, y_test), callbacks=cbks, epochs=1)
    assert os.path.isfile(filepath)
    os.remove(filepath)

    # case 3
    mode = 'max'
    monitor = 'val_acc'
    cbks = [callbacks.ModelCheckpoint(filepath, monitor=monitor,
                                      save_best_only=save_best_only, mode=mode)]
    model.fit(X_train, y_train, batch_size=batch_size,
              validation_data=(X_test, y_test), callbacks=cbks, epochs=1)
    assert os.path.isfile(filepath)
    os.remove(filepath)

    # case 4
    save_best_only = True
    cbks = [callbacks.ModelCheckpoint(filepath, monitor=monitor,
                                      save_best_only=save_best_only, mode=mode)]
    model.fit(X_train, y_train, batch_size=batch_size,
              validation_data=(X_test, y_test), callbacks=cbks, epochs=1)
    assert os.path.isfile(filepath)
    os.remove(filepath)

    # case 5
    save_best_only = False
    period = 2
    mode = 'auto'
    filepath = 'checkpoint.{epoch:02d}.h5'
    cbks = [callbacks.ModelCheckpoint(filepath, monitor=monitor,
                                      save_best_only=save_best_only, mode=mode,
                                      period=period)]
    model.fit(X_train, y_train, batch_size=batch_size,
              validation_data=(X_test, y_test), callbacks=cbks, epochs=4)
    assert os.path.isfile(filepath.format(epoch=2))
    assert os.path.isfile(filepath.format(epoch=4))
    assert not os.path.exists(filepath.format(epoch=1))
    assert not os.path.exists(filepath.format(epoch=3))
    os.remove(filepath.format(epoch=2))
    os.remove(filepath.format(epoch=4))
    assert not tmpdir.listdir()


@keras_test
def test_EarlyStopping():
    np.random.seed(1337)
    (X_train, y_train), (X_test, y_test) = get_test_data(num_train=train_samples,
                                                         num_test=test_samples,
                                                         input_shape=(input_dim,),
                                                         classification=True,
                                                         num_classes=num_classes)
    y_test = np_utils.to_categorical(y_test)
    y_train = np_utils.to_categorical(y_train)
    model = Sequential()
    model.add(Dense(num_hidden, input_dim=input_dim, activation='relu'))
    model.add(Dense(num_classes, activation='softmax'))
    model.compile(loss='categorical_crossentropy',
                  optimizer='rmsprop',
                  metrics=['accuracy'])
    mode = 'max'
    monitor = 'val_acc'
    patience = 0
    cbks = [callbacks.EarlyStopping(patience=patience, monitor=monitor, mode=mode)]
    history = model.fit(X_train, y_train, batch_size=batch_size,
                        validation_data=(X_test, y_test), callbacks=cbks, epochs=20)

    mode = 'auto'
    monitor = 'val_acc'
    patience = 2
    cbks = [callbacks.EarlyStopping(patience=patience, monitor=monitor, mode=mode)]
    history = model.fit(X_train, y_train, batch_size=batch_size,
                        validation_data=(X_test, y_test), callbacks=cbks, epochs=20)


@keras_test
def test_EarlyStopping_reuse():
    np.random.seed(1337)
    patience = 3
    data = np.random.random((100, 1))
    labels = np.where(data > 0.5, 1, 0)
    model = Sequential((
        Dense(1, input_dim=1, activation='relu'),
        Dense(1, activation='sigmoid'),
    ))
    model.compile(optimizer='sgd', loss='binary_crossentropy', metrics=['accuracy'])
    stopper = callbacks.EarlyStopping(monitor='acc', patience=patience)
    weights = model.get_weights()

    hist = model.fit(data, labels, callbacks=[stopper], epochs=20)
    assert len(hist.epoch) >= patience

    # This should allow training to go for at least `patience` epochs
    model.set_weights(weights)
    hist = model.fit(data, labels, callbacks=[stopper], epochs=20)
    assert len(hist.epoch) >= patience


@keras_test
def test_EarlyStopping_patience():
    class DummyModel(object):
        def __init__(self):
            self.stop_training = False

    early_stop = callbacks.EarlyStopping(monitor='val_loss', patience=2)
    early_stop.model = DummyModel()

    losses = [0.0860, 0.1096, 0.1040, 0.1019]

    # Should stop after epoch 3, as the loss has not improved after patience=2 epochs.
    epochs_trained = 0
    early_stop.on_train_begin()

    for epoch in range(len(losses)):
        epochs_trained += 1
        early_stop.on_epoch_end(epoch, logs={'val_loss': losses[epoch]})

        if early_stop.model.stop_training:
            break

    assert epochs_trained == 3


@keras_test
def test_EarlyStopping_baseline():
    class DummyModel(object):
        def __init__(self):
            self.stop_training = False

    def baseline_tester(acc_levels):
        early_stop = callbacks.EarlyStopping(monitor='val_acc', baseline=0.75, patience=2)
        early_stop.model = DummyModel()
        epochs_trained = 0
        early_stop.on_train_begin()
        for epoch in range(len(acc_levels)):
            epochs_trained += 1
            early_stop.on_epoch_end(epoch, logs={'val_acc': acc_levels[epoch]})
            if early_stop.model.stop_training:
                break
        return epochs_trained

    acc_levels = [0.55, 0.76, 0.81, 0.81]
    baseline_met = baseline_tester(acc_levels)
    acc_levels = [0.55, 0.74, 0.81, 0.81]
    baseline_not_met = baseline_tester(acc_levels)

    # All epochs should run because baseline was met in second epoch
    assert baseline_met == 4
    # Baseline was not met by second epoch and should stop
    assert baseline_not_met == 2


@keras_test
def test_LearningRateScheduler():
    np.random.seed(1337)
    (X_train, y_train), (X_test, y_test) = get_test_data(num_train=train_samples,
                                                         num_test=test_samples,
                                                         input_shape=(input_dim,),
                                                         classification=True,
                                                         num_classes=num_classes)
    y_test = np_utils.to_categorical(y_test)
    y_train = np_utils.to_categorical(y_train)
    model = Sequential()
    model.add(Dense(num_hidden, input_dim=input_dim, activation='relu'))
    model.add(Dense(num_classes, activation='softmax'))
    model.compile(loss='categorical_crossentropy',
                  optimizer='sgd',
                  metrics=['accuracy'])

    cbks = [callbacks.LearningRateScheduler(lambda x: 1. / (1. + x))]
    model.fit(X_train, y_train, batch_size=batch_size,
              validation_data=(X_test, y_test), callbacks=cbks, epochs=5)
    assert (float(K.get_value(model.optimizer.lr)) - 0.2) < K.epsilon()


@keras_test
def test_ReduceLROnPlateau():
    np.random.seed(1337)
    (X_train, y_train), (X_test, y_test) = get_test_data(num_train=train_samples,
                                                         num_test=test_samples,
                                                         input_shape=(input_dim,),
                                                         classification=True,
                                                         num_classes=num_classes)
    y_test = np_utils.to_categorical(y_test)
    y_train = np_utils.to_categorical(y_train)

    def make_model():
        np.random.seed(1337)
        model = Sequential()
        model.add(Dense(num_hidden, input_dim=input_dim, activation='relu'))
        model.add(Dense(num_classes, activation='softmax'))

        model.compile(loss='categorical_crossentropy',
                      optimizer=optimizers.SGD(lr=0.1),
                      metrics=['accuracy'])
        return model

    model = make_model()

    # This should reduce the LR after the first epoch (due to high epsilon).
    cbks = [callbacks.ReduceLROnPlateau(monitor='val_loss', factor=0.1, min_delta=10, patience=1, cooldown=5)]
    model.fit(X_train, y_train, batch_size=batch_size,
              validation_data=(X_test, y_test), callbacks=cbks, epochs=5, verbose=2)
    assert np.allclose(float(K.get_value(model.optimizer.lr)), 0.01, atol=K.epsilon())

    model = make_model()
    cbks = [callbacks.ReduceLROnPlateau(monitor='val_loss', factor=0.1, min_delta=0, patience=1, cooldown=5)]
    model.fit(X_train, y_train, batch_size=batch_size,
              validation_data=(X_test, y_test), callbacks=cbks, epochs=5, verbose=2)
    assert np.allclose(float(K.get_value(model.optimizer.lr)), 0.1, atol=K.epsilon())


@keras_test
def test_ReduceLROnPlateau_patience():
    class DummyOptimizer(object):
        def __init__(self):
            self.lr = K.variable(1.0)

    class DummyModel(object):
        def __init__(self):
            self.optimizer = DummyOptimizer()

    reduce_on_plateau = callbacks.ReduceLROnPlateau(monitor='val_loss',
                                                    patience=2)
    reduce_on_plateau.model = DummyModel()

    losses = [0.0860, 0.1096, 0.1040]
    lrs = []

    for epoch in range(len(losses)):
        reduce_on_plateau.on_epoch_end(epoch, logs={'val_loss': losses[epoch]})
        lrs.append(K.get_value(reduce_on_plateau.model.optimizer.lr))

    # The learning rates should be 1.0 except the last one
    assert all([lr == 1.0 for lr in lrs[:-1]]) and lrs[-1] < 1.0


@keras_test
def test_ReduceLROnPlateau_backwards_compatibility():
    import warnings
    with warnings.catch_warnings(record=True) as ws:
        reduce_on_plateau = callbacks.ReduceLROnPlateau(epsilon=1e-13)
        # Check if warnings are disabled
        if os.environ.get("PYTHONWARNINGS") != "ignore":
            assert "`epsilon` argument is deprecated" in str(ws[0].message)
    assert not hasattr(reduce_on_plateau, 'epsilon')
    assert hasattr(reduce_on_plateau, 'min_delta')
    assert reduce_on_plateau.min_delta == 1e-13


@keras_test
def test_CSVLogger(tmpdir):
    np.random.seed(1337)
    filepath = str(tmpdir / 'log.tsv')
    sep = '\t'
    (X_train, y_train), (X_test, y_test) = get_test_data(num_train=train_samples,
                                                         num_test=test_samples,
                                                         input_shape=(input_dim,),
                                                         classification=True,
                                                         num_classes=num_classes)
    y_test = np_utils.to_categorical(y_test)
    y_train = np_utils.to_categorical(y_train)

    def make_model():
        np.random.seed(1337)
        model = Sequential()
        model.add(Dense(num_hidden, input_dim=input_dim, activation='relu'))
        model.add(Dense(num_classes, activation='softmax'))

        model.compile(loss='categorical_crossentropy',
                      optimizer=optimizers.SGD(lr=0.1),
                      metrics=['accuracy'])
        return model

    # case 1, create new file with defined separator
    model = make_model()
    cbks = [callbacks.CSVLogger(filepath, separator=sep)]
    model.fit(X_train, y_train, batch_size=batch_size,
              validation_data=(X_test, y_test), callbacks=cbks, epochs=1)

    assert os.path.isfile(filepath)
    with open(filepath) as csvfile:
        dialect = Sniffer().sniff(csvfile.read())
    assert dialect.delimiter == sep
    del model
    del cbks

    # case 2, append data to existing file, skip header
    model = make_model()
    cbks = [callbacks.CSVLogger(filepath, separator=sep, append=True)]
    model.fit(X_train, y_train, batch_size=batch_size,
              validation_data=(X_test, y_test), callbacks=cbks, epochs=1)

    # case 3, reuse of CSVLogger object
    model.fit(X_train, y_train, batch_size=batch_size,
              validation_data=(X_test, y_test), callbacks=cbks, epochs=1)

    import re
    with open(filepath) as csvfile:
        output = " ".join(csvfile.readlines())
        assert len(re.findall('epoch', output)) == 1

    os.remove(filepath)
    assert not tmpdir.listdir()


def check_and_reset_logdir(tmpdir, dirpath):
    assert os.path.isdir(dirpath)
    log_files = [os.path.join(dirpath, f) for f in os.listdir(dirpath)
                 if os.path.isfile(os.path.join(dirpath, f))]
    assert len(log_files) > 0
    assert all([os.path.getsize(f) > 0 for f in log_files])
    shutil.rmtree(dirpath)
    assert not tmpdir.listdir()


@keras_test
@pytest.mark.skipif((K.backend() != 'tensorflow'),
                    reason='Requires TensorFlow backend')
def test_TensorBoard(tmpdir):
    np.random.seed(np.random.randint(1, 1e7))
    filepath = str(tmpdir / 'logs')

    (X_train, y_train), (X_test, y_test) = get_test_data(
        num_train=train_samples,
        num_test=test_samples,
        input_shape=(input_dim,),
        classification=True,
        num_classes=num_classes)
    y_test = np_utils.to_categorical(y_test)
    y_train = np_utils.to_categorical(y_train)

    def data_generator(train):
        if train:
            max_batch_index = len(X_train) // batch_size
        else:
            max_batch_index = len(X_test) // batch_size
        i = 0
        while 1:
            if train:
                # simulate multi-input/output models
                yield (X_train[i * batch_size: (i + 1) * batch_size],
                       y_train[i * batch_size: (i + 1) * batch_size])
            else:
                yield (X_test[i * batch_size: (i + 1) * batch_size],
                       y_test[i * batch_size: (i + 1) * batch_size])
            i += 1
            i = i % max_batch_index

    inp = Input((input_dim,))
    hidden = Dense(num_hidden, activation='relu')(inp)
    hidden = Dropout(0.1)(hidden)
    output = Dense(num_classes, activation='softmax')(hidden)
    model = Model(inputs=inp, outputs=output)
    model.compile(loss='categorical_crossentropy',
                  optimizer='sgd',
                  metrics=['accuracy'])

    # we must generate new callbacks for each test, as they aren't stateless
    def callbacks_factory(histogram_freq, embeddings_freq=1):
        return [callbacks.TensorBoard(log_dir=filepath,
                                      histogram_freq=histogram_freq,
                                      write_images=True, write_grads=True,
                                      embeddings_freq=embeddings_freq,
                                      embeddings_layer_names=['dense_1'],
                                      embeddings_data=X_test,
                                      batch_size=5)]

    # fit without validation data
    model.fit(X_train, y_train, batch_size=batch_size,
<<<<<<< HEAD
              callbacks=callbacks_factory(histogram_freq=0), epochs=3)
    check_and_reset_logdir(tmpdir, filepath)
=======
              callbacks=callbacks_factory(histogram_freq=0, embeddings_freq=0),
              epochs=3)

>>>>>>> ce56322a
    # fit with validation data and accuracy
    model.fit(X_train, y_train, batch_size=batch_size,
              validation_data=(X_test, y_test),
              callbacks=callbacks_factory(histogram_freq=0), epochs=2)
    check_and_reset_logdir(tmpdir, filepath)
    # fit generator without validation data
    model.fit_generator(data_generator(True), len(X_train), epochs=2,
<<<<<<< HEAD
                        callbacks=callbacks_factory(histogram_freq=0))
    check_and_reset_logdir(tmpdir, filepath)
=======
                        callbacks=callbacks_factory(histogram_freq=0,
                                                    embeddings_freq=0))

>>>>>>> ce56322a
    # fit generator with validation data and accuracy
    model.fit_generator(data_generator(True), len(X_train), epochs=2,
                        validation_data=(X_test, y_test),
                        callbacks=callbacks_factory(histogram_freq=1))
    check_and_reset_logdir(tmpdir, filepath)


@keras_test
@pytest.mark.skipif((K.backend() != 'tensorflow'),
                    reason='Requires TensorFlow backend')
def test_TensorBoard_histogram_freq_must_have_validation_data(tmpdir):
    np.random.seed(np.random.randint(1, 1e7))
    filepath = str(tmpdir / 'logs')

    (X_train, y_train), (X_test, y_test) = get_test_data(
        num_train=train_samples,
        num_test=test_samples,
        input_shape=(input_dim,),
        classification=True,
        num_classes=num_classes)
    y_test = np_utils.to_categorical(y_test)
    y_train = np_utils.to_categorical(y_train)

    def data_generator(train):
        if train:
            max_batch_index = len(X_train) // batch_size
        else:
            max_batch_index = len(X_test) // batch_size
        i = 0
        while 1:
            if train:
                # simulate multi-input/output models
                yield (X_train[i * batch_size: (i + 1) * batch_size],
                       y_train[i * batch_size: (i + 1) * batch_size])
            else:
                yield (X_test[i * batch_size: (i + 1) * batch_size],
                       y_test[i * batch_size: (i + 1) * batch_size])
            i += 1
            i = i % max_batch_index

    inp = Input((input_dim,))
    hidden = Dense(num_hidden, activation='relu')(inp)
    hidden = Dropout(0.1)(hidden)
    output = Dense(num_classes, activation='softmax')(hidden)
    model = Model(inputs=inp, outputs=output)
    model.compile(loss='categorical_crossentropy',
                  optimizer='sgd',
                  metrics=['accuracy'])

    # we must generate new callbacks for each test, as they aren't stateless
    def callbacks_factory(histogram_freq, embeddings_freq=1):
        return [callbacks.TensorBoard(log_dir=filepath,
                                      histogram_freq=histogram_freq,
                                      write_images=True, write_grads=True,
                                      embeddings_freq=embeddings_freq,
                                      embeddings_layer_names=['dense_1'],
                                      embeddings_data=X_test,
                                      batch_size=5)]

    # fit without validation data should raise ValueError if histogram_freq > 0
    with pytest.raises(ValueError) as raised_exception:
        model.fit(X_train, y_train, batch_size=batch_size,
                  callbacks=callbacks_factory(histogram_freq=1), epochs=3)
    assert 'validation_data must be provided' in str(raised_exception.value)

    # fit generator without validation data should raise ValueError if
    # histogram_freq > 0
    with pytest.raises(ValueError) as raised_exception:
        model.fit_generator(data_generator(True), len(X_train), epochs=2,
                            callbacks=callbacks_factory(histogram_freq=1))
    assert 'validation_data must be provided' in str(raised_exception.value)

    # fit generator with validation data generator should raise ValueError if
    # histogram_freq > 0
    with pytest.raises(ValueError) as raised_exception:
        model.fit_generator(data_generator(True), len(X_train), epochs=2,
                            validation_data=data_generator(False),
                            validation_steps=1,
                            callbacks=callbacks_factory(histogram_freq=1))
    assert 'validation_data must be provided' in str(raised_exception.value)


@keras_test
@pytest.mark.skipif((K.backend() != 'tensorflow'),
                    reason='Requires TensorFlow backend')
def test_TensorBoard_multi_input_output(tmpdir):
    np.random.seed(np.random.randint(1, 1e7))
    filepath = str(tmpdir / 'logs')

    (X_train, y_train), (X_test, y_test) = get_test_data(
        num_train=train_samples,
        num_test=test_samples,
        input_shape=(input_dim, input_dim),
        classification=True,
        num_classes=num_classes)
    y_test = np_utils.to_categorical(y_test)
    y_train = np_utils.to_categorical(y_train)

    def data_generator(train):
        if train:
            max_batch_index = len(X_train) // batch_size
        else:
            max_batch_index = len(X_test) // batch_size
        i = 0
        while 1:
            if train:
                # simulate multi-input/output models
                yield ([X_train[i * batch_size: (i + 1) * batch_size]] * 2,
                       [y_train[i * batch_size: (i + 1) * batch_size]] * 2)
            else:
                yield ([X_test[i * batch_size: (i + 1) * batch_size]] * 2,
                       [y_test[i * batch_size: (i + 1) * batch_size]] * 2)
            i += 1
            i = i % max_batch_index

    inp1 = Input((input_dim, input_dim))
    inp2 = Input((input_dim, input_dim))
    inp_3d = add([inp1, inp2])
    inp_2d = GlobalAveragePooling1D()(inp_3d)
    inp_pair = Lambda(lambda x: x)([inp_3d, inp_2d])  # test a layer with a list of output tensors
    hidden = dot(inp_pair, axes=-1)
    hidden = Dense(num_hidden, activation='relu')(hidden)
    hidden = Dropout(0.1)(hidden)
    output1 = Dense(num_classes, activation='softmax')(hidden)
    output2 = Dense(num_classes, activation='softmax')(hidden)
    model = Model(inputs=[inp1, inp2], outputs=[output1, output2])
    model.compile(loss='categorical_crossentropy',
                  optimizer='sgd',
                  metrics=['accuracy'])

    # we must generate new callbacks for each test, as they aren't stateless
    def callbacks_factory(histogram_freq, embeddings_freq=1):
        return [callbacks.TensorBoard(log_dir=filepath,
                                      histogram_freq=histogram_freq,
                                      write_images=True, write_grads=True,
                                      embeddings_freq=embeddings_freq,
                                      embeddings_layer_names=['dense_1'],
                                      embeddings_data=[X_test] * 2,
                                      batch_size=5)]

    # fit without validation data
    model.fit([X_train] * 2, [y_train] * 2, batch_size=batch_size,
              callbacks=callbacks_factory(histogram_freq=0, embeddings_freq=0),
              epochs=3)

    check_and_reset_logdir(tmpdir, filepath)

    # fit with validation data and accuracy
    model.fit([X_train] * 2, [y_train] * 2, batch_size=batch_size,
              validation_data=([X_test] * 2, [y_test] * 2),
              callbacks=callbacks_factory(histogram_freq=1), epochs=2)

    check_and_reset_logdir(tmpdir, filepath)

    # fit generator without validation data
    model.fit_generator(data_generator(True), len(X_train), epochs=2,
                        callbacks=callbacks_factory(histogram_freq=0,
                                                    embeddings_freq=0))

    check_and_reset_logdir(tmpdir, filepath)

    # fit generator with validation data and accuracy
    model.fit_generator(data_generator(True), len(X_train), epochs=2,
                        validation_data=([X_test] * 2, [y_test] * 2),
                        callbacks=callbacks_factory(histogram_freq=1))

    check_and_reset_logdir(tmpdir, filepath)


@keras_test
@pytest.mark.skipif((K.backend() != 'tensorflow'),
                    reason='Requires TensorFlow backend')
def test_TensorBoard_convnet(tmpdir):
    np.random.seed(np.random.randint(1, 1e7))
    filepath = str(tmpdir / 'logs')

    input_shape = (16, 16, 3)
    (x_train, y_train), (x_test, y_test) = get_test_data(num_train=500,
                                                         num_test=200,
                                                         input_shape=input_shape,
                                                         classification=True,
                                                         num_classes=num_classes)
    y_train = np_utils.to_categorical(y_train)
    y_test = np_utils.to_categorical(y_test)

    model = Sequential([
        Conv2D(filters=8, kernel_size=3,
               activation='relu',
               input_shape=input_shape),
        MaxPooling2D(pool_size=2),
        Conv2D(filters=4, kernel_size=(3, 3),
               activation='relu', padding='same'),
        GlobalAveragePooling2D(),
        Dense(num_classes, activation='softmax')
    ])
    model.compile(loss='categorical_crossentropy',
                  optimizer='rmsprop',
                  metrics=['accuracy'])
    tsb = callbacks.TensorBoard(log_dir=filepath, histogram_freq=1,
                                write_images=True, write_grads=True,
                                batch_size=16)
    cbks = [tsb]
    model.summary()
    history = model.fit(x_train, y_train, epochs=2, batch_size=16,
                        validation_data=(x_test, y_test),
                        callbacks=cbks,
                        verbose=0)
    check_and_reset_logdir(tmpdir, filepath)


@keras_test
def test_CallbackValData():
    np.random.seed(1337)
    (X_train, y_train), (X_test, y_test) = get_test_data(num_train=train_samples,
                                                         num_test=test_samples,
                                                         input_shape=(input_dim,),
                                                         classification=True,
                                                         num_classes=num_classes)
    y_test = np_utils.to_categorical(y_test)
    y_train = np_utils.to_categorical(y_train)
    model = Sequential()
    model.add(Dense(num_hidden, input_dim=input_dim, activation='relu'))
    model.add(Dense(num_classes, activation='softmax'))
    model.compile(loss='categorical_crossentropy',
                  optimizer='sgd',
                  metrics=['accuracy'])

    cbk = callbacks.LambdaCallback(on_train_end=lambda x: 1)
    model.fit(X_train, y_train, batch_size=batch_size,
              validation_data=(X_test, y_test), callbacks=[cbk], epochs=1)

    def data_generator(train):
        if train:
            max_batch_index = len(X_train) // batch_size
        else:
            max_batch_index = len(X_test) // batch_size
        i = 0
        while 1:
            if train:
                yield (X_train[i * batch_size: (i + 1) * batch_size],
                       y_train[i * batch_size: (i + 1) * batch_size])
            else:
                yield (X_test[i * batch_size: (i + 1) * batch_size],
                       y_test[i * batch_size: (i + 1) * batch_size])
            i += 1
            i = i % max_batch_index

    cbk2 = callbacks.LambdaCallback(on_train_end=lambda x: 1)
    model.fit_generator(data_generator(True), len(X_train), epochs=1,
                        validation_data=(X_test, y_test),
                        callbacks=[cbk2])

    # callback validation data should always have x, y, and sample weights
    assert len(cbk.validation_data) == len(cbk2.validation_data) == 3
    assert cbk.validation_data[0] is cbk2.validation_data[0]
    assert cbk.validation_data[1] is cbk2.validation_data[1]
    assert cbk.validation_data[2].shape == cbk2.validation_data[2].shape


@keras_test
def test_LambdaCallback():
    np.random.seed(1337)
    (X_train, y_train), (X_test, y_test) = get_test_data(num_train=train_samples,
                                                         num_test=test_samples,
                                                         input_shape=(input_dim,),
                                                         classification=True,
                                                         num_classes=num_classes)
    y_test = np_utils.to_categorical(y_test)
    y_train = np_utils.to_categorical(y_train)
    model = Sequential()
    model.add(Dense(num_hidden, input_dim=input_dim, activation='relu'))
    model.add(Dense(num_classes, activation='softmax'))
    model.compile(loss='categorical_crossentropy',
                  optimizer='sgd',
                  metrics=['accuracy'])

    # Start an arbitrary process that should run during model training and be terminated after training has completed.
    def f():
        while True:
            pass

    p = multiprocessing.Process(target=f)
    p.start()
    cleanup_callback = callbacks.LambdaCallback(on_train_end=lambda logs: p.terminate())

    cbks = [cleanup_callback]
    model.fit(X_train, y_train, batch_size=batch_size,
              validation_data=(X_test, y_test), callbacks=cbks, epochs=5)
    p.join()
    assert not p.is_alive()


@keras_test
@pytest.mark.skipif((K.backend() != 'tensorflow'),
                    reason='Requires TensorFlow backend')
def test_TensorBoard_with_ReduceLROnPlateau(tmpdir):
    import shutil
    np.random.seed(np.random.randint(1, 1e7))
    filepath = str(tmpdir / 'logs')

    (X_train, y_train), (X_test, y_test) = get_test_data(num_train=train_samples,
                                                         num_test=test_samples,
                                                         input_shape=(input_dim,),
                                                         classification=True,
                                                         num_classes=num_classes)
    y_test = np_utils.to_categorical(y_test)
    y_train = np_utils.to_categorical(y_train)

    model = Sequential()
    model.add(Dense(num_hidden, input_dim=input_dim, activation='relu'))
    model.add(Dense(num_classes, activation='softmax'))
    model.compile(loss='binary_crossentropy',
                  optimizer='sgd',
                  metrics=['accuracy'])

    cbks = [
        callbacks.ReduceLROnPlateau(
            monitor='val_loss',
            factor=0.5,
            patience=4,
            verbose=1),
        callbacks.TensorBoard(
            log_dir=filepath)]

    model.fit(X_train, y_train, batch_size=batch_size,
              validation_data=(X_test, y_test), callbacks=cbks, epochs=2)

    check_and_reset_logdir(tmpdir, filepath)


@keras_test
def tests_RemoteMonitor():
    (X_train, y_train), (X_test, y_test) = get_test_data(num_train=train_samples,
                                                         num_test=test_samples,
                                                         input_shape=(input_dim,),
                                                         classification=True,
                                                         num_classes=num_classes)
    y_test = np_utils.to_categorical(y_test)
    y_train = np_utils.to_categorical(y_train)
    model = Sequential()
    model.add(Dense(num_hidden, input_dim=input_dim, activation='relu'))
    model.add(Dense(num_classes, activation='softmax'))
    model.compile(loss='categorical_crossentropy',
                  optimizer='rmsprop',
                  metrics=['accuracy'])
    cbks = [callbacks.RemoteMonitor()]

    with patch('requests.post'):
        model.fit(X_train, y_train, batch_size=batch_size,
                  validation_data=(X_test, y_test), callbacks=cbks, epochs=1)


@keras_test
def tests_RemoteMonitorWithJsonPayload():
    (X_train, y_train), (X_test, y_test) = get_test_data(num_train=train_samples,
                                                         num_test=test_samples,
                                                         input_shape=(input_dim,),
                                                         classification=True,
                                                         num_classes=num_classes)
    y_test = np_utils.to_categorical(y_test)
    y_train = np_utils.to_categorical(y_train)
    model = Sequential()
    model.add(Dense(num_hidden, input_dim=input_dim, activation='relu'))
    model.add(Dense(num_classes, activation='softmax'))
    model.compile(loss='categorical_crossentropy',
                  optimizer='rmsprop',
                  metrics=['accuracy'])
    cbks = [callbacks.RemoteMonitor(send_as_json=True)]

    with patch('requests.post'):
        model.fit(X_train, y_train, batch_size=batch_size,
                  validation_data=(X_test, y_test), callbacks=cbks, epochs=1)


if __name__ == '__main__':
    pytest.main([__file__])<|MERGE_RESOLUTION|>--- conflicted
+++ resolved
@@ -533,29 +533,22 @@
 
     # fit without validation data
     model.fit(X_train, y_train, batch_size=batch_size,
-<<<<<<< HEAD
-              callbacks=callbacks_factory(histogram_freq=0), epochs=3)
-    check_and_reset_logdir(tmpdir, filepath)
-=======
               callbacks=callbacks_factory(histogram_freq=0, embeddings_freq=0),
               epochs=3)
-
->>>>>>> ce56322a
+    check_and_reset_logdir(tmpdir, filepath)
+
     # fit with validation data and accuracy
     model.fit(X_train, y_train, batch_size=batch_size,
               validation_data=(X_test, y_test),
               callbacks=callbacks_factory(histogram_freq=0), epochs=2)
     check_and_reset_logdir(tmpdir, filepath)
+
     # fit generator without validation data
     model.fit_generator(data_generator(True), len(X_train), epochs=2,
-<<<<<<< HEAD
-                        callbacks=callbacks_factory(histogram_freq=0))
-    check_and_reset_logdir(tmpdir, filepath)
-=======
                         callbacks=callbacks_factory(histogram_freq=0,
                                                     embeddings_freq=0))
-
->>>>>>> ce56322a
+    check_and_reset_logdir(tmpdir, filepath)
+
     # fit generator with validation data and accuracy
     model.fit_generator(data_generator(True), len(X_train), epochs=2,
                         validation_data=(X_test, y_test),
