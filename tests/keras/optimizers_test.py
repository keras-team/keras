from __future__ import print_function
import pytest
import numpy as np
from numpy.testing import assert_allclose

from keras.utils import test_utils
from keras import optimizers, Input
from keras.models import Sequential, Model
from keras.layers.core import Dense, Activation, Lambda
from keras.utils.np_utils import to_categorical
from keras import backend as K

num_classes = 2


def get_test_data():
    np.random.seed(1337)
    (x_train, y_train), _ = test_utils.get_test_data(num_train=1000,
                                                     num_test=200,
                                                     input_shape=(10,),
                                                     classification=True,
                                                     num_classes=num_classes)
    y_train = to_categorical(y_train)
    return x_train, y_train


def _test_optimizer(optimizer, target=0.75):
    x_train, y_train = get_test_data()

    model = Sequential()
    model.add(Dense(10, input_shape=(x_train.shape[1],)))
    model.add(Activation('relu'))
    model.add(Dense(y_train.shape[1]))
    model.add(Activation('softmax'))
    model.compile(loss='categorical_crossentropy',
                  optimizer=optimizer,
                  metrics=['accuracy'])

    history = model.fit(x_train, y_train, epochs=2, batch_size=16, verbose=0)
    assert history.history['acc'][-1] >= target
    config = optimizers.serialize(optimizer)
    optim = optimizers.deserialize(config)
    new_config = optimizers.serialize(optim)
    new_config['class_name'] = new_config['class_name'].lower()
    assert config == new_config

    # Test constraints.
    model = Sequential()
    dense = Dense(10,
                  input_shape=(x_train.shape[1],),
                  kernel_constraint=lambda x: 0. * x + 1.,
                  bias_constraint=lambda x: 0. * x + 2.,)
    model.add(dense)
    model.add(Activation('relu'))
    model.add(Dense(y_train.shape[1]))
    model.add(Activation('softmax'))
    model.compile(loss='categorical_crossentropy',
                  optimizer=optimizer,
                  metrics=['accuracy'])
    model.train_on_batch(x_train[:10], y_train[:10])
    kernel, bias = dense.get_weights()
    assert_allclose(kernel, 1.)
    assert_allclose(bias, 2.)


@pytest.mark.skipif((K.backend() != 'tensorflow'),
                    reason="Only Tensorflow raises a "
                           "ValueError if the gradient is null.")
def test_no_grad():
    inp = Input([3])
    x = Dense(10)(inp)
    x = Lambda(lambda l: 1.0 * K.reshape(K.cast(K.argmax(l), 'float32'), [-1, 1]),
               output_shape=lambda x: [x[0], 1])(x)
    mod = Model(inp, x)
    mod.compile('sgd', 'mse')
    with pytest.raises(ValueError):
        mod.fit(np.zeros([10, 3]), np.zeros([10, 1], np.float32),
                batch_size=10, epochs=10)


def test_sgd():
    sgd = optimizers.SGD(lr=0.01, momentum=0.9, nesterov=True)
    _test_optimizer(sgd)


def test_rmsprop():
    _test_optimizer(optimizers.RMSprop())
    _test_optimizer(optimizers.RMSprop(decay=1e-3))


def test_adagrad():
    _test_optimizer(optimizers.Adagrad())
    _test_optimizer(optimizers.Adagrad(decay=1e-3))


def test_adadelta():
    _test_optimizer(optimizers.Adadelta(), target=0.6)
    _test_optimizer(optimizers.Adadelta(decay=1e-3), target=0.6)


def test_adam():
    _test_optimizer(optimizers.Adam())
    _test_optimizer(optimizers.Adam(decay=1e-3))


def test_adamax():
    _test_optimizer(optimizers.Adamax())
    _test_optimizer(optimizers.Adamax(decay=1e-3))


<<<<<<< HEAD
@keras_test
def test_yogi():
    _test_optimizer(optimizers.Yogi())
    _test_optimizer(optimizers.Yogi(beta_1=0.9, beta_2=0.9))
    _test_optimizer(optimizers.Yogi(beta_1=0.9, beta_2=0.99))
    _test_optimizer(optimizers.Yogi(beta_1=0.9, beta_2=0.999))
    _test_optimizer(optimizers.Yogi(beta_1=0.9, beta_2=0.999, lr=0.001))


@keras_test
=======
>>>>>>> 29e740e0
def test_nadam():
    _test_optimizer(optimizers.Nadam())


def test_adam_amsgrad():
    _test_optimizer(optimizers.Adam(amsgrad=True))
    _test_optimizer(optimizers.Adam(amsgrad=True, decay=1e-3))


def test_clipnorm():
    sgd = optimizers.SGD(lr=0.01, momentum=0.9, clipnorm=0.5)
    _test_optimizer(sgd)


def test_clipvalue():
    sgd = optimizers.SGD(lr=0.01, momentum=0.9, clipvalue=0.5)
    _test_optimizer(sgd)


@pytest.mark.skipif((K.backend() != 'tensorflow'),
                    reason='Requires TensorFlow backend')
def test_tfoptimizer():
    from keras import constraints
    from tensorflow import train
    optimizer = optimizers.TFOptimizer(train.AdamOptimizer())
    model = Sequential()
    model.add(Dense(num_classes, input_shape=(3,),
                    kernel_constraint=constraints.MaxNorm(1)))
    model.compile(loss='mean_squared_error', optimizer=optimizer)
    model.fit(np.random.random((5, 3)), np.random.random((5, num_classes)),
              epochs=1, batch_size=5, verbose=0)
    # not supported
    with pytest.raises(NotImplementedError):
        optimizer.weights
    with pytest.raises(NotImplementedError):
        optimizer.get_config()
    with pytest.raises(NotImplementedError):
        optimizer.from_config(None)


if __name__ == '__main__':
    pytest.main([__file__])<|MERGE_RESOLUTION|>--- conflicted
+++ resolved
@@ -108,8 +108,6 @@
     _test_optimizer(optimizers.Adamax(decay=1e-3))
 
 
-<<<<<<< HEAD
-@keras_test
 def test_yogi():
     _test_optimizer(optimizers.Yogi())
     _test_optimizer(optimizers.Yogi(beta_1=0.9, beta_2=0.9))
@@ -118,9 +116,6 @@
     _test_optimizer(optimizers.Yogi(beta_1=0.9, beta_2=0.999, lr=0.001))
 
 
-@keras_test
-=======
->>>>>>> 29e740e0
 def test_nadam():
     _test_optimizer(optimizers.Nadam())
 
