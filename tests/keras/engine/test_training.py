import threading

import pytest
import numpy as np
import pandas as pd
from numpy.testing import assert_allclose
import sys
import scipy.sparse as sparse
from flaky import flaky

import keras
from keras import losses
from keras.layers import Activation, Dense, Dropout, Conv2D, Concatenate
from keras.engine import Input
from keras.engine.training import Model
from keras.engine import training_utils
from keras.utils.generic_utils import slice_arrays
from keras.models import Sequential
from keras import backend as K
from keras.utils import Sequence
from keras.callbacks import LambdaCallback
from keras.callbacks import Callback


class RandomSequence(Sequence):
    def __init__(self, batch_size, sequence_length=12):
        self.batch_size = batch_size
        self.sequence_length = sequence_length
        self.logs = []  # It will work for use_multiprocessing=False

    def __len__(self):
        return self.sequence_length

    def __getitem__(self, idx):
        self.logs.append(idx)
        return ([np.random.random((self.batch_size, 3)),
                 np.random.random((self.batch_size, 3))],
                [np.random.random((self.batch_size, 4)),
                 np.random.random((self.batch_size, 3))])

    def on_epoch_end(self):
        pass


class threadsafe_iter:
    """Takes an iterator/generator and makes it thread-safe by
    serializing call to the `next` method of given iterator/generator.
    """

    def __init__(self, it):
        self.it = it
        self.lock = threading.Lock()

    def __iter__(self):
        return self

    def __next__(self):
        return self.next()

    def next(self):
        with self.lock:
            return next(self.it)


def threadsafe_generator(f):
    """A decorator that takes a generator function and makes it thread-safe.
    """

    def g(*a, **kw):
        return threadsafe_iter(f(*a, **kw))

    return g


def test_check_array_length_consistency():
    training_utils.check_array_length_consistency(None, None, None)
    a_np = np.random.random((4, 3, 3))
    training_utils.check_array_length_consistency(a_np, a_np, a_np)
    training_utils.check_array_length_consistency(
        [a_np, a_np], [a_np, a_np], [a_np, a_np])
    training_utils.check_array_length_consistency([None], [None], [None])

    b_np = np.random.random((3, 4))
    with pytest.raises(ValueError):
        training_utils.check_array_length_consistency(a_np, None, None)
    with pytest.raises(ValueError):
        training_utils.check_array_length_consistency(a_np, a_np, None)
    with pytest.raises(ValueError):
        training_utils.check_array_length_consistency([a_np], [None], None)
    with pytest.raises(ValueError):
        training_utils.check_array_length_consistency([a_np], [b_np], None)
    with pytest.raises(ValueError):
        training_utils.check_array_length_consistency([a_np], None, [b_np])


def testslice_arrays():
    input_a = np.random.random((10, 3))
    slice_arrays(None)
    slice_arrays(input_a, 0)
    slice_arrays(input_a, 0, 1)
    slice_arrays(input_a, stop=2)
    input_a = [None, [1, 1], None, [1, 1]]
    slice_arrays(input_a, 0)
    slice_arrays(input_a, 0, 1)
    slice_arrays(input_a, stop=2)
    input_a = [None]
    slice_arrays(input_a, 0)
    slice_arrays(input_a, 0, 1)
    slice_arrays(input_a, stop=2)
    input_a = None
    slice_arrays(input_a, 0)
    slice_arrays(input_a, 0, 1)
    slice_arrays(input_a, stop=2)


def test_weighted_masked_objective():
    a = Input(shape=(3,), name='input_a')

    # weighted_masked_objective
    def mask_dummy(y_true=None, y_pred=None, weight=None):
        return K.placeholder(y_true.shape)

    weighted_function = training_utils.weighted_masked_objective(
        losses.categorical_crossentropy)
    weighted_function(a, a, None)


def get_model(num_outputs=1):
    a = Input(shape=(3,), name='input_a')
    b = Input(shape=(3,), name='input_b')

    a_2 = Dense(4, name='dense_1')(a)
    dp = Dropout(0.5, name='dropout')
    b_2 = dp(b)

    if num_outputs == 1:
        model = Model([a, b], a_2)
    else:
        model = Model([a, b], [a_2, b_2])
    return model


class TrackerCallback(Callback):

    def __init__(self):
        # test starting from non-zero initial epoch
        self.trained_epochs = []
        self.trained_batches = []
        super(TrackerCallback, self).__init__()

    # define tracer callback
    def on_epoch_begin(self, epoch, logs):
        self.trained_epochs.append(epoch)

    def on_batch_begin(self, batch, logs):
        self.trained_batches.append(batch)


# TODO: resolve flakyness issue. Tracked with #11560
@flaky(rerun_filter=lambda err, *args: issubclass(err[0], AssertionError))
def test_model_methods():
    model = get_model(num_outputs=2)

    optimizer = 'rmsprop'
    loss = 'mse'
    loss_weights = [1., 0.5]

    input_a_np = np.random.random((10, 3))
    input_b_np = np.random.random((10, 3))

    output_a_np = np.random.random((10, 4))
    output_b_np = np.random.random((10, 3))

    # training/testing doesn't work before compiling.
    with pytest.raises(RuntimeError):
        model.train_on_batch([input_a_np, input_b_np],
                             [output_a_np, output_b_np])

    model.compile(optimizer, loss, metrics=[], loss_weights=loss_weights,
                  sample_weight_mode=None)

    # test train_on_batch
    out = model.train_on_batch([input_a_np, input_b_np],
                               [output_a_np, output_b_np])
    out = model.train_on_batch({'input_a': input_a_np, 'input_b': input_b_np},
                               [output_a_np, output_b_np])
    out = model.train_on_batch({'input_a': input_a_np, 'input_b': input_b_np},
                               {'dense_1': output_a_np, 'dropout': output_b_np})

    # test fit
    out = model.fit([input_a_np, input_b_np],
                    [output_a_np, output_b_np], epochs=1, batch_size=4)
    out = model.fit({'input_a': input_a_np, 'input_b': input_b_np},
                    [output_a_np, output_b_np], epochs=1, batch_size=4)
    out = model.fit({'input_a': input_a_np, 'input_b': input_b_np},
                    {'dense_1': output_a_np, 'dropout': output_b_np},
                    epochs=1, batch_size=4)

    # test validation_split
    out = model.fit([input_a_np, input_b_np],
                    [output_a_np, output_b_np],
                    epochs=1, batch_size=4, validation_split=0.5)
    out = model.fit({'input_a': input_a_np, 'input_b': input_b_np},
                    [output_a_np, output_b_np],
                    epochs=1, batch_size=4, validation_split=0.5)

    # test validation data
    out = model.fit([input_a_np, input_b_np],
                    [output_a_np, output_b_np],
                    epochs=1, batch_size=4,
                    validation_data=([input_a_np, input_b_np],
                                     [output_a_np, output_b_np]))
    out = model.fit({'input_a': input_a_np, 'input_b': input_b_np},
                    [output_a_np, output_b_np],
                    epochs=1, batch_size=4, validation_split=0.5,
                    validation_data=({'input_a': input_a_np,
                                      'input_b': input_b_np},
                                     [output_a_np, output_b_np]))
    out = model.fit({'input_a': input_a_np, 'input_b': input_b_np},
                    {'dense_1': output_a_np, 'dropout': output_b_np},
                    epochs=1, batch_size=4, validation_split=0.5,
                    validation_data=(
                        {'input_a': input_a_np, 'input_b': input_b_np},
                        {'dense_1': output_a_np, 'dropout': output_b_np}))

    # test_on_batch
    out = model.test_on_batch([input_a_np, input_b_np],
                              [output_a_np, output_b_np])
    out = model.test_on_batch({'input_a': input_a_np, 'input_b': input_b_np},
                              [output_a_np, output_b_np])
    out = model.test_on_batch({'input_a': input_a_np, 'input_b': input_b_np},
                              {'dense_1': output_a_np, 'dropout': output_b_np})

    # predict_on_batch
    out = model.predict_on_batch([input_a_np, input_b_np])
    out = model.predict_on_batch({'input_a': input_a_np,
                                  'input_b': input_b_np})

    # predict, evaluate
    input_a_np = np.random.random((10, 3))
    input_b_np = np.random.random((10, 3))

    output_a_np = np.random.random((10, 4))
    output_b_np = np.random.random((10, 3))

    out = model.evaluate([input_a_np, input_b_np],
                         [output_a_np, output_b_np],
                         batch_size=4)
    out = model.predict([input_a_np, input_b_np], batch_size=4)

    # with sample_weight
    input_a_np = np.random.random((10, 3))
    input_b_np = np.random.random((10, 3))

    output_a_np = np.random.random((10, 4))
    output_b_np = np.random.random((10, 3))

    sample_weight = [None, np.random.random((10,))]
    out = model.train_on_batch([input_a_np, input_b_np],
                               [output_a_np, output_b_np],
                               sample_weight=sample_weight)

    out = model.test_on_batch([input_a_np, input_b_np],
                              [output_a_np, output_b_np],
                              sample_weight=sample_weight)

    # test accuracy metric
    model.compile(optimizer, loss, metrics=['acc'],
                  sample_weight_mode=None)

    out = model.train_on_batch([input_a_np, input_b_np],
                               [output_a_np, output_b_np])
    assert len(out) == 5
    out = model.test_on_batch([input_a_np, input_b_np],
                              [output_a_np, output_b_np])
    assert len(out) == 5

    # this should also work
    model.compile(optimizer, loss, metrics={'dense_1': 'acc'},
                  sample_weight_mode=None)

    out = model.train_on_batch([input_a_np, input_b_np],
                               [output_a_np, output_b_np])
    assert len(out) == 4
    out = model.test_on_batch([input_a_np, input_b_np],
                              [output_a_np, output_b_np])
    assert len(out) == 4

    # and this as well
    model.compile(optimizer, loss, metrics={'dense_1': ['acc']},
                  sample_weight_mode=None)

    out = model.train_on_batch([input_a_np, input_b_np],
                               [output_a_np, output_b_np])
    assert len(out) == 4
    out = model.test_on_batch([input_a_np, input_b_np],
                              [output_a_np, output_b_np])
    assert len(out) == 4

    tracker_cb = TrackerCallback()

    out = model.fit([input_a_np, input_b_np],
                    [output_a_np, output_b_np], epochs=5, batch_size=4,
                    initial_epoch=2, callbacks=[tracker_cb])
    assert tracker_cb.trained_epochs == [2, 3, 4]

    # test starting from non-zero initial epoch for generator too
    tracker_cb = TrackerCallback()

    @threadsafe_generator
    def gen_data(batch_sz):
        while True:
            yield ([np.random.random((batch_sz, 3)),
                    np.random.random((batch_sz, 3))],
                   [np.random.random((batch_sz, 4)),
                    np.random.random((batch_sz, 3))])

    out = model.fit_generator(gen_data(4), steps_per_epoch=3, epochs=5,
                              initial_epoch=2, callbacks=[tracker_cb])
    assert tracker_cb.trained_epochs == [2, 3, 4]

    # test with a custom metric function
    def mse(y_true, y_pred):
        return K.mean(K.pow(y_true - y_pred, 2))

    model.compile(optimizer, loss, metrics=[mse],
                  sample_weight_mode=None)

    out = model.train_on_batch([input_a_np, input_b_np],
                               [output_a_np, output_b_np])
    out_len = 1 + 2 * (1 + 1)  # total loss + 2 outputs * (loss + metric)
    assert len(out) == out_len
    out = model.test_on_batch([input_a_np, input_b_np],
                              [output_a_np, output_b_np])
    assert len(out) == out_len

    input_a_np = np.random.random((10, 3))
    input_b_np = np.random.random((10, 3))

    output_a_np = np.random.random((10, 4))
    output_b_np = np.random.random((10, 3))

    out = model.fit([input_a_np, input_b_np],
                    [output_a_np, output_b_np],
                    batch_size=4, epochs=1)
    out = model.evaluate([input_a_np, input_b_np],
                         [output_a_np, output_b_np],
                         batch_size=4)
    out = model.predict([input_a_np, input_b_np], batch_size=4)

    # enable verbose for evaluate_generator
    out = model.evaluate_generator(gen_data(4), steps=3, verbose=1)

    # empty batch
    with pytest.raises(ValueError):
        @threadsafe_generator
        def gen_data():
            while True:
                yield (np.asarray([]), np.asarray([]))

        out = model.evaluate_generator(gen_data(), steps=1)

    # x is not a list of numpy arrays.
    with pytest.raises(ValueError):
        out = model.predict([None])

    # x does not match _feed_input_names.
    with pytest.raises(ValueError):
        out = model.predict([input_a_np, None, input_b_np])
    with pytest.raises(ValueError):
        out = model.predict([None, input_a_np, input_b_np])

    # all input/output/weight arrays should have the same number of samples.
    with pytest.raises(ValueError):
        out = model.train_on_batch([input_a_np, input_b_np[:2]],
                                   [output_a_np, output_b_np],
                                   sample_weight=sample_weight)
    with pytest.raises(ValueError):
        out = model.train_on_batch([input_a_np, input_b_np],
                                   [output_a_np, output_b_np[:2]],
                                   sample_weight=sample_weight)
    with pytest.raises(ValueError):
        out = model.train_on_batch([input_a_np, input_b_np],
                                   [output_a_np, output_b_np],
                                   sample_weight=[sample_weight[1],
                                                  sample_weight[1][:2]])

    # `sample_weight` is neither a dict nor a list.
    with pytest.raises(TypeError):
        out = model.train_on_batch([input_a_np, input_b_np],
                                   [output_a_np, output_b_np],
                                   sample_weight=tuple(sample_weight))

    # `validation_data` is neither a tuple nor a triple.
    with pytest.raises(ValueError):
        out = model.fit([input_a_np, input_b_np],
                        [output_a_np, output_b_np],
                        epochs=1, batch_size=4,
                        validation_data=([input_a_np, input_b_np],))

    # `loss` does not match outputs.
    with pytest.raises(ValueError):
        model.compile(optimizer, loss=['mse', 'mae', 'mape'])

    # `loss_weights` does not match output_names.
    with pytest.raises(ValueError):
        model.compile(optimizer, loss='mse', loss_weights={'lstm': 0.5})

    # `loss_weights` does not match outputs.
    with pytest.raises(ValueError):
        model.compile(optimizer, loss='mse', loss_weights=[0.5])

    # `loss_weights` is invalid type.
    with pytest.raises(TypeError):
        model.compile(optimizer, loss='mse', loss_weights=(0.5, 0.5))

    # `sample_weight_mode` does not match output_names.
    with pytest.raises(ValueError):
        model.compile(optimizer, loss='mse',
                      sample_weight_mode={'lstm': 'temporal'})

    # `sample_weight_mode` does not match output_names.
    with pytest.raises(ValueError):
        model.compile(optimizer, loss='mse', sample_weight_mode=['temporal'])

    # `sample_weight_mode` matches output_names partially.
    with pytest.raises(ValueError):
        model.compile(optimizer, loss='mse',
                      sample_weight_mode={'dense_1': 'temporal'})

    # `loss` does not exist.
    with pytest.raises(ValueError):
        model.compile(optimizer, loss=[])

    model.compile(optimizer, loss=['mse', 'mae'])
    model.compile(optimizer, loss='mse', loss_weights={'dense_1': 0.2,
                                                       'dropout': 0.8})
    model.compile(optimizer, loss='mse', loss_weights=[0.2, 0.8])

    # the rank of weight arrays should be 1.
    with pytest.raises(ValueError):
        out = model.train_on_batch(
            [input_a_np, input_b_np],
            [output_a_np, output_b_np],
            sample_weight=[None, np.random.random((10, 20, 30))])

    model.compile(optimizer, loss='mse',
                  sample_weight_mode={'dense_1': None, 'dropout': 'temporal'})
    model.compile(optimizer, loss='mse', sample_weight_mode=[None, 'temporal'])

    # the rank of output arrays should be at least 3D.
    with pytest.raises(ValueError):
        out = model.train_on_batch([input_a_np, input_b_np],
                                   [output_a_np, output_b_np],
                                   sample_weight=sample_weight)


# TODO: resolve flakyness issue. Tracked with #11560
@flaky(rerun_filter=lambda err, *args: issubclass(err[0], AssertionError))
def test_fit_generator():
    model = get_model(num_outputs=2)
    optimizer = 'rmsprop'
    loss = 'mse'
    loss_weights = [1., 0.5]

    model.compile(optimizer, loss, metrics=[], loss_weights=loss_weights,
                  sample_weight_mode=None)
    tracker_cb = TrackerCallback()
    val_seq = RandomSequence(4)
    out = model.fit_generator(generator=RandomSequence(3),
                              steps_per_epoch=3,
                              epochs=5,
                              initial_epoch=0,
                              validation_data=val_seq,
                              validation_steps=3,
                              max_queue_size=1,
                              callbacks=[tracker_cb])
    assert tracker_cb.trained_epochs == [0, 1, 2, 3, 4]
    assert tracker_cb.trained_batches == list(range(3)) * 5
    assert len(val_seq.logs) <= 4 * 5

    # steps_per_epoch will be equal to len of sequence if it's unspecified
    tracker_cb = TrackerCallback()
    val_seq = RandomSequence(4)
    out = model.fit_generator(generator=RandomSequence(3),
                              epochs=5,
                              initial_epoch=0,
                              validation_data=val_seq,
<<<<<<< HEAD
                              callbacks=[tracker_cb])
    assert tracker_cb.trained_epochs == [0, 1, 2, 3, 4]
    assert tracker_cb.trained_batches == list(range(12)) * 5
    assert len(val_seq.logs) == 12 * 5
=======
                              callbacks=[tracker_cb],
                              max_queue_size=1)
    assert trained_epochs == [0, 1, 2, 3, 4]
    assert trained_batches == list(range(12)) * 5
    assert 12 * 5 <= len(val_seq.logs) <= (12 * 5) + 2  # the queue may be full.
>>>>>>> ca802e1b

    # test for workers = 0
    tracker_cb = TrackerCallback()
    val_seq = RandomSequence(4)
    out = model.fit_generator(generator=RandomSequence(3),
                              epochs=5,
                              validation_data=val_seq,
                              callbacks=[tracker_cb],
                              workers=0)
    assert tracker_cb.trained_epochs == [0, 1, 2, 3, 4]
    assert tracker_cb.trained_batches == list(range(12)) * 5
    assert len(val_seq.logs) == 12 * 5

    # fit_generator will throw an exception
    # if steps is unspecified for regular generator
    with pytest.raises(ValueError):
        @threadsafe_generator
        def gen_data():
            while True:
                yield (np.asarray([]), np.asarray([]))

        out = model.fit_generator(generator=gen_data(), epochs=5,
                                  initial_epoch=0, validation_data=gen_data(),
                                  callbacks=[tracker_cb])

    # Check if generator is only accessed an expected number of times
    gen_counters = [0, 0]

    @threadsafe_generator
    def gen_data(i):
        while True:
            gen_counters[i] += 1
            yield ([np.random.random((1, 3)), np.random.random((1, 3))],
                   [np.random.random((1, 4)), np.random.random((1, 3))])
    out = model.fit_generator(generator=gen_data(0), epochs=3,
                              steps_per_epoch=2,
                              validation_data=gen_data(1),
                              validation_steps=1,
                              max_queue_size=2,
                              workers=2)

    # Need range check here as filling
    # of the queue depends on sleep in the enqueuers
    max_train = 3 * 2 + 2 * 2
    min_train = 2 * 3
    assert min_train <= gen_counters[0] <= max_train
    # 12 = (epoch * workers * validation steps * max_queue_size)
    assert 3 <= gen_counters[1] <= 12

    gen_counters = [0]
    out = model.fit_generator(generator=RandomSequence(3), epochs=3,
                              validation_data=gen_data(0),
                              validation_steps=1,
                              max_queue_size=2,
                              workers=2)

    # 12 = (epoch * workers * validation steps * max_queue_size)
    # Need range check here as filling
    # of the queue depends on sleep in the enqueuers
    assert 3 <= gen_counters[0] <= 12


def test_fit_generator_shape():
    # predict_generator output shape behavior should be consistent
    def expected_shape(batch_size, n_batches):
        return (batch_size * n_batches, 4), (batch_size * n_batches, 3)

    model = get_model(num_outputs=2)
    optimizer = 'rmsprop'
    loss = 'mse'

    # Multiple outputs and one step.
    batch_size = 5
    sequence_length = 1
    shape_0, shape_1 = expected_shape(batch_size, sequence_length)
    out = model.predict_generator(
        RandomSequence(batch_size, sequence_length=sequence_length))
    assert np.shape(out[0]) == shape_0 and np.shape(out[1]) == shape_1

    # Multiple outputs and multiple steps.
    batch_size = 5
    sequence_length = 2
    shape_0, shape_1 = expected_shape(batch_size, sequence_length)
    out = model.predict_generator(
        RandomSequence(batch_size, sequence_length=sequence_length))
    assert np.shape(out[0]) == shape_0 and np.shape(out[1]) == shape_1

    # Create a model with a single output.
    single_output_model = get_model(num_outputs=1)
    single_output_model.compile(optimizer, loss,
                                metrics=[], sample_weight_mode=None)

    # Single output and one step.
    batch_size = 5
    sequence_length = 1
    shape_0, _ = expected_shape(batch_size, sequence_length)
    out = single_output_model.predict_generator(
        RandomSequence(batch_size, sequence_length=sequence_length))
    assert np.shape(out) == shape_0

    # Single output and multiple steps.
    batch_size = 5
    sequence_length = 2
    shape_0, _ = expected_shape(batch_size, sequence_length)
    out = single_output_model.predict_generator(
        RandomSequence(batch_size, sequence_length=sequence_length))
    assert np.shape(out) == shape_0


@pytest.mark.skipif(sys.version_info < (3,),
                    reason='Cannot catch warnings in python 2')
def test_warnings():
    a = Input(shape=(3,), name='input_a')
    b = Input(shape=(3,), name='input_b')

    a_2 = Dense(4, name='dense_1')(a)
    dp = Dropout(0.5, name='dropout')
    b_2 = dp(b)

    model = Model([a, b], [a_2, b_2])

    optimizer = 'rmsprop'
    loss = 'mse'
    loss_weights = [1., 0.5]
    model.compile(optimizer, loss, metrics=[], loss_weights=loss_weights,
                  sample_weight_mode=None)

    @threadsafe_generator
    def gen_data(batch_sz):
        while True:
            yield ([np.random.random((batch_sz, 3)),
                    np.random.random((batch_sz, 3))],
                   [np.random.random((batch_sz, 4)),
                    np.random.random((batch_sz, 3))])

    with pytest.warns(Warning) as w:
        out = model.fit_generator(gen_data(4),
                                  steps_per_epoch=10,
                                  use_multiprocessing=True,
                                  workers=2)
    warning_raised = any(['Sequence' in str(w_.message) for w_ in w])
    assert warning_raised, 'No warning raised when using generator with processes.'

    with pytest.warns(None) as w:
        out = model.fit_generator(RandomSequence(3),
                                  steps_per_epoch=4,
                                  use_multiprocessing=True,
                                  workers=2)
    assert all(['Sequence' not in str(w_.message) for w_ in w]), (
        'A warning was raised for Sequence.')


def test_sparse_inputs_targets():
    test_inputs = [sparse.random(6, 3, density=0.25).tocsr() for _ in range(2)]
    test_outputs = [sparse.random(6, i, density=0.25).tocsr() for i in range(3, 5)]
    in1 = Input(shape=(3,))
    in2 = Input(shape=(3,))
    out1 = Dropout(0.5, name='dropout')(in1)
    out2 = Dense(4, name='dense_1')(in2)
    model = Model([in1, in2], [out1, out2])
    model.predict(test_inputs, batch_size=2)
    model.compile('rmsprop', 'mse')
    model.fit(test_inputs, test_outputs,
              epochs=1, batch_size=2, validation_split=0.5)
    model.evaluate(test_inputs, test_outputs, batch_size=2)


@pytest.mark.skipif(K.backend() != 'tensorflow',
                    reason='sparse operations supported only by TensorFlow')
def test_sparse_placeholder_fit():
    test_inputs = [sparse.random(6, 3, density=0.25).tocsr() for _ in range(2)]
    test_outputs = [sparse.random(6, i, density=0.25).tocsr() for i in range(3, 5)]
    in1 = Input(shape=(3,))
    in2 = Input(shape=(3,), sparse=True)
    out1 = Dropout(0.5, name='dropout')(in1)
    out2 = Dense(4, name='dense_1')(in2)
    model = Model([in1, in2], [out1, out2])
    model.predict(test_inputs, batch_size=2)
    model.compile('rmsprop', 'mse')
    model.fit(test_inputs, test_outputs,
              epochs=1, batch_size=2, validation_split=0.5)
    model.evaluate(test_inputs, test_outputs, batch_size=2)


def test_trainable_argument():
    x = np.random.random((5, 3))
    y = np.random.random((5, 2))

    model = Sequential()
    model.add(Dense(2, input_dim=3, trainable=False))
    model.compile('rmsprop', 'mse')
    out = model.predict(x)
    model.train_on_batch(x, y)
    out_2 = model.predict(x)
    assert_allclose(out, out_2)

    # test with nesting
    inputs = Input(shape=(3,))
    outputs = model(inputs)
    model = Model(inputs, outputs)
    model.compile('rmsprop', 'mse')
    out = model.predict(x)
    model.train_on_batch(x, y)
    out_2 = model.predict(x)
    assert_allclose(out, out_2)


def test_with_list_as_targets():
    model = Sequential()
    model.add(Dense(1, input_dim=3, trainable=False))
    model.compile('rmsprop', 'mse')

    x = np.random.random((2, 3))
    y = [0, 1]
    model.train_on_batch(x, y)


def test_check_not_failing():
    a = np.random.random((2, 1, 3))
    training_utils.check_loss_and_target_compatibility(
        [a], [losses.categorical_crossentropy], [a.shape])
    training_utils.check_loss_and_target_compatibility(
        [a], [losses.categorical_crossentropy], [(2, None, 3)])


def test_check_last_is_one():
    a = np.random.random((2, 3, 1))
    with pytest.raises(ValueError) as exc:
        training_utils.check_loss_and_target_compatibility(
            [a], [losses.categorical_crossentropy], [a.shape])

    assert 'You are passing a target array' in str(exc)


def test_check_bad_shape():
    a = np.random.random((2, 3, 5))
    with pytest.raises(ValueError) as exc:
        training_utils.check_loss_and_target_compatibility(
            [a], [losses.categorical_crossentropy], [(2, 3, 6)])

    assert 'targets to have the same shape' in str(exc)


@pytest.mark.skipif(K.backend() != 'tensorflow',
                    reason='Requires TensorFlow backend')
def test_model_with_input_feed_tensor():
    """We test building a model with a TF variable as input.
    We should be able to call fit, evaluate, predict,
    by only passing them data for the placeholder inputs
    in the model.
    """
    import tensorflow as tf

    input_a_np = np.random.random((10, 3))
    input_b_np = np.random.random((10, 3))

    output_a_np = np.random.random((10, 4))
    output_b_np = np.random.random((10, 3))

    a = Input(tensor=tf.Variable(input_a_np, dtype=tf.float32))
    b = Input(shape=(3,), name='input_b')

    a_2 = Dense(4, name='dense_1')(a)
    dp = Dropout(0.5, name='dropout')
    b_2 = dp(b)

    model = Model([a, b], [a_2, b_2])
    model.summary()

    optimizer = 'rmsprop'
    loss = 'mse'
    loss_weights = [1., 0.5]
    model.compile(optimizer, loss, metrics=['mean_squared_error'],
                  loss_weights=loss_weights,
                  sample_weight_mode=None)

    # test train_on_batch
    out = model.train_on_batch(input_b_np,
                               [output_a_np, output_b_np])
    out = model.train_on_batch({'input_b': input_b_np},
                               [output_a_np, output_b_np])
    out = model.test_on_batch({'input_b': input_b_np},
                              [output_a_np, output_b_np])
    out = model.predict_on_batch({'input_b': input_b_np})

    # test fit
    out = model.fit({'input_b': input_b_np},
                    [output_a_np, output_b_np], epochs=1, batch_size=10)
    out = model.fit(input_b_np,
                    [output_a_np, output_b_np], epochs=1, batch_size=10)

    # test evaluate
    out = model.evaluate({'input_b': input_b_np},
                         [output_a_np, output_b_np], batch_size=10)
    out = model.evaluate(input_b_np,
                         [output_a_np, output_b_np], batch_size=10)

    # test predict
    out = model.predict({'input_b': input_b_np}, batch_size=10)
    out = model.predict(input_b_np, batch_size=10)
    assert len(out) == 2

    # Now test a model with a single input
    # i.e. we don't pass any data to fit the model.
    a = Input(tensor=tf.Variable(input_a_np, dtype=tf.float32))
    a_2 = Dense(4, name='dense_1')(a)
    a_2 = Dropout(0.5, name='dropout')(a_2)
    model = Model(a, a_2)
    model.summary()

    optimizer = 'rmsprop'
    loss = 'mse'
    model.compile(optimizer, loss, metrics=['mean_squared_error'])

    # test train_on_batch
    out = model.train_on_batch(None,
                               output_a_np)
    out = model.train_on_batch(None,
                               output_a_np)
    out = model.test_on_batch(None,
                              output_a_np)
    out = model.predict_on_batch(None)
    out = model.train_on_batch([],
                               output_a_np)
    out = model.train_on_batch({},
                               output_a_np)

    # test fit
    out = model.fit(None,
                    output_a_np, epochs=1, batch_size=10)
    out = model.fit(None,
                    output_a_np, epochs=1, batch_size=10)

    # test evaluate
    out = model.evaluate(None,
                         output_a_np, batch_size=10)
    out = model.evaluate(None,
                         output_a_np, batch_size=10)

    # test predict
    out = model.predict(None, steps=3)
    out = model.predict(None, steps=3)
    assert out.shape == (10 * 3, 4)

    # Same, without learning phase
    # i.e. we don't pass any data to fit the model.
    a = Input(tensor=tf.Variable(input_a_np, dtype=tf.float32))
    a_2 = Dense(4, name='dense_1')(a)
    model = Model(a, a_2)
    model.summary()

    optimizer = 'rmsprop'
    loss = 'mse'
    model.compile(optimizer, loss, metrics=['mean_squared_error'])

    # test train_on_batch
    out = model.train_on_batch(None,
                               output_a_np)
    out = model.train_on_batch(None,
                               output_a_np)
    out = model.test_on_batch(None,
                              output_a_np)
    out = model.predict_on_batch(None)
    out = model.train_on_batch([],
                               output_a_np)
    out = model.train_on_batch({},
                               output_a_np)

    # test fit
    out = model.fit(None,
                    output_a_np, epochs=1, batch_size=10)
    out = model.fit(None,
                    output_a_np, epochs=1, batch_size=10)

    # test evaluate
    out = model.evaluate(None,
                         output_a_np, batch_size=10)
    out = model.evaluate(None,
                         output_a_np, batch_size=10)

    # test predict
    out = model.predict(None, steps=3)
    out = model.predict(None, steps=3)
    assert out.shape == (10 * 3, 4)


def test_model_with_partial_loss():
    a = Input(shape=(3,), name='input_a')
    a_2 = Dense(4, name='dense_1')(a)
    dp = Dropout(0.5, name='dropout')
    a_3 = dp(a_2)
    model = Model(a, [a_2, a_3])

    optimizer = 'rmsprop'
    loss = {'dropout': 'mse'}
    model.compile(optimizer, loss, metrics=['mae'])

    input_a_np = np.random.random((10, 3))
    output_a_np = np.random.random((10, 4))

    # test train_on_batch
    out = model.train_on_batch(input_a_np, output_a_np)
    out = model.test_on_batch(input_a_np, output_a_np)
    # fit
    out = model.fit(input_a_np, [output_a_np])
    # evaluate
    out = model.evaluate(input_a_np, [output_a_np])

    # Same without dropout.
    a = Input(shape=(3,), name='input_a')
    a_2 = Dense(4, name='dense_1')(a)
    a_3 = Dense(4, name='dense_2')(a_2)
    model = Model(a, [a_2, a_3])

    optimizer = 'rmsprop'
    loss = {'dense_2': 'mse'}
    model.compile(optimizer, loss, metrics={'dense_1': 'mae'})

    # test train_on_batch
    out = model.train_on_batch(input_a_np, output_a_np)
    out = model.test_on_batch(input_a_np, output_a_np)
    # fit
    out = model.fit(input_a_np, [output_a_np])
    # evaluate
    out = model.evaluate(input_a_np, [output_a_np])


@pytest.mark.skipif((K.backend() == 'cntk'),
                    reason='cntk does not support external loss yet')
def test_model_with_external_loss():
    # None loss, only regularization loss.
    a = Input(shape=(3,), name='input_a')
    a_2 = Dense(4, name='dense_1',
                kernel_regularizer='l1',
                bias_regularizer='l2')(a)
    dp = Dropout(0.5, name='dropout')
    a_3 = dp(a_2)

    model = Model(a, [a_2, a_3])

    optimizer = 'rmsprop'
    loss = None
    model.compile(optimizer, loss, metrics=['mae'])

    input_a_np = np.random.random((10, 3))

    # test train_on_batch
    out = model.train_on_batch(input_a_np, None)
    out = model.test_on_batch(input_a_np, None)
    # fit
    out = model.fit(input_a_np, None)
    # evaluate
    out = model.evaluate(input_a_np, None)

    # No dropout, external loss.
    a = Input(shape=(3,), name='input_a')
    a_2 = Dense(4, name='dense_1')(a)
    a_3 = Dense(4, name='dense_2')(a)

    model = Model(a, [a_2, a_3])
    model.add_loss(K.mean(a_3 + a_2))

    optimizer = 'rmsprop'
    loss = None
    model.compile(optimizer, loss, metrics=['mae'])

    # test train_on_batch
    out = model.train_on_batch(input_a_np, None)
    out = model.test_on_batch(input_a_np, None)
    # fit
    out = model.fit(input_a_np, None)
    # evaluate
    out = model.evaluate(input_a_np, None)

    # Test fit with no external data at all.
    if K.backend() == 'tensorflow':
        import tensorflow as tf

        a = Input(tensor=tf.Variable(input_a_np, dtype=tf.float32))
        a_2 = Dense(4, name='dense_1')(a)
        a_2 = Dropout(0.5, name='dropout')(a_2)
        model = Model(a, a_2)
        model.add_loss(K.mean(a_2))

        model.compile(optimizer='rmsprop',
                      loss=None,
                      metrics=['mean_squared_error'])

        # test train_on_batch
        out = model.train_on_batch(None, None)
        out = model.test_on_batch(None, None)
        out = model.predict_on_batch(None)

        # test fit
        with pytest.raises(ValueError):
            out = model.fit(None, None, epochs=1, batch_size=10)
        out = model.fit(None, None, epochs=1, steps_per_epoch=1)

        # define a generator to produce x=None and y=None
        @threadsafe_generator
        def data_tensors_generator():
            while True:
                yield (None, None)

        generator = data_tensors_generator()

        # test fit_generator for framework-native data tensors
        out = model.fit_generator(generator, epochs=1,
                                  steps_per_epoch=3)

        # test evaluate_generator for framework-native data tensors
        out = model.evaluate_generator(generator, steps=3)

        # test fit with validation data
        with pytest.raises(ValueError):
            out = model.fit(None, None,
                            epochs=1,
                            steps_per_epoch=None,
                            validation_steps=2)
        out = model.fit(None, None,
                        epochs=1,
                        steps_per_epoch=2,
                        validation_steps=2)

        # test evaluate
        with pytest.raises(ValueError):
            out = model.evaluate(None, None, batch_size=10)
        out = model.evaluate(None, None, steps=3)

        # test predict
        with pytest.raises(ValueError):
            out = model.predict(None, batch_size=10)
        out = model.predict(None, steps=3)
        assert out.shape == (10 * 3, 4)

        # Test multi-output model without external data.
        a = Input(tensor=tf.Variable(input_a_np, dtype=tf.float32))
        a_1 = Dense(4, name='dense_1')(a)
        a_2 = Dropout(0.5, name='dropout')(a_1)
        model = Model(a, [a_1, a_2])
        model.add_loss(K.mean(a_2))
        model.compile(optimizer='rmsprop',
                      loss=None,
                      metrics=['mean_squared_error'])

        # test train_on_batch
        out = model.train_on_batch(None, None)
        out = model.test_on_batch(None, None)
        out = model.predict_on_batch(None)

        # test fit
        with pytest.raises(ValueError):
            out = model.fit(None, None, epochs=1, batch_size=10)
        out = model.fit(None, None, epochs=1, steps_per_epoch=1)

        # test fit with validation data
        with pytest.raises(ValueError):
            out = model.fit(None, None,
                            epochs=1,
                            steps_per_epoch=None,
                            validation_steps=2)
        out = model.fit(None, None,
                        epochs=1,
                        steps_per_epoch=2,
                        validation_steps=2)

        # test evaluate
        with pytest.raises(ValueError):
            out = model.evaluate(None, None, batch_size=10)
        out = model.evaluate(None, None, steps=3)

        # test predict
        with pytest.raises(ValueError):
            out = model.predict(None, batch_size=10)
        out = model.predict(None, steps=3)
        assert len(out) == 2
        assert out[0].shape == (10 * 3, 4)
        assert out[1].shape == (10 * 3, 4)


def test_target_tensors():
    # single-output, as list
    model = keras.models.Sequential()
    model.add(keras.layers.Dense(4, input_shape=(4,), name='dense'))
    input_val = np.random.random((10, 4))
    target_val = np.random.random((10, 4))
    target = keras.backend.variable(target_val)
    model.compile(optimizer='rmsprop', loss='mse', target_tensors=[target])
    model.train_on_batch(input_val, None)

    # single-output, as dict
    model.compile(optimizer='rmsprop', loss='mse',
                  target_tensors={'dense': target})
    model.train_on_batch(input_val, None)

    # single-output, as tensor
    model.compile(optimizer='rmsprop', loss='mse',
                  target_tensors=target)
    model.train_on_batch(input_val, None)

    # test invalid arguments
    with pytest.raises(TypeError):
        model.compile(optimizer='rmsprop', loss='mse',
                      target_tensors=set())
    with pytest.raises(ValueError):
        model.compile(optimizer='rmsprop', loss='mse',
                      target_tensors=[target, target])
    with pytest.raises(ValueError):
        model.compile(optimizer='rmsprop', loss='mse',
                      target_tensors={'dense2': None})
    with pytest.raises(ValueError):
        model.compile(optimizer='rmsprop', loss='mse',
                      target_tensors=[target])
        model.train_on_batch(input_val, target_val)

    # multi-output, as list
    input_val = np.random.random((10, 4))
    target_val_a = np.random.random((10, 4))
    target_val_b = np.random.random((10, 4))
    target_a = keras.backend.variable(target_val_a)
    target_b = keras.backend.variable(target_val_b)

    inputs = keras.layers.Input(shape=(4,))
    output_a = keras.layers.Dense(4, name='dense_a')(inputs)
    output_b = keras.layers.Dense(4, name='dense_b')(inputs)
    model = keras.models.Model(inputs, [output_a, output_b])
    model.compile(optimizer='rmsprop', loss='mse',
                  target_tensors=[target_a, target_b])
    model.train_on_batch(input_val, None)

    # multi-output, as dict
    model.compile(optimizer='rmsprop', loss='mse',
                  target_tensors={'dense_a': target_a,
                                  'dense_b': target_b})
    model.train_on_batch(input_val, None)

    # multi-output, not enough target tensors when `target_tensors` is not a dict
    with pytest.raises(ValueError,
                       match='When passing a list as `target_tensors`, it should '
                             'have one entry per model output. The model has \d '
                             'outputs, but you passed target_tensors='):
        model.compile(optimizer='rmsprop', loss='mse',
                      target_tensors=[target_a])
    with pytest.raises(ValueError,
                       match='The model has \d outputs, but you passed a single '
                             'tensor as `target_tensors`. Expected a list or '
                             'a dict of tensors.'):
        model.compile(optimizer='rmsprop', loss='mse',
                      target_tensors=target_a)

    # test with sample weights
    model.compile(optimizer='rmsprop', loss='mse',
                  target_tensors=[target_a, target_b])
    model.train_on_batch(input_val, None,
                         sample_weight={'dense_a': np.random.random((10,))})


def test_model_custom_target_tensors():
    a = Input(shape=(3,), name='input_a')
    b = Input(shape=(3,), name='input_b')

    a_2 = Dense(4, name='dense_1')(a)
    dp = Dropout(0.5, name='dropout')
    b_2 = dp(b)

    y = K.placeholder([10, 4], name='y')
    y1 = K.placeholder([10, 3], name='y1')
    y2 = K.placeholder([7, 5], name='y2')
    model = Model([a, b], [a_2, b_2])

    optimizer = 'rmsprop'
    loss = 'mse'
    loss_weights = [1., 0.5]

    # test list of target tensors
    with pytest.raises(ValueError):
        model.compile(optimizer, loss, metrics=[], loss_weights=loss_weights,
                      sample_weight_mode=None, target_tensors=[y, y1, y2])
    model.compile(optimizer, loss, metrics=[], loss_weights=loss_weights,
                  sample_weight_mode=None, target_tensors=[y, y1])
    input_a_np = np.random.random((10, 3))
    input_b_np = np.random.random((10, 3))

    output_a_np = np.random.random((10, 4))
    output_b_np = np.random.random((10, 3))

    out = model.train_on_batch([input_a_np, input_b_np],
                               [output_a_np, output_b_np],
                               {y: np.random.random((10, 4)),
                                y1: np.random.random((10, 3))})
    # test dictionary of target_tensors
    with pytest.raises(ValueError):
        model.compile(optimizer, loss,
                      metrics=[],
                      loss_weights=loss_weights,
                      sample_weight_mode=None,
                      target_tensors={'does_not_exist': y2})
    # test dictionary of target_tensors
    model.compile(optimizer, loss,
                  metrics=[],
                  loss_weights=loss_weights,
                  sample_weight_mode=None,
                  target_tensors={'dense_1': y, 'dropout': y1})
    out = model.train_on_batch([input_a_np, input_b_np],
                               [output_a_np, output_b_np],
                               {y: np.random.random((10, 4)),
                                y1: np.random.random((10, 3))})

    if K.backend() == 'tensorflow':
        import tensorflow as tf
        # test with custom TF placeholder as target
        pl_target_a = tf.placeholder('float32', shape=(None, 4))
        model.compile(optimizer='rmsprop', loss='mse',
                      target_tensors={'dense_1': pl_target_a})
        model.train_on_batch([input_a_np, input_b_np],
                             [output_a_np, output_b_np])


@pytest.mark.skipif(sys.version_info < (3,),
                    reason='Cannot catch warnings in python 2')
def test_trainable_weights_count_consistency():
    """Tests the trainable weights consistency check of Model.

    This verifies that a warning is shown if model.trainable is modified
    and the model is summarized/run without a new call to .compile()

    Reproduce issue #8121
    """
    a = Input(shape=(3,), name='input_a')
    model1 = Model(inputs=a, outputs=Dense(1)(a))

    model1.trainable = False
    b = Input(shape=(3,), name='input_b')
    y = model1(b)
    model2 = Model(inputs=b, outputs=Dense(1)(y))

    model2.compile(optimizer='adam', loss='mse')

    model1.trainable = True

    # Should warn on .summary()
    with pytest.warns(UserWarning) as w:
        model2.summary()
    warning_raised = any(['Discrepancy' in str(w_.message) for w_ in w])
    assert warning_raised, (
        'No warning raised when trainable is modified without .compile.')

    # And on .fit()
    with pytest.warns(UserWarning) as w:
        model2.fit(x=np.zeros((5, 3)), y=np.zeros((5, 1)))
    warning_raised = any(['Discrepancy' in str(w_.message) for w_ in w])
    assert warning_raised, (
        'No warning raised when trainable is modified without .compile.')

    # And shouldn't warn if we recompile
    model2.compile(optimizer='adam', loss='mse')
    with pytest.warns(None) as w:
        model2.summary()
    assert len(w) == 0, (
        'Warning raised even when .compile() is called after modifying .trainable')


def test_pandas_dataframe():
    input_a = Input(shape=(3,), name='input_a')
    input_b = Input(shape=(3,), name='input_b')

    x = Dense(4, name='dense_1')(input_a)
    y = Dense(3, name='desne_2')(input_b)

    model_1 = Model(inputs=input_a, outputs=x)
    model_2 = Model(inputs=[input_a, input_b], outputs=[x, y])

    optimizer = 'rmsprop'
    loss = 'mse'

    model_1.compile(optimizer=optimizer, loss=loss)
    model_2.compile(optimizer=optimizer, loss=loss)

    input_a_df = pd.DataFrame(np.random.random((10, 3)))
    input_b_df = pd.DataFrame(np.random.random((10, 3)))

    output_a_df = pd.DataFrame(np.random.random((10, 4)))
    output_b_df = pd.DataFrame(np.random.random((10, 3)))

    model_1.fit(input_a_df,
                output_a_df)
    model_2.fit([input_a_df, input_b_df],
                [output_a_df, output_b_df])
    model_1.fit([input_a_df],
                [output_a_df])
    model_1.fit({'input_a': input_a_df},
                output_a_df)
    model_2.fit({'input_a': input_a_df, 'input_b': input_b_df},
                [output_a_df, output_b_df])

    model_1.predict(input_a_df)
    model_2.predict([input_a_df, input_b_df])
    model_1.predict([input_a_df])
    model_1.predict({'input_a': input_a_df})
    model_2.predict({'input_a': input_a_df, 'input_b': input_b_df})

    model_1.predict_on_batch(input_a_df)
    model_2.predict_on_batch([input_a_df, input_b_df])
    model_1.predict_on_batch([input_a_df])
    model_1.predict_on_batch({'input_a': input_a_df})
    model_2.predict_on_batch({'input_a': input_a_df, 'input_b': input_b_df})

    model_1.evaluate(input_a_df,
                     output_a_df)
    model_2.evaluate([input_a_df, input_b_df],
                     [output_a_df, output_b_df])
    model_1.evaluate([input_a_df],
                     [output_a_df])
    model_1.evaluate({'input_a': input_a_df},
                     output_a_df)
    model_2.evaluate({'input_a': input_a_df, 'input_b': input_b_df},
                     [output_a_df, output_b_df])

    model_1.train_on_batch(input_a_df,
                           output_a_df)
    model_2.train_on_batch([input_a_df, input_b_df],
                           [output_a_df, output_b_df])
    model_1.train_on_batch([input_a_df],
                           [output_a_df])
    model_1.train_on_batch({'input_a': input_a_df},
                           output_a_df)
    model_2.train_on_batch({'input_a': input_a_df, 'input_b': input_b_df},
                           [output_a_df, output_b_df])

    model_1.test_on_batch(input_a_df,
                          output_a_df)
    model_2.test_on_batch([input_a_df, input_b_df],
                          [output_a_df, output_b_df])
    model_1.test_on_batch([input_a_df],
                          [output_a_df])
    model_1.test_on_batch({'input_a': input_a_df},
                          output_a_df)
    model_2.test_on_batch({'input_a': input_a_df, 'input_b': input_b_df},
                          [output_a_df, output_b_df])


@pytest.mark.skipif(K.backend() != 'tensorflow', reason='Requires TensorFlow')
@pytest.mark.skipif((K.backend() == 'tensorflow' and
                     not hasattr(K.get_session(),
                                 '_make_callable_from_options')),
                    reason='Requires TF 1.8 or higher')
def test_training_and_eval_methods_on_symbolic_tensors_single_io():
    x = keras.layers.Input(shape=(3,), name='input')
    y = keras.layers.Dense(4, name='dense')(x)
    model = keras.Model(x, y)

    optimizer = 'rmsprop'
    loss = 'mse'
    metrics = ['mae']
    model.compile(optimizer, loss, metrics=metrics)

    inputs = keras.backend.zeros(shape=(10, 3))
    targets = keras.backend.zeros(shape=(10, 4))

    model.fit(inputs, targets, epochs=1, steps_per_epoch=2, verbose=0)
    model.evaluate(inputs, targets, steps=2, verbose=0)
    model.predict(inputs, steps=2)
    model.train_on_batch(inputs, targets)
    model.test_on_batch(inputs, targets)
    model.fit(inputs, targets,
              epochs=1, steps_per_epoch=2, verbose=1,
              validation_data=(inputs, targets), validation_steps=2)


@pytest.mark.skipif(K.backend() != 'tensorflow', reason='Requires TensorFlow')
@pytest.mark.skipif((K.backend() == 'tensorflow' and
                     not hasattr(K.get_session(),
                                 '_make_callable_from_options')),
                    reason='Requires TF 1.8 or higher')
def test_training_and_eval_methods_on_symbolic_tensors_multi_io():
    a = keras.layers.Input(shape=(3,), name='input_a')
    b = keras.layers.Input(shape=(3,), name='input_b')

    dense = keras.layers.Dense(4, name='dense')
    c = dense(a)
    d = dense(b)
    e = keras.layers.Dropout(0.5, name='dropout')(c)

    model = keras.models.Model([a, b], [d, e])

    optimizer = 'rmsprop'
    loss = 'mse'
    loss_weights = [1., 0.5]
    metrics = ['mae']
    model.compile(optimizer, loss, metrics=metrics, loss_weights=loss_weights)

    input_a_tf = keras.backend.zeros(shape=(10, 3))
    input_b_tf = keras.backend.zeros(shape=(10, 3))

    output_d_tf = keras.backend.zeros(shape=(10, 4))
    output_e_tf = keras.backend.zeros(shape=(10, 4))

    model.fit(
        [input_a_tf, input_b_tf], [output_d_tf, output_e_tf],
        epochs=1,
        steps_per_epoch=2,
        verbose=0)
    with pytest.raises(ValueError) as excinfo:
        model.fit(
            [input_a_tf, input_b_tf], [output_d_tf, output_e_tf],
            epochs=1,
            batch_size=5,
            verbose=0)
    assert 'should specify the `steps_per_epoch`' in str(excinfo.value)
    model.train_on_batch([input_a_tf, input_b_tf], [output_d_tf, output_e_tf])

    # Test with dictionary inputs
    model.fit(
        {'input_a': input_a_tf,
         'input_b': input_b_tf},
        {'dense': output_d_tf,
         'dropout': output_e_tf},
        epochs=1,
        steps_per_epoch=2,
        verbose=0)
    model.fit(
        {'input_a': input_a_tf,
         'input_b': input_b_tf},
        {'dense': output_d_tf,
         'dropout': output_e_tf},
        validation_data=({'input_a': input_a_tf,
                          'input_b': input_b_tf},
                         {'dense': output_d_tf,
                          'dropout': output_e_tf}),
        epochs=1,
        steps_per_epoch=2,
        validation_steps=2,
        verbose=0)
    model.train_on_batch(
        {'input_a': input_a_tf,
         'input_b': input_b_tf},
        {'dense': output_d_tf,
         'dropout': output_e_tf})

    # Test with validation data
    model.fit(
        [input_a_tf, input_b_tf], [output_d_tf, output_e_tf],
        validation_data=([input_a_tf, input_b_tf],
                         [output_d_tf, output_e_tf]),
        epochs=1,
        steps_per_epoch=2,
        validation_steps=2,
        verbose=0)
    # Test with validation split
    with pytest.raises(ValueError) as excinfo:
        model.fit(
            [input_a_tf, input_b_tf], [output_d_tf, output_e_tf],
            epochs=2,
            steps_per_epoch=2,
            verbose=0,
            validation_split=0.2,
            validation_steps=2)
    assert 'you cannot use `validation_split`' in str(excinfo.value)

    # Test evaluation / prediction methods
    model.evaluate([input_a_tf, input_b_tf], [output_d_tf, output_e_tf],
                   steps=2, verbose=0)
    model.predict([input_a_tf, input_b_tf], steps=2)
    model.test_on_batch([input_a_tf, input_b_tf], [output_d_tf, output_e_tf])


def test_model_with_crossentropy_losses_channels_first():
    """Tests use of all crossentropy losses with `channels_first`.

    Tests `sparse_categorical_crossentropy`, `categorical_crossentropy`,
    and `binary_crossentropy`.
    Verifies that evaluate gives the same result with either
    `channels_first` or `channels_last` image_data_format.
    Tests PR #9715.
    """

    def prepare_simple_model(input_tensor, loss_name, target):
        axis = 1 if K.image_data_format() == 'channels_first' else -1
        if loss_name == 'sparse_categorical_crossentropy':
            loss = lambda y_true, y_pred: K.sparse_categorical_crossentropy(
                y_true, y_pred, axis=axis)
            num_channels = np.amax(target) + 1
            activation = 'softmax'
        elif loss_name == 'categorical_crossentropy':
            loss = lambda y_true, y_pred: K.categorical_crossentropy(
                y_true, y_pred, axis=axis)
            num_channels = target.shape[axis]
            activation = 'softmax'
        elif loss_name == 'binary_crossentropy':
            loss = lambda y_true, y_pred: K.binary_crossentropy(y_true, y_pred)
            num_channels = target.shape[axis]
            activation = 'sigmoid'
        predictions = Conv2D(num_channels, 1, activation=activation,
                             kernel_initializer='ones',
                             bias_initializer='ones')(input_tensor)
        simple_model = Model(inputs=input_tensor, outputs=predictions)
        simple_model.compile(optimizer='rmsprop', loss=loss)
        return simple_model

    losses_to_test = ['sparse_categorical_crossentropy',
                      'categorical_crossentropy', 'binary_crossentropy']

    data_channels_first = np.array([[[[8., 7.1, 0.], [4.5, 2.6, 0.55],
                                      [0.9, 4.2, 11.2]]]], dtype=np.float32)
    # Labels for testing 4-class sparse_categorical_crossentropy, 4-class
    # categorical_crossentropy, and 2-class binary_crossentropy:
    labels_channels_first = [np.array([[[[0, 1, 3], [2, 1, 0], [2, 2, 1]]]]),
                             np.array([[[[0, 1, 0], [0, 1, 0], [0, 0, 0]],
                                        [[1, 0, 0], [0, 0, 1], [0, 1, 0]],
                                        [[0, 0, 0], [1, 0, 0], [0, 0, 1]],
                                        [[0, 0, 1], [0, 0, 0], [1, 0, 0]]]]),
                             np.array([[[[0, 1, 0], [0, 1, 0], [0, 0, 1]],
                                        [[1, 0, 1], [1, 0, 1], [1, 1, 0]]]])]
    # Compute one loss for each loss function in the list `losses_to_test`:
    loss_channels_last = [0., 0., 0.]
    loss_channels_first = [0., 0., 0.]

    old_data_format = K.image_data_format()

    # Evaluate a simple network with channels last, with all three loss
    # functions:
    K.set_image_data_format('channels_last')
    data = np.moveaxis(data_channels_first, 1, -1)
    for index, loss_function in enumerate(losses_to_test):
        labels = np.moveaxis(labels_channels_first[index], 1, -1)
        inputs = Input(shape=(3, 3, 1))
        model = prepare_simple_model(inputs, loss_function, labels)
        loss_channels_last[index] = model.evaluate(x=data, y=labels,
                                                   batch_size=1, verbose=0)

    # Evaluate the same network with channels first, with all three loss
    # functions:
    K.set_image_data_format('channels_first')
    data = data_channels_first
    for index, loss_function in enumerate(losses_to_test):
        labels = labels_channels_first[index]
        inputs = Input(shape=(1, 3, 3))
        model = prepare_simple_model(inputs, loss_function, labels)
        loss_channels_first[index] = model.evaluate(x=data, y=labels,
                                                    batch_size=1, verbose=0)

    K.set_image_data_format(old_data_format)

    assert_allclose(loss_channels_first, loss_channels_last,
                    err_msg='{}{}'.format('Computed different losses for ',
                                          'channels_first and channels_last.'))


def test_dynamic_set_inputs():
    model = Sequential()
    model.add(Dense(16, input_dim=32))
    model.add(Activation('relu'))

    model2 = Sequential()
    model2.add(model.layers[-1])
    model2.add(Dense(8))
    preds2 = model2.predict([np.random.random((1, 32))])
    assert preds2.shape == (1, 8)

    model3 = Model(inputs=model.inputs, outputs=model.outputs)
    with pytest.raises(ValueError):
        model3._set_inputs(model.inputs)

    model3.inputs = None
    model3._set_inputs(model.inputs)
    preds3 = model3.predict([np.random.random((1, 32))])
    assert preds3.shape == (1, 16)

    model3.inputs = None
    model3._set_inputs(model.input)
    preds3 = model3.predict(np.random.random((1, 32)))
    assert preds3.shape == (1, 16)

    aux_input = Input(shape=(5,), name='aux_input')
    aux_model = Dense(3)(aux_input)
    model4 = Model(inputs=model.inputs + [aux_input],
                   outputs=Concatenate()(model.outputs + [aux_model]))
    model4.inputs = None
    model4._set_inputs(model.inputs + [aux_input])
    preds4 = model4.predict([np.random.random((1, 32)),
                             np.random.random((1, 5))])
    assert preds4.shape == (1, 19)


if __name__ == '__main__':
    pytest.main([__file__])<|MERGE_RESOLUTION|>--- conflicted
+++ resolved
@@ -486,18 +486,11 @@
                               epochs=5,
                               initial_epoch=0,
                               validation_data=val_seq,
-<<<<<<< HEAD
-                              callbacks=[tracker_cb])
+                              callbacks=[tracker_cb],
+                              max_queue_size=1)
     assert tracker_cb.trained_epochs == [0, 1, 2, 3, 4]
     assert tracker_cb.trained_batches == list(range(12)) * 5
-    assert len(val_seq.logs) == 12 * 5
-=======
-                              callbacks=[tracker_cb],
-                              max_queue_size=1)
-    assert trained_epochs == [0, 1, 2, 3, 4]
-    assert trained_batches == list(range(12)) * 5
     assert 12 * 5 <= len(val_seq.logs) <= (12 * 5) + 2  # the queue may be full.
->>>>>>> ca802e1b
 
     # test for workers = 0
     tracker_cb = TrackerCallback()
