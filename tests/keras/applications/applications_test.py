import pytest
from keras.utils.test_utils import keras_test
from keras.utils.test_utils import layer_test
from keras.utils.generic_utils import CustomObjectScope
from keras.models import Sequential
from keras import applications
from keras import backend as K


@keras_test
def test_resnet50():
    model = applications.ResNet50(weights=None)
    assert model.output_shape == (None, 1000)


@keras_test
<<<<<<< HEAD
@pytest.mark.skipif((K.backend() == 'cntk'),
                    reason='cntk does not support padding with non-concrete dimension')
=======
>>>>>>> 6ca71f54
def test_resnet50_notop():
    model = applications.ResNet50(weights=None, include_top=False)
    assert model.output_shape == (None, None, None, 2048)


@keras_test
<<<<<<< HEAD
@pytest.mark.skipif((K.backend() == 'cntk'),
                    reason='cntk does not support padding with non-concrete dimension')
def test_resnet50_variable_input_channels():
    input_shape = (1, None, None) if K.image_data_format() == 'channels_first' else (None, None, 1)
    model = applications.ResNet50(weights=None, include_top=False, input_shape=input_shape)
    assert model.output_shape == (None, None, None, 2048)

    input_shape = (4, None, None) if K.image_data_format() == 'channels_first' else (None, None, 4)
    model = applications.ResNet50(weights=None, include_top=False, input_shape=input_shape)
    assert model.output_shape == (None, None, None, 2048)


@keras_test
def test_resnet50_notop_specified_input_shape():
    input_shape = (3, 300, 300) if K.image_data_format() == 'channels_first' else (300, 300, 3)
    model = applications.ResNet50(weights=None, include_top=False, input_shape=input_shape)
    output_shape = (None, 2048, 1, 1) if K.image_data_format() == 'channels_first' else (None, 1, 1, 2048)
    assert model.output_shape == output_shape


@keras_test
@pytest.mark.skipif((K.backend() == 'cntk'),
                    reason='cntk does not support padding with non-concrete dimension')
=======
>>>>>>> 6ca71f54
def test_resnet50_pooling():
    model = applications.ResNet50(weights=None,
                                  include_top=False,
                                  pooling='avg')
    assert model.output_shape == (None, 2048)


@keras_test
def test_vgg16():
    model = applications.VGG16(weights=None)
    assert model.output_shape == (None, 1000)


<<<<<<< HEAD
@keras_test
@pytest.mark.skipif((K.backend() == 'cntk'),
                    reason='cntk does not support padding with non-concrete dimension')
=======
>>>>>>> 6ca71f54
def test_vgg16_notop():
    model = applications.VGG16(weights=None, include_top=False)
    assert model.output_shape == (None, None, None, 512)


@keras_test
<<<<<<< HEAD
@pytest.mark.skipif((K.backend() == 'cntk'),
                    reason='cntk does not support padding with non-concrete dimension')
def test_vgg16_variable_input_channels():
    input_shape = (1, None, None) if K.image_data_format() == 'channels_first' else (None, None, 1)
    model = applications.VGG16(weights=None, include_top=False, input_shape=input_shape)
    assert model.output_shape == (None, None, None, 512)

    input_shape = (4, None, None) if K.image_data_format() == 'channels_first' else (None, None, 4)
    model = applications.VGG16(weights=None, include_top=False, input_shape=input_shape)
    assert model.output_shape == (None, None, None, 512)


@keras_test
def test_vgg16_notop_specified_input_shape():
    input_shape = (3, 300, 300) if K.image_data_format() == 'channels_first' else (300, 300, 3)
    model = applications.VGG16(weights=None, include_top=False, input_shape=input_shape)
    output_shape = (None, 512, 9, 9) if K.image_data_format() == 'channels_first' else (None, 9, 9, 512)
    assert model.output_shape == output_shape


@keras_test
@pytest.mark.skipif((K.backend() == 'cntk'),
                    reason='cntk does not support padding with non-concrete dimension')
=======
>>>>>>> 6ca71f54
def test_vgg16_pooling():
    model = applications.VGG16(weights=None, include_top=False, pooling='avg')
    assert model.output_shape == (None, 512)


@keras_test
def test_vgg19():
    model = applications.VGG19(weights=None)
    assert model.output_shape == (None, 1000)


@keras_test
<<<<<<< HEAD
@pytest.mark.skipif((K.backend() == 'cntk'),
                    reason='cntk does not support padding with non-concrete dimension')
=======
>>>>>>> 6ca71f54
def test_vgg19_notop():
    model = applications.VGG19(weights=None, include_top=False)
    assert model.output_shape == (None, None, None, 512)


@keras_test
<<<<<<< HEAD
@pytest.mark.skipif((K.backend() == 'cntk'),
                    reason='cntk does not support padding with non-concrete dimension')
def test_vgg19_variable_input_channels():
    input_shape = (1, None, None) if K.image_data_format() == 'channels_first' else (None, None, 1)
    model = applications.VGG19(weights=None, include_top=False, input_shape=input_shape)
    assert model.output_shape == (None, None, None, 512)

    input_shape = (4, None, None) if K.image_data_format() == 'channels_first' else (None, None, 4)
    model = applications.VGG19(weights=None, include_top=False, input_shape=input_shape)
    assert model.output_shape == (None, None, None, 512)


@keras_test
def test_vgg19_notop_specified_input_shape():
    input_shape = (3, 300, 300) if K.image_data_format() == 'channels_first' else (300, 300, 3)
    model = applications.VGG19(weights=None, include_top=False, input_shape=input_shape)
    output_shape = (None, 512, 9, 9) if K.image_data_format() == 'channels_first' else (None, 9, 9, 512)
    assert model.output_shape == output_shape


@keras_test
@pytest.mark.skipif((K.backend() == 'cntk'),
                    reason='cntk does not support padding with non-concrete dimension')
=======
>>>>>>> 6ca71f54
def test_vgg19_pooling():
    model = applications.VGG16(weights=None, include_top=False, pooling='avg')
    assert model.output_shape == (None, 512)


@keras_test
@pytest.mark.skipif((K.backend() != 'tensorflow'),
                    reason='Requires TensorFlow backend')
def test_xception():
    model = applications.Xception(weights=None)
    assert model.output_shape == (None, 1000)


@keras_test
@pytest.mark.skipif((K.backend() != 'tensorflow'),
                    reason='Requires TensorFlow backend')
def test_xception_notop():
    model = applications.Xception(weights=None, include_top=False)
    assert model.output_shape == (None, None, None, 2048)


@keras_test
@pytest.mark.skipif((K.backend() != 'tensorflow'),
                    reason='Requires TensorFlow backend')
def test_xception_pooling():
    model = applications.Xception(weights=None, include_top=False, pooling='avg')
    assert model.output_shape == (None, 2048)


@keras_test
@pytest.mark.skipif((K.backend() != 'tensorflow'),
                    reason='Requires TensorFlow backend')
def test_xception_variable_input_channels():
    input_shape = (1, None, None) if K.image_data_format() == 'channels_first' else (None, None, 1)
    model = applications.Xception(weights=None, include_top=False, input_shape=input_shape)
    assert model.output_shape == (None, None, None, 2048)

    input_shape = (4, None, None) if K.image_data_format() == 'channels_first' else (None, None, 4)
    model = applications.Xception(weights=None, include_top=False, input_shape=input_shape)
    assert model.output_shape == (None, None, None, 2048)


@keras_test
def test_inceptionv3():
    model = applications.InceptionV3(weights=None)
    assert model.output_shape == (None, 1000)


@keras_test
<<<<<<< HEAD
@pytest.mark.skipif((K.backend() == 'cntk'),
                    reason='cntk does not support padding with non-concrete dimension')
=======
>>>>>>> 6ca71f54
def test_inceptionv3_notop():
    model = applications.InceptionV3(weights=None, include_top=False)
    assert model.output_shape == (None, None, None, 2048)


@keras_test
<<<<<<< HEAD
@pytest.mark.skipif((K.backend() == 'cntk'),
                    reason='cntk does not support padding with non-concrete dimension')
=======
>>>>>>> 6ca71f54
def test_inceptionv3_pooling():
    model = applications.InceptionV3(weights=None, include_top=False, pooling='avg')
    assert model.output_shape == (None, 2048)


@keras_test
@pytest.mark.skipif((K.backend() == 'cntk'),
                    reason='cntk does not support padding with non-concrete dimension')
def test_inceptionv3_variable_input_channels():
    input_shape = (1, None, None) if K.image_data_format() == 'channels_first' else (None, None, 1)
    model = applications.InceptionV3(weights=None, include_top=False, input_shape=input_shape)
    assert model.output_shape == (None, None, None, 2048)

    input_shape = (4, None, None) if K.image_data_format() == 'channels_first' else (None, None, 4)
    model = applications.InceptionV3(weights=None, include_top=False, input_shape=input_shape)
    assert model.output_shape == (None, None, None, 2048)


@keras_test
@pytest.mark.skipif((K.backend() == 'cntk'),
                    reason='InceptionResNetV2 is not supported on CNTK')
def test_inceptionresnetv2():
    model = applications.InceptionResNetV2(weights=None)
    assert model.output_shape == (None, 1000)


@keras_test
@pytest.mark.skipif((K.backend() == 'cntk'),
                    reason='InceptionResNetV2 is not supported on CNTK')
def test_inceptionresnetv2_notop():
    global_image_data_format = K.image_data_format()

    K.set_image_data_format('channels_first')
    model = applications.InceptionResNetV2(weights=None, include_top=False)
    assert model.output_shape == (None, 1536, None, None)

    K.set_image_data_format('channels_last')
    model = applications.InceptionResNetV2(weights=None, include_top=False)
    assert model.output_shape == (None, None, None, 1536)

    K.set_image_data_format(global_image_data_format)


@keras_test
@pytest.mark.skipif((K.backend() == 'cntk'),
                    reason='InceptionResNetV2 is not supported on CNTK')
def test_inceptionresnetv2_pooling():
    model = applications.InceptionResNetV2(weights=None, include_top=False, pooling='avg')
    assert model.output_shape == (None, 1536)


@keras_test
@pytest.mark.skipif((K.backend() == 'cntk'),
                    reason='InceptionResNetV2 is not supported on CNTK')
def test_inceptionresnetv2_variable_input_channels():
    global_image_data_format = K.image_data_format()

    K.set_image_data_format('channels_first')
    input_shape = (1, None, None)
    model = applications.InceptionResNetV2(weights=None, include_top=False, input_shape=input_shape)
    assert model.output_shape == (None, 1536, None, None)
    input_shape = (4, None, None)
    model = applications.InceptionResNetV2(weights=None, include_top=False, input_shape=input_shape)
    assert model.output_shape == (None, 1536, None, None)

    K.set_image_data_format('channels_last')
    input_shape = (None, None, 1)
    model = applications.InceptionResNetV2(weights=None, include_top=False, input_shape=input_shape)
    assert model.output_shape == (None, None, None, 1536)
    input_shape = (None, None, 4)
    model = applications.InceptionResNetV2(weights=None, include_top=False, input_shape=input_shape)
    assert model.output_shape == (None, None, None, 1536)

    K.set_image_data_format(global_image_data_format)


@keras_test
@pytest.mark.skipif((K.backend() != 'tensorflow'),
                    reason='MobileNets are supported only on TensorFlow')
def test_mobilenet():
    model = applications.MobileNet(weights=None)
    assert model.output_shape == (None, 1000)


@keras_test
@pytest.mark.skipif((K.backend() != 'tensorflow'),
                    reason='MobileNets are supported only on TensorFlow')
def test_mobilenet_no_top():
    model = applications.MobileNet(weights=None, include_top=False)
    assert model.output_shape == (None, None, None, 1024)


@keras_test
@pytest.mark.skipif((K.backend() != 'tensorflow'),
                    reason='MobileNets are supported only on TensorFlow')
def test_mobilenet_pooling():
    model = applications.MobileNet(weights=None, include_top=False, pooling='avg')
    assert model.output_shape == (None, 1024)


@keras_test
@pytest.mark.skipif((K.backend() != 'tensorflow'),
                    reason='MobileNets are supported only on TensorFlow')
def test_mobilenet_variable_input_channels():
    input_shape = (1, None, None) if K.image_data_format() == 'channels_first' else (None, None, 1)
    model = applications.MobileNet(weights=None, include_top=False, input_shape=input_shape)
    assert model.output_shape == (None, None, None, 1024)

    input_shape = (4, None, None) if K.image_data_format() == 'channels_first' else (None, None, 4)
    model = applications.MobileNet(weights=None, include_top=False, input_shape=input_shape)
    assert model.output_shape == (None, None, None, 1024)


@keras_test
@pytest.mark.skipif((K.backend() != 'tensorflow'),
                    reason='MobileNets are supported only on TensorFlow')
def test_mobilenet_image_size():
    valid_image_sizes = [128, 160, 192, 224]
    for size in valid_image_sizes:
        input_shape = (size, size, 3) if K.image_data_format() == 'channels_last' else (3, size, size)
        model = applications.MobileNet(input_shape=input_shape, weights='imagenet', include_top=True)
        assert model.input_shape == (None,) + input_shape

    invalid_image_shape = (112, 112, 3) if K.image_data_format() == 'channels_last' else (3, 112, 112)
    with pytest.raises(ValueError):
        model = applications.MobileNet(input_shape=invalid_image_shape, weights='imagenet', include_top=True)


@pytest.mark.skipif(K.backend() != 'tensorflow', reason='Requires TF backend')
@keras_test
def test_depthwise_conv_2d():
    _convolution_paddings = ['valid', 'same']
    num_samples = 2
    stack_size = 3
    num_row = 7
    num_col = 6

    with CustomObjectScope({'relu6': applications.mobilenet.relu6,
                            'DepthwiseConv2D': applications.mobilenet.DepthwiseConv2D}):
        for padding in _convolution_paddings:
            for strides in [(1, 1), (2, 2)]:
                for multiplier in [1, 2]:
                    if padding == 'same' and strides != (1, 1):
                        continue

                    layer_test(applications.mobilenet.DepthwiseConv2D,
                               kwargs={'kernel_size': (3, 3),
                                       'padding': padding,
                                       'strides': strides,
                                       'depth_multiplier': multiplier},
                               input_shape=(num_samples, num_row, num_col, stack_size))

        layer_test(applications.mobilenet.DepthwiseConv2D,
                   kwargs={'kernel_size': 3,
                           'padding': padding,
                           'data_format': 'channels_first',
                           'activation': None,
                           'depthwise_regularizer': 'l2',
                           'bias_regularizer': 'l2',
                           'activity_regularizer': 'l2',
                           'depthwise_constraint': 'unit_norm',
                           'strides': strides,
                           'depth_multiplier': multiplier},
                   input_shape=(num_samples, stack_size, num_row, num_col))

        # Test invalid use case
        with pytest.raises(ValueError):
            model = Sequential([applications.mobilenet.DepthwiseConv2D(kernel_size=3,
                                                                       padding=padding,
                                                                       batch_input_shape=(None, None, 5, None))])


if __name__ == '__main__':
    pytest.main([__file__])<|MERGE_RESOLUTION|>--- conflicted
+++ resolved
@@ -14,20 +14,12 @@
 
 
 @keras_test
-<<<<<<< HEAD
-@pytest.mark.skipif((K.backend() == 'cntk'),
-                    reason='cntk does not support padding with non-concrete dimension')
-=======
->>>>>>> 6ca71f54
 def test_resnet50_notop():
     model = applications.ResNet50(weights=None, include_top=False)
     assert model.output_shape == (None, None, None, 2048)
 
 
 @keras_test
-<<<<<<< HEAD
-@pytest.mark.skipif((K.backend() == 'cntk'),
-                    reason='cntk does not support padding with non-concrete dimension')
 def test_resnet50_variable_input_channels():
     input_shape = (1, None, None) if K.image_data_format() == 'channels_first' else (None, None, 1)
     model = applications.ResNet50(weights=None, include_top=False, input_shape=input_shape)
@@ -39,18 +31,6 @@
 
 
 @keras_test
-def test_resnet50_notop_specified_input_shape():
-    input_shape = (3, 300, 300) if K.image_data_format() == 'channels_first' else (300, 300, 3)
-    model = applications.ResNet50(weights=None, include_top=False, input_shape=input_shape)
-    output_shape = (None, 2048, 1, 1) if K.image_data_format() == 'channels_first' else (None, 1, 1, 2048)
-    assert model.output_shape == output_shape
-
-
-@keras_test
-@pytest.mark.skipif((K.backend() == 'cntk'),
-                    reason='cntk does not support padding with non-concrete dimension')
-=======
->>>>>>> 6ca71f54
 def test_resnet50_pooling():
     model = applications.ResNet50(weights=None,
                                   include_top=False,
@@ -64,21 +44,13 @@
     assert model.output_shape == (None, 1000)
 
 
-<<<<<<< HEAD
-@keras_test
-@pytest.mark.skipif((K.backend() == 'cntk'),
-                    reason='cntk does not support padding with non-concrete dimension')
-=======
->>>>>>> 6ca71f54
+@keras_test
 def test_vgg16_notop():
     model = applications.VGG16(weights=None, include_top=False)
     assert model.output_shape == (None, None, None, 512)
 
 
 @keras_test
-<<<<<<< HEAD
-@pytest.mark.skipif((K.backend() == 'cntk'),
-                    reason='cntk does not support padding with non-concrete dimension')
 def test_vgg16_variable_input_channels():
     input_shape = (1, None, None) if K.image_data_format() == 'channels_first' else (None, None, 1)
     model = applications.VGG16(weights=None, include_top=False, input_shape=input_shape)
@@ -90,18 +62,6 @@
 
 
 @keras_test
-def test_vgg16_notop_specified_input_shape():
-    input_shape = (3, 300, 300) if K.image_data_format() == 'channels_first' else (300, 300, 3)
-    model = applications.VGG16(weights=None, include_top=False, input_shape=input_shape)
-    output_shape = (None, 512, 9, 9) if K.image_data_format() == 'channels_first' else (None, 9, 9, 512)
-    assert model.output_shape == output_shape
-
-
-@keras_test
-@pytest.mark.skipif((K.backend() == 'cntk'),
-                    reason='cntk does not support padding with non-concrete dimension')
-=======
->>>>>>> 6ca71f54
 def test_vgg16_pooling():
     model = applications.VGG16(weights=None, include_top=False, pooling='avg')
     assert model.output_shape == (None, 512)
@@ -114,20 +74,12 @@
 
 
 @keras_test
-<<<<<<< HEAD
-@pytest.mark.skipif((K.backend() == 'cntk'),
-                    reason='cntk does not support padding with non-concrete dimension')
-=======
->>>>>>> 6ca71f54
 def test_vgg19_notop():
     model = applications.VGG19(weights=None, include_top=False)
     assert model.output_shape == (None, None, None, 512)
 
 
 @keras_test
-<<<<<<< HEAD
-@pytest.mark.skipif((K.backend() == 'cntk'),
-                    reason='cntk does not support padding with non-concrete dimension')
 def test_vgg19_variable_input_channels():
     input_shape = (1, None, None) if K.image_data_format() == 'channels_first' else (None, None, 1)
     model = applications.VGG19(weights=None, include_top=False, input_shape=input_shape)
@@ -147,10 +99,6 @@
 
 
 @keras_test
-@pytest.mark.skipif((K.backend() == 'cntk'),
-                    reason='cntk does not support padding with non-concrete dimension')
-=======
->>>>>>> 6ca71f54
 def test_vgg19_pooling():
     model = applications.VGG16(weights=None, include_top=False, pooling='avg')
     assert model.output_shape == (None, 512)
@@ -200,22 +148,12 @@
 
 
 @keras_test
-<<<<<<< HEAD
-@pytest.mark.skipif((K.backend() == 'cntk'),
-                    reason='cntk does not support padding with non-concrete dimension')
-=======
->>>>>>> 6ca71f54
 def test_inceptionv3_notop():
     model = applications.InceptionV3(weights=None, include_top=False)
     assert model.output_shape == (None, None, None, 2048)
 
 
 @keras_test
-<<<<<<< HEAD
-@pytest.mark.skipif((K.backend() == 'cntk'),
-                    reason='cntk does not support padding with non-concrete dimension')
-=======
->>>>>>> 6ca71f54
 def test_inceptionv3_pooling():
     model = applications.InceptionV3(weights=None, include_top=False, pooling='avg')
     assert model.output_shape == (None, 2048)
