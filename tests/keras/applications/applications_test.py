--- conflicted
+++ resolved
@@ -1,11 +1,8 @@
 import pytest
-<<<<<<< HEAD
 import numpy as np
 import time
 import random
-=======
 import os
->>>>>>> 13402f1d
 from multiprocessing import Process, Queue
 from keras.utils.test_utils import keras_test
 from keras.utils.test_utils import layer_test
@@ -15,17 +12,16 @@
 from keras import backend as K
 
 
-<<<<<<< HEAD
+pytestmark = pytest.mark.skipif(
+    os.environ['CORE_CHANGED'] == 'False' and os.environ['APP_CHANGED'] == 'False',
+    reason='runs only when the relevant files have been modified')
+
+
 DENSENET_LIST = [(applications.DenseNet121, 1024),
                  (applications.DenseNet169, 1664),
                  (applications.DenseNet201, 1920)]
 NASNET_LIST = [(applications.NASNetMobile, 1056),
                (applications.NASNetLarge, 4032)]
-=======
-pytestmark = pytest.mark.skipif(
-    os.environ['CORE_CHANGED'] == 'False' and os.environ['APP_CHANGED'] == 'False',
-    reason='runs only when the relevant files have been modified')
->>>>>>> 13402f1d
 
 
 def clean_run(model_fn):
