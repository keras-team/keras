# -*- coding: utf-8 -*-
"""
Train an Auxiliary Classifier Generative Adversarial Network (ACGAN) on the
MNIST dataset. See https://arxiv.org/abs/1610.09585 for more details.

You should start to see reasonable images after ~5 epochs, and good images
by ~15 epochs. You should use a GPU, as the convolution-heavy operations are
very slow on the CPU. Prefer the TensorFlow backend if you plan on iterating,
as the compilation time can be a blocker using Theano.

Timings:

Hardware           | Backend | Time / Epoch
-------------------------------------------
 CPU               | TF      | 3 hrs
 Titan X (maxwell) | TF      | 4 min
 Titan X (maxwell) | TH      | 7 min

Consult https://github.com/lukedeo/keras-acgan for more information and
example output
"""
from __future__ import print_function

from collections import defaultdict
try:
    import cPickle as pickle
except ImportError:
    import pickle
from PIL import Image

from six.moves import range

from keras.datasets import mnist
from keras import layers
from keras.layers import Input, Dense, Reshape, Flatten, Embedding, Dropout
from keras.layers.advanced_activations import LeakyReLU
from keras.layers.convolutional import UpSampling2D, Conv2D
from keras.models import Sequential, Model
from keras.optimizers import Adam
from keras.utils.generic_utils import Progbar
import numpy as np

np.random.seed(1337)
num_classes = 10


def build_generator(latent_size):
    # we will map a pair of (z, L), where z is a latent vector and L is a
    # label drawn from P_c, to image space (..., 28, 28, 1)
    cnn = Sequential()

    cnn.add(Dense(1024, input_dim=latent_size, activation='relu'))
    cnn.add(Dense(128 * 7 * 7, activation='relu'))
    cnn.add(Reshape((7, 7, 128)))

    # upsample to (14, 14, ...)
    cnn.add(UpSampling2D(size=(2, 2)))
    cnn.add(Conv2D(256, 5, padding='same',
                   activation='relu',
                   kernel_initializer='glorot_normal'))

    # upsample to (28, 28, ...)
    cnn.add(UpSampling2D(size=(2, 2)))
    cnn.add(Conv2D(128, 5, padding='same',
                   activation='relu',
                   kernel_initializer='glorot_normal'))

    # take a channel axis reduction
    cnn.add(Conv2D(1, 2, padding='same',
                   activation='tanh',
                   kernel_initializer='glorot_normal'))

    # this is the z space commonly refered to in GAN papers
    latent = Input(shape=(latent_size, ))

    # this will be our label
    image_class = Input(shape=(1,), dtype='int32')

    cls = Flatten()(Embedding(num_classes, latent_size,
                              embeddings_initializer='glorot_normal')(image_class))

    # hadamard product between z-space and a class conditional embedding
    h = layers.multiply([latent, cls])

    fake_image = cnn(h)

    return Model([latent, image_class], fake_image)


def build_discriminator():
    # build a relatively standard conv net, with LeakyReLUs as suggested in
    # the reference paper
    cnn = Sequential()

    cnn.add(Conv2D(32, 3, padding='same', strides=2,
                   input_shape=(28, 28, 1)))
    cnn.add(LeakyReLU())
    cnn.add(Dropout(0.3))

    cnn.add(Conv2D(64, 3, padding='same', strides=1))
    cnn.add(LeakyReLU())
    cnn.add(Dropout(0.3))

    cnn.add(Conv2D(128, 3, padding='same', strides=2))
    cnn.add(LeakyReLU())
    cnn.add(Dropout(0.3))

    cnn.add(Conv2D(256, 3, padding='same', strides=1))
    cnn.add(LeakyReLU())
    cnn.add(Dropout(0.3))

    cnn.add(Flatten())

    image = Input(shape=(28, 28, 1))

    features = cnn(image)

    # first output (name=generation) is whether or not the discriminator
    # thinks the image that is being shown is fake, and the second output
    # (name=auxiliary) is the class that the discriminator thinks the image
    # belongs to.
    fake = Dense(1, activation='sigmoid', name='generation')(features)
    aux = Dense(num_classes, activation='softmax', name='auxiliary')(features)

    return Model(image, [fake, aux])

if __name__ == '__main__':

    # batch and latent size taken from the paper
    epochs = 50
    batch_size = 100
    latent_size = 100

    # Adam parameters suggested in https://arxiv.org/abs/1511.06434
    adam_lr = 0.0002
    adam_beta_1 = 0.5

    # build the discriminator
    print('Discriminator model:')
    discriminator = build_discriminator()
    discriminator.compile(
        optimizer=Adam(lr=adam_lr, beta_1=adam_beta_1),
        loss=['binary_crossentropy', 'sparse_categorical_crossentropy']
    )
    discriminator.summary()

    # build the generator
    generator = build_generator(latent_size)

    latent = Input(shape=(latent_size, ))
    image_class = Input(shape=(1,), dtype='int32')

    # get a fake image
    fake = generator([latent, image_class])

    # we only want to be able to train generation for the combined model
    discriminator.trainable = False
    fake, aux = discriminator(fake)
    combined = Model([latent, image_class], [fake, aux])

    print('Combined model:')
    combined.compile(
        optimizer=Adam(lr=adam_lr, beta_1=adam_beta_1),
        loss=['binary_crossentropy', 'sparse_categorical_crossentropy']
    )
    combined.summary()

    # get our mnist data, and force it to be of shape (..., 28, 28, 1) with
    # range [-1, 1]
    (x_train, y_train), (x_test, y_test) = mnist.load_data()
    x_train = (x_train.astype(np.float32) - 127.5) / 127.5
    x_train = np.expand_dims(x_train, axis=-1)

    x_test = (x_test.astype(np.float32) - 127.5) / 127.5
    x_test = np.expand_dims(x_test, axis=-1)

    num_train, num_test = x_train.shape[0], x_test.shape[0]

    train_history = defaultdict(list)
    test_history = defaultdict(list)

    for epoch in range(1, epochs + 1):
        print('Epoch {}/{}'.format(epoch, epochs))

        num_batches = int(np.ceil(x_train.shape[0] / float(batch_size)))
        progress_bar = Progbar(target=num_batches)

        epoch_gen_loss = []
        epoch_disc_loss = []

        for index in range(num_batches):
            # get a batch of real images
            image_batch = x_train[index * batch_size:(index + 1) * batch_size]
            label_batch = y_train[index * batch_size:(index + 1) * batch_size]

            # generate a new batch of noise
            noise = np.random.uniform(-1, 1, (len(image_batch), latent_size))

            # sample some labels from p_c
            sampled_labels = np.random.randint(0, num_classes, len(image_batch))

            # generate a batch of fake images, using the generated labels as a
            # conditioner. We reshape the sampled labels to be
            # (len(image_batch), 1) so that we can feed them into the embedding
            # layer as a length one sequence
            generated_images = generator.predict(
                [noise, sampled_labels.reshape((-1, 1))], verbose=0)

            x = np.concatenate((image_batch, generated_images))
<<<<<<< HEAD
            y = np.array([1] * len(image_batch) + [0] * len(image_batch))
=======

            # use soft real/fake labels
            soft_zero, soft_one = 0.25, 0.75
            y = np.array([soft_one] * batch_size + [soft_zero] * batch_size)
>>>>>>> b285d710
            aux_y = np.concatenate((label_batch, sampled_labels), axis=0)

            # see if the discriminator can figure itself out...
            epoch_disc_loss.append(discriminator.train_on_batch(x, [y, aux_y]))

            # make new noise. we generate 2 * batch size here such that we have
            # the generator optimize over an identical number of images as the
            # discriminator
            noise = np.random.uniform(-1, 1, (2 * len(image_batch), latent_size))
            sampled_labels = np.random.randint(0, num_classes, 2 * len(image_batch))

            # we want to train the generator to trick the discriminator
            # For the generator, we want all the {fake, not-fake} labels to say
            # not-fake
<<<<<<< HEAD
            trick = np.ones(2 * len(image_batch))
=======
            trick = np.ones(2 * batch_size) * soft_one
>>>>>>> b285d710

            epoch_gen_loss.append(combined.train_on_batch(
                [noise, sampled_labels.reshape((-1, 1))],
                [trick, sampled_labels]))

            progress_bar.update(index + 1)

        print('Testing for epoch {}:'.format(epoch))

        # evaluate the testing loss here

        # generate a new batch of noise
        noise = np.random.uniform(-1, 1, (num_test, latent_size))

        # sample some labels from p_c and generate images from them
        sampled_labels = np.random.randint(0, num_classes, num_test)
        generated_images = generator.predict(
            [noise, sampled_labels.reshape((-1, 1))], verbose=False)

        x = np.concatenate((x_test, generated_images))
        y = np.array([1] * num_test + [0] * num_test)
        aux_y = np.concatenate((y_test, sampled_labels), axis=0)

        # see if the discriminator can figure itself out...
        discriminator_test_loss = discriminator.evaluate(
            x, [y, aux_y], verbose=False)

        discriminator_train_loss = np.mean(np.array(epoch_disc_loss), axis=0)

        # make new noise
        noise = np.random.uniform(-1, 1, (2 * num_test, latent_size))
        sampled_labels = np.random.randint(0, num_classes, 2 * num_test)

        trick = np.ones(2 * num_test)

        generator_test_loss = combined.evaluate(
            [noise, sampled_labels.reshape((-1, 1))],
            [trick, sampled_labels], verbose=False)

        generator_train_loss = np.mean(np.array(epoch_gen_loss), axis=0)

        # generate an epoch report on performance
        train_history['generator'].append(generator_train_loss)
        train_history['discriminator'].append(discriminator_train_loss)

        test_history['generator'].append(generator_test_loss)
        test_history['discriminator'].append(discriminator_test_loss)

        print('{0:<22s} | {1:4s} | {2:15s} | {3:5s}'.format(
            'component', *discriminator.metrics_names))
        print('-' * 65)

        ROW_FMT = '{0:<22s} | {1:<4.2f} | {2:<15.2f} | {3:<5.2f}'
        print(ROW_FMT.format('generator (train)',
                             *train_history['generator'][-1]))
        print(ROW_FMT.format('generator (test)',
                             *test_history['generator'][-1]))
        print(ROW_FMT.format('discriminator (train)',
                             *train_history['discriminator'][-1]))
        print(ROW_FMT.format('discriminator (test)',
                             *test_history['discriminator'][-1]))

        # save weights every epoch
        generator.save_weights(
            'params_generator_epoch_{0:03d}.hdf5'.format(epoch), True)
        discriminator.save_weights(
            'params_discriminator_epoch_{0:03d}.hdf5'.format(epoch), True)

        # generate some digits to display
        num_rows = 10
        noise = np.random.uniform(-1, 1, (num_rows * num_classes, latent_size))

        sampled_labels = np.array([
            [i] * num_rows for i in range(num_classes)
        ]).reshape(-1, 1)

        # get a batch to display
        generated_images = generator.predict(
            [noise, sampled_labels], verbose=0)

        # arrange them into a grid
        img = (np.concatenate([r.reshape(-1, 28)
                               for r in np.split(generated_images, num_classes)
                               ], axis=-1) * 127.5 + 127.5).astype(np.uint8)

        Image.fromarray(img).save(
            'plot_epoch_{0:03d}_generated.png'.format(epoch))

    pickle.dump({'train': train_history, 'test': test_history},
                open('acgan-history.pkl', 'wb'))<|MERGE_RESOLUTION|>--- conflicted
+++ resolved
@@ -207,14 +207,10 @@
                 [noise, sampled_labels.reshape((-1, 1))], verbose=0)
 
             x = np.concatenate((image_batch, generated_images))
-<<<<<<< HEAD
-            y = np.array([1] * len(image_batch) + [0] * len(image_batch))
-=======
 
             # use soft real/fake labels
             soft_zero, soft_one = 0.25, 0.75
-            y = np.array([soft_one] * batch_size + [soft_zero] * batch_size)
->>>>>>> b285d710
+            y = np.array([soft_one] * len(image_batch) + [soft_zero] * len(image_batch))
             aux_y = np.concatenate((label_batch, sampled_labels), axis=0)
 
             # see if the discriminator can figure itself out...
@@ -229,11 +225,7 @@
             # we want to train the generator to trick the discriminator
             # For the generator, we want all the {fake, not-fake} labels to say
             # not-fake
-<<<<<<< HEAD
-            trick = np.ones(2 * len(image_batch))
-=======
-            trick = np.ones(2 * batch_size) * soft_one
->>>>>>> b285d710
+            trick = np.ones(2 * len(image_batch)) * soft_one
 
             epoch_gen_loss.append(combined.train_on_batch(
                 [noise, sampled_labels.reshape((-1, 1))],
