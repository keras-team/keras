--- conflicted
+++ resolved
@@ -67,11 +67,7 @@
                 else:
                     f = open(fpath, encoding='latin-1')
                 t = f.read()
-<<<<<<< HEAD
-                i = t.find('\n\n')  # skip headers
-=======
                 i = t.find('\n\n')  # skip header
->>>>>>> 7f58b6fb
                 if 0 < i:
                     t = t[i:]
                 texts.append(t)
@@ -149,8 +145,4 @@
 
 # happy learning!
 model.fit(x_train, y_train, validation_data=(x_val, y_val),
-<<<<<<< HEAD
-          nb_epoch=10, batch_size=128)
-=======
-          epochs=10, batch_size=128)
->>>>>>> 7f58b6fb
+          epochs=10, batch_size=128)